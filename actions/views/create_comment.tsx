// Copyright (c) 2015-present Mattermost, Inc. All Rights Reserved.
// See LICENSE.txt for license information.

import {createSelector} from 'reselect';

import {Post} from '@mattermost/types/posts';

import {getCurrentUserId} from 'mattermost-redux/selectors/entities/users';
import {getCurrentTeamId} from 'mattermost-redux/selectors/entities/teams';
import {
    makeGetMessageInHistoryItem,
    getPost,
    makeGetPostIdsForThread,
} from 'mattermost-redux/selectors/entities/posts';
import {getCustomEmojisByName} from 'mattermost-redux/selectors/entities/emojis';
import {
    removeReaction,
    addMessageIntoHistory,
    moveHistoryIndexBack,
    moveHistoryIndexForward,
} from 'mattermost-redux/actions/posts';
import {Posts} from 'mattermost-redux/constants';
import {isPostPendingOrFailed} from 'mattermost-redux/utils/post_utils';

import * as PostActions from 'actions/post_actions';
import {executeCommand} from 'actions/command';
import {runMessageWillBePostedHooks, runSlashCommandWillBePostedHooks} from 'actions/hooks';
import {actionOnGlobalItemsWithPrefix} from 'actions/storage';
import {updateDraft, removeDraft} from 'actions/views/drafts';
import EmojiMap from 'utils/emoji_map';
import {getPostDraft} from 'selectors/rhs';

import * as Utils from 'utils/utils';
import {Constants, StoragePrefixes} from 'utils/constants';
<<<<<<< HEAD

import type {PostDraft} from 'types/store/rhs';
import type {GlobalState} from 'types/store';
import type {DispatchFunc, GetStateFunc} from 'mattermost-redux/types/actions';
=======
import {PostDraft} from 'types/store/draft';
import {GlobalState} from 'types/store';
import {DispatchFunc, GetStateFunc} from 'mattermost-redux/types/actions';
>>>>>>> e04742b9

export function clearCommentDraftUploads() {
    return actionOnGlobalItemsWithPrefix(StoragePrefixes.COMMENT_DRAFT, (_key: string, draft: PostDraft) => {
        if (!draft || !draft.uploadsInProgress || draft.uploadsInProgress.length === 0) {
            return draft;
        }

        return {...draft, uploadsInProgress: []};
    });
}

// Temporarily store draft manually in localStorage since the current version of redux-persist
// we're on will not save the draft quickly enough on page unload.
export function updateCommentDraft(rootId: string, draft?: PostDraft) {
    const key = `${StoragePrefixes.COMMENT_DRAFT}${rootId}`;
    return updateDraft(key, draft ?? null, rootId);
}

export function makeOnMoveHistoryIndex(rootId: string, direction: number) {
    const getMessageInHistory = makeGetMessageInHistoryItem(Posts.MESSAGE_TYPES.COMMENT as 'comment');

    return () => (dispatch: DispatchFunc, getState: () => GlobalState) => {
        const draft = getPostDraft(getState(), StoragePrefixes.COMMENT_DRAFT, rootId);
        if (draft.message !== '' && draft.message !== getMessageInHistory(getState())) {
            return {data: true};
        }

        if (direction === -1) {
            dispatch(moveHistoryIndexBack(Posts.MESSAGE_TYPES.COMMENT as 'comment'));
        } else if (direction === 1) {
            dispatch(moveHistoryIndexForward(Posts.MESSAGE_TYPES.COMMENT as 'comment'));
        }

        const nextMessageInHistory = getMessageInHistory(getState());

        dispatch(updateCommentDraft(rootId, {...draft, message: nextMessageInHistory}));
        return {data: true};
    };
}

export function submitPost(channelId: string, rootId: string, draft: PostDraft) {
    return async (dispatch: DispatchFunc, getState: GetStateFunc) => {
        const state = getState();

        const userId = getCurrentUserId(state);

        const time = Utils.getTimestamp();

        let post = {
            file_ids: [],
            message: draft.message,
            channel_id: channelId,
            root_id: rootId,
            pending_post_id: `${userId}:${time}`,
            user_id: userId,
            create_at: time,
            metadata: {},
            props: {...draft.props},
        } as unknown as Post;

        const hookResult = await dispatch(runMessageWillBePostedHooks(post));
        if (hookResult.error) {
            return {error: hookResult.error};
        }

        post = hookResult.data;

        return dispatch(PostActions.createPost(post, draft.fileInfos));
    };
}

export function submitReaction(postId: string, action: string, emojiName: string) {
    return (dispatch: DispatchFunc) => {
        if (action === '+') {
            dispatch(PostActions.addReaction(postId, emojiName));
        } else if (action === '-') {
            dispatch(removeReaction(postId, emojiName));
        }
        return {data: true};
    };
}

export function submitCommand(channelId: string, rootId: string, draft: PostDraft) {
    return async (dispatch: DispatchFunc, getState: GetStateFunc) => {
        const state = getState();

        const teamId = getCurrentTeamId(state);

        let args = {
            channel_id: channelId,
            team_id: teamId,
            root_id: rootId,
        };

        let {message} = draft;

        const hookResult = await dispatch(runSlashCommandWillBePostedHooks(message, args));
        if (hookResult.error) {
            return {error: hookResult.error};
        } else if (!hookResult.data.message && !hookResult.data.args) {
            // do nothing with an empty return from a hook
            return {};
        }

        message = hookResult.data.message;
        args = hookResult.data.args;

        const {error} = await dispatch(executeCommand(message, args));

        if (error) {
            if (error.sendMessage) {
                return dispatch(submitPost(channelId, rootId, draft));
            }
            throw (error);
        }

        return {};
    };
}

export function makeOnSubmit(channelId: string, rootId: string, latestPostId: string) {
    return (draft: PostDraft, options: {ignoreSlash?: boolean} = {}) => async (dispatch: DispatchFunc, getState: () => GlobalState) => {
        const {message} = draft;

        dispatch(addMessageIntoHistory(message));

        const key = `${StoragePrefixes.COMMENT_DRAFT}${rootId}`;
        dispatch(removeDraft(key, channelId, rootId));

        const isReaction = Utils.REACTION_PATTERN.exec(message);

        const emojis = getCustomEmojisByName(getState());
        const emojiMap = new EmojiMap(emojis);

        if (isReaction && emojiMap.has(isReaction[2])) {
            dispatch(submitReaction(latestPostId, isReaction[1], isReaction[2]));
        } else if (message.indexOf('/') === 0 && !options.ignoreSlash) {
            try {
                await dispatch(submitCommand(channelId, rootId, draft));
            } catch (err) {
                dispatch(updateCommentDraft(rootId, draft));
                throw err;
            }
        } else {
            dispatch(submitPost(channelId, rootId, draft));
        }
        return {data: true};
    };
}

function makeGetCurrentUsersLatestReply() {
    const getPostIdsInThread = makeGetPostIdsForThread();
    return createSelector(
        'makeGetCurrentUsersLatestReply',
        getCurrentUserId,
        getPostIdsInThread,
        (state) => (id: string) => getPost(state, id),
        (_state, rootId) => rootId,
        (userId, postIds, getPostById, rootId) => {
            let lastPost = null;

            if (!postIds) {
                return lastPost;
            }

            for (const id of postIds) {
                const post = getPostById(id) || {};

                // don't edit webhook posts, deleted posts, or system messages
                if (
                    post.user_id !== userId ||
                    (post.props && post.props.from_webhook) ||
                    post.state === Constants.POST_DELETED ||
                    (post.type && post.type.startsWith(Constants.SYSTEM_MESSAGE_PREFIX)) ||
                    isPostPendingOrFailed(post)
                ) {
                    continue;
                }

                if (rootId) {
                    if (post.root_id === rootId || post.id === rootId) {
                        lastPost = post;
                        break;
                    }
                } else {
                    lastPost = post;
                    break;
                }
            }

            return lastPost;
        },
    );
}

export function makeOnEditLatestPost(rootId: string) {
    const getCurrentUsersLatestPost = makeGetCurrentUsersLatestReply();

    return () => (dispatch: DispatchFunc, getState: GetStateFunc) => {
        const state = getState();

        const lastPost = getCurrentUsersLatestPost(state, rootId);

        if (!lastPost) {
            return {data: false};
        }

        return dispatch(PostActions.setEditingPost(
            lastPost.id,
            'reply_textbox',
            Utils.localizeMessage('create_comment.commentTitle', 'Comment'),
            true,
        ));
    };
}<|MERGE_RESOLUTION|>--- conflicted
+++ resolved
@@ -32,16 +32,9 @@
 
 import * as Utils from 'utils/utils';
 import {Constants, StoragePrefixes} from 'utils/constants';
-<<<<<<< HEAD
-
 import type {PostDraft} from 'types/store/rhs';
 import type {GlobalState} from 'types/store';
 import type {DispatchFunc, GetStateFunc} from 'mattermost-redux/types/actions';
-=======
-import {PostDraft} from 'types/store/draft';
-import {GlobalState} from 'types/store';
-import {DispatchFunc, GetStateFunc} from 'mattermost-redux/types/actions';
->>>>>>> e04742b9
 
 export function clearCommentDraftUploads() {
     return actionOnGlobalItemsWithPrefix(StoragePrefixes.COMMENT_DRAFT, (_key: string, draft: PostDraft) => {
