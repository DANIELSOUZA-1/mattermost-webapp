// Copyright (c) 2015-present Mattermost, Inc. All Rights Reserved.
// See LICENSE.txt for license information.

import {batchActions} from 'redux-batched-actions';

import {DispatchFunc, GetStateFunc} from 'mattermost-redux/types/actions';
import {getCurrentUserId} from 'mattermost-redux/selectors/entities/users';
import {syncedDraftsAreAllowedAndEnabled} from 'mattermost-redux/selectors/entities/preferences';
import {Client4} from 'mattermost-redux/client';

import {setGlobalItem} from 'actions/storage';
import {getConnectionId} from 'selectors/general';
import type {GlobalState} from 'types/store';
import {PostDraft} from 'types/store/draft';
import {getGlobalItem} from 'selectors/storage';

import type {Draft as ServerDraft} from '@mattermost/types/drafts';
import type {UserProfile} from '@mattermost/types/users';
<<<<<<< HEAD
import {PostPriorityMetadata} from '@mattermost/types/posts';
=======
import {StoragePrefixes} from 'utils/constants';
import {FileInfo} from '@mattermost/types/files';

type Draft = {
    key: keyof GlobalState['storage']['storage'];
    value: PostDraft;
    timestamp: Date;
}

export function getDrafts(teamId: string) {
    return async (dispatch: DispatchFunc) => {
        let drafts: ServerDraft[] = [];
        drafts = await Client4.getUserDrafts(teamId);
        const actions = (drafts || []).map((draft) => {
            const {key, value} = transformServerDraft(draft);
            return setGlobalItem(key, value);
        });

        dispatch(batchActions(actions));
    };
}
>>>>>>> f05c48cf

export function removeDraft(key: string, channelId: string, rootId = '') {
    return async (dispatch: DispatchFunc, getState: GetStateFunc) => {
        const state = getState() as GlobalState;

        dispatch(setGlobalItem(key, {message: '', fileInfos: [], uploadsInProgress: []}));

        if (syncedDraftsAreAllowedAndEnabled(state)) {
            const connectionId = getConnectionId(getState() as GlobalState);
            await Client4.deleteDraft(channelId, rootId, connectionId);
        }
        return {data: true};
    };
}

export function updateDraft(key: string, value: PostDraft|null, rootId = '', save = false) {
    return async (dispatch: DispatchFunc, getState: GetStateFunc) => {
        const state = getState() as GlobalState;
        let updatedValue: PostDraft|null = null;
        if (value) {
            const timestamp = new Date().getTime();
            const data = getGlobalItem(state, key, {});
            updatedValue = {
                ...value,
                createAt: data.createAt || timestamp,
                updateAt: timestamp,
                remote: false,
            };
        }

        dispatch(setGlobalItem(key, updatedValue));

        if (syncedDraftsAreAllowedAndEnabled(state) && save && updatedValue) {
            const connectionId = getConnectionId(state);
            const userId = getCurrentUserId(state);
            await upsertDraft(updatedValue, userId, rootId, connectionId);
        }
        return {data: true};
    };
}

function upsertDraft(draft: PostDraft, userId: UserProfile['id'], rootId = '', connectionId: string) {
    const fileIds = draft.fileInfos.map((file) => file.id);
    const newDraft = {
        create_at: draft.createAt || 0,
        update_at: draft.updateAt || 0,
        delete_at: 0,
        user_id: userId,
        channel_id: draft.channelId,
        root_id: draft.rootId || rootId,
        message: draft.message,
        props: draft.props,
        file_ids: fileIds,
        priority: draft.metadata?.priority as PostPriorityMetadata,
    };

    return Client4.upsertDraft(newDraft, connectionId);
}

export function transformServerDraft(draft: ServerDraft): Draft {
    let key: Draft['key'] = `${StoragePrefixes.DRAFT}${draft.channel_id}`;

    if (draft.root_id !== '') {
        key = `${StoragePrefixes.COMMENT_DRAFT}${draft.root_id}`;
    }

    let fileInfos: FileInfo[] = [];
    if (draft.metadata?.files) {
        fileInfos = draft.metadata.files;
    }

    return {
        key,
        timestamp: new Date(draft.update_at),
        value: {
            message: draft.message,
            fileInfos,
            props: draft.props,
            uploadsInProgress: [],
            channelId: draft.channel_id,
            rootId: draft.root_id,
            createAt: draft.create_at,
            updateAt: draft.update_at,
            show: true,
        },
    };
}<|MERGE_RESOLUTION|>--- conflicted
+++ resolved
@@ -14,12 +14,11 @@
 import {PostDraft} from 'types/store/draft';
 import {getGlobalItem} from 'selectors/storage';
 
+import {StoragePrefixes} from 'utils/constants';
+
 import type {Draft as ServerDraft} from '@mattermost/types/drafts';
 import type {UserProfile} from '@mattermost/types/users';
-<<<<<<< HEAD
-import {PostPriorityMetadata} from '@mattermost/types/posts';
-=======
-import {StoragePrefixes} from 'utils/constants';
+import {PostMetadata, PostPriorityMetadata} from '@mattermost/types/posts';
 import {FileInfo} from '@mattermost/types/files';
 
 type Draft = {
@@ -40,7 +39,6 @@
         dispatch(batchActions(actions));
     };
 }
->>>>>>> f05c48cf
 
 export function removeDraft(key: string, channelId: string, rootId = '') {
     return async (dispatch: DispatchFunc, getState: GetStateFunc) => {
@@ -112,6 +110,11 @@
         fileInfos = draft.metadata.files;
     }
 
+    const metadata = (draft.metadata || {}) as PostMetadata;
+    if (draft.priority) {
+        metadata.priority = draft.priority;
+    }
+
     return {
         key,
         timestamp: new Date(draft.update_at),
@@ -124,6 +127,7 @@
             rootId: draft.root_id,
             createAt: draft.create_at,
             updateAt: draft.update_at,
+            metadata,
             show: true,
         },
     };
