@mixin channel-display-name {
    overflow: hidden;
    margin-left: 7px;
    color: var(--center-channel-color);
    font-family: 'Open Sans';
    font-size: 12px;
    font-style: normal;
    font-weight: 600;
    line-height: 16px;
    text-overflow: ellipsis;
    white-space: nowrap;
}

@mixin channel-icon {
    width: 14px;
    height: 14px;
    color: rgba(var(--center-channel-color-rgb), 0.56);
    font-size: 14px;
}

.ActivityAndInsights {
    background-color: rgba(var(--center-channel-color-rgb), 0.04);

    .insights-body {
        padding: 24px;
        overflow-x: hidden;
        overflow-y: auto;

        @media screen and (min-width: 1680px) {
            display: flex;
            flex-direction: column;

            .card-row {
                width: 1280px;
                margin: auto;
            }
        }

        .card-row {
            &::after {
                display: block;
                height: 0;
                clear: both;
                content: " ";
            }
        }

        @media screen and (max-width: 768px) {
            padding: 16px;
        }

        .top-channels-card {
            .Card__body {
                padding-right: 12px;

                @media screen and (max-width: 1019px) {
                    padding-left: 12px;
                }
            }
        }

        .top-reactions-card {
            &.small {
                @media screen and (max-width: 1279px) and (min-width: 769px) {
                    width: calc(100% - 16px);
                }
            }

            .Card__header {
                padding-bottom: 16px;
            }
        }

        .top-boards-card,
        .least-active-channels-card,
        .top-threads-card {
            &.small {
                @media screen and (max-width: 1279px) and (min-width: 1020px) {
                    width: calc((100%/2) - 16px);
                }

                @media screen and (max-width: 1019px) and (min-width: 769px) {
                    width: calc(100% - 16px);
                }
            }

            .Card__header {
                padding-bottom: 16px;
            }

            .Card__body {
                padding: 0 12px 12px;
            }
        }

        .top-boards-card {
            .Card__body {
                padding: 0 12px 18px;
            }
        }

        .top-dms-card {
            .Card__body {
                padding: 0 12px 12px;
            }
        }

        .top-channel-container {
            display: flex;

            @media screen and (max-width: 1019px) {
                flex-direction: column;
            }

            .top-channel-line-chart {
                flex: 0.67;
                margin-right: 16px;

                @media screen and (max-width: 1019px) {
                    flex: 1;
                    padding: 12px;
                    margin-right: 0;
                }

                .col-sm-12 {
                    padding: 0;

                    .total-count {
                        position: relative;

                        .title {
                            display: none;
                        }

                        .content {
                            position: relative;
                        }

                        .chartjs-render-monitor {
                            width: 100% !important;
                            min-height: 200px !important;
                            max-height: 200px;

                            &:hover {
                                cursor: pointer;
                            }
                        }
                    }
                }
            }

            .top-channel-list {
                flex: 0.33;
                margin-left: 16px;

                @media screen and (max-width: 1019px) {
                    flex: 1;
                    margin-left: 0;
                }

                .top-channel-loading-row {
                    display: flex;
                    align-items: center;
                    padding: 12px 12px 12px 0;

                    &:nth-of-type(2) {
                        .skeleton-loader {
                            &.title {
                                flex: 0.85;
                            }
                        }
                    }

                    &:nth-of-type(3) {
                        .skeleton-loader {
                            &.title {
                                flex: 0.9;
                            }
                        }
                    }

                    &:nth-of-type(4) {
                        .skeleton-loader {
                            &.title {
                                flex: 0.5;
                            }
                        }
                    }

                    &:nth-of-type(5) {
                        .skeleton-loader {
                            &.title {
                                flex: 0.7;
                            }
                        }
                    }

                    .skeleton-loader {
                        &.title {
                            margin-left: 8px;
                        }
                    }
                }

                .channel-row {
                    display: flex;
                    align-items: center;
                    padding: 10px 12px;

                    &:nth-of-type(1) {
                        span.horizontal-bar {
                            background-color: var(--button-bg);
                        }
                    }

                    &:nth-of-type(2) {
                        span.horizontal-bar {
                            background-color: var(--online-indicator);
                        }
                    }

                    &:nth-of-type(3) {
                        span.horizontal-bar {
                            background-color: var(--away-indicator);
                        }
                    }

                    &:nth-of-type(4) {
                        span.horizontal-bar {
                            background-color: var(--dnd-indicator);
                        }
                    }

                    &:nth-of-type(5) {
                        span.horizontal-bar {
                            background-color: var(--new-message-separator);
                        }
                    }

                    &:hover {
                        background-color: rgba(var(--center-channel-color-rgb), 0.08);
                        border-radius: 4px;
                        text-decoration: none;
                    }

                    &:focus {
                        text-decoration: none;
                    }

                    .channel-display-name {
                        display: flex;
                        overflow: hidden;
                        flex: 1 0;

                        i.icon {
                            @include channel-icon;
                        }

                        .display-name {
                            @include channel-display-name;
                        }
                    }

                    .channel-message-count {
                        display: flex;
                        flex: 1 0;
                        align-items: center;

                        .message-count {
                            display: inline-flex;
                            flex: 0.2 0;
                            justify-content: flex-end;
                            color: rgba(var(--center-channel-color-rgb), 0.72);
                            font-family: 'Open Sans';
                            font-size: 11px;
                            font-style: normal;
                            font-weight: 400;
                            line-height: 16px;
                            text-align: right;
                        }

                        span.horizontal-bar {
                            height: 8px;
                            margin-left: 16px;
                            border-radius: 6px;
                        }
                    }
                }
            }
        }

        .top-reaction-container {
            display: flex;
            align-items: center;
            justify-content: center;
            margin: 0 18px;

            .bar-chart-entry {
                display: flex;
                flex: 0.2;
                flex-direction: column;
                align-items: center;
                margin-top: auto;

                &:nth-of-type(1) {
                    .skeleton-loader {
                        &.bar-chart {
                            height: 140px;
                        }
                    }

                    .bar-chart-data {
                        background-color: var(--button-bg);
                    }
                }

                &:nth-of-type(2) {
                    .bar-chart-data {
                        background-color: var(--online-indicator);
                    }
                }

                &:nth-of-type(3) {
                    .skeleton-loader {
                        &.bar-chart {
                            height: 140px;
                        }
                    }

                    .bar-chart-data {
                        background-color: var(--dnd-indicator);
                    }
                }

                &:nth-of-type(4) {
                    .skeleton-loader {
                        &.bar-chart {
                            height: 120px;
                        }
                    }

                    .bar-chart-data {
                        background-color: var(--new-message-separator);
                    }
                }

                &:nth-of-type(5) {
                    .skeleton-loader {
                        &.bar-chart {
                            height: 140px;
                        }
                    }

                    .bar-chart-data {
                        background-color: var(--away-indicator);
                    }
                }

                .reaction-count {
                    margin-bottom: 6px;
                    font-family: 'Open Sans';
                    font-size: 11px;
                    font-style: normal;
                    font-weight: 600;
                    line-height: 16px;
                }

                .skeleton-loader {
                    &.bar-chart {
                        margin-bottom: 6px;
                    }
                }

                .bar-chart-data {
                    width: 8px;
                    margin-bottom: 6px;
                    border-radius: 6px;
                }
            }
        }

        .top-thread-container {
            .top-thread-loading-container {
                padding: 0 12px;

                &:nth-of-type(2) {
                    margin-top: 20px;
                }

                &:nth-of-type(3) {
                    margin-top: 20px;
                }

                .top-thread-loading-row {
                    display: flex;
                    align-items: center;
                    padding-bottom: 8px;

                    .skeleton-loader {
                        &.title {
                            flex: 0.5;
                            margin-left: 8px;
                        }
                    }
                }

                .loading-lines {
                    .skeleton-loader {
                        &.title {
                            height: 8px;
                            margin-bottom: 8px;
                        }
                    }
                }
            }

            .thread-list {
                .thread-item {
                    padding: 8px 12px;

                    &:nth-of-type(3) {
                        .preview {
                            margin-bottom: 0;
                        }
                    }

                    &:hover {
                        background: rgba(var(--center-channel-color-rgb), 0.08);
                        border-radius: 4px;
                        cursor: pointer;
                    }

                    .Badge__box {
                        background: rgba(var(--center-channel-color-rgb), 0.08);
                    }
                }
            }
        }

        .top-board-container {
            margin-bottom: -3px;

            .top-board-loading-container {
                display: flex;
                align-items: center;
                padding: 0 12px;
                margin-bottom: 20px;

                &:nth-of-type(4) {
                    margin-bottom: 4px;
                }

                .loading-lines {
                    display: flex;
                    flex: 1;
                    flex-direction: column;
                    margin-left: 10px;

                    .title {
                        flex: none;

                        &:nth-of-type(2) {
                            height: 8px;
                            margin-top: 6px;
                        }
                    }
                }
            }

            .board-list {
                .board-item {
                    display: flex;
                    align-items: center;
                    padding: 10px 12px;

                    &:hover {
                        background: rgba(var(--center-channel-color-rgb), 0.08);
                        border-radius: 4px;
                        cursor: pointer;
                        text-decoration: none;
                    }

                    &:focus {
                        text-decoration: none;
                    }

                    span.board-icon {
                        display: flex;
                        width: 32px;
                        height: 32px;
                        align-items: center;
                        justify-content: center;
                        float: left;
                        font-size: 32px;
                    }

                    .display-info {
                        display: flex;
                        overflow: hidden;
                        flex-direction: column;
                        margin-left: 12px;

                        .display-name {
                            overflow: hidden;
                            margin-right: 10px;
                            color: var(--center-channel-color);
                            float: left;
                            font-family: 'Open Sans';
                            font-size: 12px;
                            font-style: normal;
                            font-weight: 600;
                            line-height: 16px;
                            text-overflow: ellipsis;
                            white-space: nowrap;
                        }

                        .update-counts {
                            color: rgba(var(--center-channel-color-rgb), 0.56);
                            font-family: 'Open Sans';
                            font-size: 12px;
                            font-style: normal;
                            font-weight: 400;
                            line-height: 16px;
                        }
                    }

                    .Avatars.Avatars___xs {
                        margin-left: auto;
                        float: right;
                    }
                }
            }
        }

<<<<<<< HEAD
        .least-active-channels-container {
            .least-active-channels-loading-container {
                display: flex;
                width: 100%;
                align-items: center;
                margin-top: 24px;

                &:nth-of-type(1) {
                    margin-top: 0;
                }

                .title {
                    margin-left: 6px;

                    &:nth-of-type(3) {
                        margin-left: 30px;
                    }

                    &:nth-of-type(4) {
                        margin-left: 50px;
                    }
                }
            }

            .channel-list {
                .channel-row {
                    display: flex;
                    align-items: center;
                    padding: 10px 12px;

                    &:hover {
                        background: rgba(var(--center-channel-color-rgb), 0.08);
                        border-radius: 4px;
                        cursor: pointer;
                        text-decoration: none;
                    }

                    &:focus {
                        text-decoration: none;
                    }

                    .channel-info {
                        display: flex;
                        overflow: hidden;
                        flex: 0.4;
                        flex-direction: column;

                        .channel-display-name {
                            display: flex;
                            overflow: hidden;

                            i.icon {
                                @include channel-icon;
                            }

                            .display-name {
                                @include channel-display-name;
                            }
                        }

                        .last-activity {
                            color: rgba(var(--center-channel-color-rgb), 0.56);
                            font-family: 'Open Sans';
                            font-size: 11px;
                            font-style: normal;
                            font-weight: 400;
                            line-height: 16px;
                        }
                    }

                    .Avatars {
                        margin-left: auto;
=======
        .top-dms-container {
            display: flex;
            align-items: center;

            @media screen and (max-width: 1279px) {
                flex-direction: row;
                flex-wrap: wrap;
            }

            .dms-loading-container {
                display: flex;
                flex: 0.2;
                flex-direction: column;
                align-items: left;
                margin-top: auto;

                .circle {
                    margin-bottom: 16px;
                }

                .title-line {
                    width: 124px;
                    margin-bottom: 8px;
                }

                .info-line {
                    .title {
                        width: 72px;
                        height: 8px;

                        &:nth-of-type(1) {
                            width: 92px;
                            margin-bottom: 12px;
                        }
                    }
                }
            }

            .top-dms-item {
                display: flex;
                width: 16.66%;
                flex-direction: column;
                padding: 12px;
                margin-top: auto;
                font-family: 'Open Sans';

                &:nth-of-type(1) {
                    margin-left: 0;
                }

                &:nth-of-type(6) {
                    margin-right: 0;
                }

                &:hover {
                    background: rgba(var(--center-channel-color-rgb), 0.08);
                    border-radius: 4px;
                    cursor: pointer;
                    text-decoration: none;
                }

                @media screen and (max-width: 1279px) {
                    width: 100%;
                    flex-direction: row;
                    align-items: center;
                    margin: 0;

                    &:nth-of-type(1) {
                        margin-top: 0;
                    }
                }

                @media screen and (max-width: 1279px) and (min-width: 880px) {
                    overflow: hidden;
                    width: 50%;

                    &:nth-of-type(2) {
                        margin-top: 0;
                    }
                }

                @media screen and (max-width: 768px) and (min-width: 576px) {
                    overflow: hidden;
                    width: 50%;

                    &:nth-of-type(2) {
                        margin-top: 0;
                    }
                }

                .Avatar-xl {
                    width: 72px;
                    min-width: 72px;
                    height: 72px;
                }

                .dm-info {
                    display: flex;
                    flex-direction: column;
                    margin-top: 12px;

                    @media screen and (max-width: 1279px) {
                        overflow: hidden;
                        width: 90%;
                        margin-top: 0;
                        margin-left: 12px;
                        text-overflow: ellipsis;
                        white-space: nowrap;
                    }

                    .dm-name {
                        overflow: hidden;
                        color: var(--center-channel-color);
                        font-size: 14px;
                        font-weight: 600;
                        line-height: 20px;
                        text-overflow: ellipsis;
                        white-space: nowrap;
                    }

                    .dm-role {
                        overflow: hidden;
                        min-height: 16px;
                        margin-top: 4px;
                        color: rgba(var(--center-channel-color-rgb), 0.72);
                        font-size: 12px;
                        font-weight: 400;
                        line-height: 16px;
                        text-overflow: ellipsis;
                        white-space: nowrap;
                    }

                    .channel-message-count {
                        display: flex;
                        align-items: center;
                        margin-top: 4px;

                        .message-count {
                            color: rgba(var(--center-channel-color-rgb), 0.72);
                            font-size: 11px;
                            font-weight: 400;
                            line-height: 16px;
                        }

                        .horizontal-bar {
                            min-height: 8px;
                            margin-left: 8px;
                            background-color: var(--online-indicator);
                            border-radius: 6px;
                        }

                        .say-hello {
                            margin-left: 6px;
                            color: var(--button-bg);
                            font-family: 'Open Sans';
                            font-size: 11px;
                            font-style: normal;
                            font-weight: 600;
                            line-height: 10px;

                            &:hover {
                                text-decoration: none;
                            }
                        }
                    }
                }
            }

            .new-members-item {
                width: 16.66%;

                @media screen and (max-width: 1279px) {
                    width: auto;
                    width: 100%;
                    flex-direction: row;
                    align-items: center;
                    margin: 0;

                    &:nth-of-type(1) {
                        margin-top: 0;
                    }
                }

                @media screen and (max-width: 1279px) and (min-width: 1020px) {
                    width: 50%;

                    &:nth-of-type(2) {
                        margin-top: 0;
                    }
                }

                @media screen and (max-width: 1279px) and (min-width: 880px) {
                    overflow: hidden;
                    width: 50%;

                    &:nth-of-type(2) {
                        margin-top: 0;
                    }
                }

                @media screen and (max-width: 768px) and (min-width: 576px) {
                    overflow: hidden;
                    width: 50%;

                    &:nth-of-type(2) {
                        margin-top: 0;
                    }
                }

                &.new-members-info {
                    display: flex;
                    flex-direction: column;
                    align-self: flex-start;
                    padding: 12px;

                    @media screen and (max-width: 1279px) {
                        flex-direction: row;
                    }

                    span.total-count {
                        color: var(--center-channel-color);
                        font-family: 'Metropolis';
                        font-size: 52px;
                        font-style: normal;
                        font-weight: 400;
                        line-height: 48px;

                        @media screen and (max-width: 1279px) {
                            margin-top: 8px;
                            margin-left: 12px;
                        }
                    }

                    .members-info {
                        display: flex;
                        flex-direction: column;

                        @media screen and (max-width: 1279px) {
                            margin-top: 0;
                            margin-left: 24px;
                        }

                        .time-range-info {
                            margin-top: 2px;
                            color: rgba(var(--center-channel-color-rgb), 0.64);
                            font-family: 'Open Sans';
                            font-size: 12px;
                            font-style: normal;
                            font-weight: 400;
                            line-height: 16px;
                        }

                        button.see-all-button {
                            display: flex;
                            align-items: center;
                            align-self: flex-start;
                            padding: 0;
                            border: none;
                            margin-top: 5px;
                            background: none;
                            color: var(--button-bg);
                            font-family: 'Open Sans';
                            font-size: 12px;
                            font-style: normal;
                            font-weight: 600;
                            line-height: 10px;

                            .icon {
                                width: 14px;
                                height: 14px;
                                font-size: 14px;
                            }
                        }
>>>>>>> 2ff82e6f
                    }
                }
            }
        }

        .empty-state {
            display: flex;
            flex: 1;
            flex-direction: column;
            align-items: center;
            margin: 65px 0;

            .empty-state-emoticon {
                display: flex;
                padding: 10px;
                margin-bottom: 8px;
                background: rgba(var(--center-channel-color-rgb), 0.08);
                border-radius: 50px;

                i.icon {
                    width: 20px;
                    color: rgba(var(--center-channel-color-rgb), 0.56);
                    font-size: 20px;
                }
            }

            .empty-state-text {
                max-width: 120px;
                color: rgba(var(--center-channel-color-rgb), 0.72);
                font-family: 'Open Sans';
                font-size: 12px;
                font-style: normal;
                font-weight: 400;
                line-height: 16px;
                text-align: center;
            }
        }
    }
}<|MERGE_RESOLUTION|>--- conflicted
+++ resolved
@@ -532,7 +532,6 @@
             }
         }
 
-<<<<<<< HEAD
         .least-active-channels-container {
             .least-active-channels-loading-container {
                 display: flex;
@@ -605,7 +604,10 @@
 
                     .Avatars {
                         margin-left: auto;
-=======
+                    }
+                }
+            }
+        }
         .top-dms-container {
             display: flex;
             align-items: center;
@@ -879,7 +881,6 @@
                                 font-size: 14px;
                             }
                         }
->>>>>>> 2ff82e6f
                     }
                 }
             }
