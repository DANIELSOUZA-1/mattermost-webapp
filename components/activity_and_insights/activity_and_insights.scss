.ActivityAndInsights {
    background-color: rgba(var(--center-channel-color-rgb), 0.04);

    .insights-body {
        padding: 24px;
        overflow-x: hidden;
        overflow-y: auto;

        @media screen and (min-width: 1680px) {
            display: flex;
            flex-direction: column;

            .card-row {
                width: 1280px;
                margin: auto;
            }
        }

        .card-row {
            &::after {
                display: block;
                height: 0;
                clear: both;
                content: " ";
            }
        }

        @media screen and (max-width: 768px) {
            padding: 16px;
        }

        .top-channels-card {
            .Card__body {
                padding-right: 12px;

                @media screen and (max-width: 1019px) {
                    padding-left: 12px;
                }
            }
        }

        .top-reactions-card {
            &.medium,
            &.small {
                @media screen and (max-width: 1279px) and (min-width: 769px) {
                    width: calc(100% - 16px);
                }
            }

            .Card__header {
                padding-bottom: 16px;
            }
        }

        .top-boards-card,
        .top-threads-card {
            &.small {
                @media screen and (max-width: 1279px) and (min-width: 1020px) {
                    width: calc((100%/2) - 16px);
                }

                @media screen and (max-width: 1019px) and (min-width: 769px) {
                    width: calc(100% - 16px);
                }
            }

            &.medium {
                @media screen and (max-width: 1279px) and (min-width: 769px) {
                    width: calc(100% - 16px);
                }
            }

            .Card__header {
                padding-bottom: 16px;
            }

            .Card__body {
                padding: 0 12px 12px;
            }
        }

        .top-boards-card {
            .Card__body {
                padding: 0 12px 18px;
            }
        }

        .top-dms-card {
            .Card__body {
                padding: 0 12px 12px;
            }
        }

        .top-channel-container {
            display: flex;

            @media screen and (max-width: 1019px) {
                flex-direction: column;
            }

            .top-channel-line-chart {
                flex: 0.67;
                margin-right: 16px;

                @media screen and (max-width: 1019px) {
                    flex: 1;
                    padding: 12px;
                    margin-right: 0;
                }

                .col-sm-12 {
                    padding: 0;

                    .total-count {
                        position: relative;

                        .title {
                            display: none;
                        }

                        .content {
                            position: relative;
                        }

                        .chartjs-render-monitor {
                            width: 100% !important;
                            min-height: 200px !important;
                            max-height: 200px;

                            &:hover {
                                cursor: pointer;
                            }
                        }
                    }
                }
            }

            .top-channel-list {
                flex: 0.33;
                margin-left: 16px;

                @media screen and (max-width: 1019px) {
                    flex: 1;
                    margin-left: 0;
                }

                .top-channel-loading-row {
                    display: flex;
                    align-items: center;
                    padding: 12px 12px 12px 0;

                    &:nth-of-type(2) {
                        .skeleton-loader {
                            &.title {
                                flex: 0.85;
                            }
                        }
                    }

                    &:nth-of-type(3) {
                        .skeleton-loader {
                            &.title {
                                flex: 0.9;
                            }
                        }
                    }

                    &:nth-of-type(4) {
                        .skeleton-loader {
                            &.title {
                                flex: 0.5;
                            }
                        }
                    }

                    &:nth-of-type(5) {
                        .skeleton-loader {
                            &.title {
                                flex: 0.7;
                            }
                        }
                    }

                    .skeleton-loader {
                        &.title {
                            margin-left: 8px;
                        }
                    }
                }

                .channel-row {
                    display: flex;
                    align-items: center;
                    padding: 10px 12px;

                    &:nth-of-type(1) {
                        span.horizontal-bar {
                            background-color: var(--button-bg);
                        }
                    }

                    &:nth-of-type(2) {
                        span.horizontal-bar {
                            background-color: var(--online-indicator);
                        }
                    }

                    &:nth-of-type(3) {
                        span.horizontal-bar {
                            background-color: var(--away-indicator);
                        }
                    }

                    &:nth-of-type(4) {
                        span.horizontal-bar {
                            background-color: var(--dnd-indicator);
                        }
                    }

                    &:nth-of-type(5) {
                        span.horizontal-bar {
                            background-color: var(--new-message-separator);
                        }
                    }

                    &:hover {
                        background-color: rgba(var(--center-channel-color-rgb), 0.08);
                        border-radius: 4px;
                        text-decoration: none;
                    }

                    &:focus {
                        text-decoration: none;
                    }

                    .channel-display-name {
                        display: flex;
                        overflow: hidden;
                        flex: 1 0;

                        i.icon {
                            width: 14px;
                            height: 14px;
                            color: rgba(var(--center-channel-color-rgb), 0.56);
                            font-size: 14px;
                        }

                        .display-name {
                            overflow: hidden;
                            margin-left: 7px;
                            color: var(--center-channel-color);
                            font-family: 'Open Sans';
                            font-size: 12px;
                            font-style: normal;
                            font-weight: 600;
                            line-height: 16px;
                            text-overflow: ellipsis;
                            white-space: nowrap;
                        }
                    }

                    .channel-message-count {
                        display: flex;
                        flex: 1 0;
                        align-items: center;

                        .message-count {
                            display: inline-flex;
                            flex: 0.2 0;
                            justify-content: flex-end;
                            color: rgba(var(--center-channel-color-rgb), 0.72);
                            font-family: 'Open Sans';
                            font-size: 11px;
                            font-style: normal;
                            font-weight: 400;
                            line-height: 16px;
                            text-align: right;
                        }

                        span.horizontal-bar {
                            height: 8px;
                            margin-left: 16px;
                            border-radius: 6px;
                        }
                    }
                }
            }
        }

        .top-reaction-container {
            display: flex;
            align-items: center;
            justify-content: center;
            margin: 0 18px;

            .bar-chart-entry {
                display: flex;
                flex: 0.2;
                flex-direction: column;
                align-items: center;
                margin-top: auto;

                &:nth-of-type(1) {
                    .skeleton-loader {
                        &.bar-chart {
                            height: 140px;
                        }
                    }

                    .bar-chart-data {
                        background-color: var(--button-bg);
                    }
                }

                &:nth-of-type(2) {
                    .bar-chart-data {
                        background-color: var(--online-indicator);
                    }
                }

                &:nth-of-type(3) {
                    .skeleton-loader {
                        &.bar-chart {
                            height: 140px;
                        }
                    }

                    .bar-chart-data {
                        background-color: var(--dnd-indicator);
                    }
                }

                &:nth-of-type(4) {
                    .skeleton-loader {
                        &.bar-chart {
                            height: 120px;
                        }
                    }

                    .bar-chart-data {
                        background-color: var(--new-message-separator);
                    }
                }

                &:nth-of-type(5) {
                    .skeleton-loader {
                        &.bar-chart {
                            height: 140px;
                        }
                    }

                    .bar-chart-data {
                        background-color: var(--away-indicator);
                    }
                }

                .reaction-count {
                    margin-bottom: 6px;
                    font-family: 'Open Sans';
                    font-size: 11px;
                    font-style: normal;
                    font-weight: 600;
                    line-height: 16px;
                }

                .skeleton-loader {
                    &.bar-chart {
                        margin-bottom: 6px;
                    }
                }

                .bar-chart-data {
                    width: 8px;
                    margin-bottom: 6px;
                    border-radius: 6px;
                }
            }
        }

        .top-thread-container {
            .top-thread-loading-container {
                padding: 0 12px;

                &:nth-of-type(2) {
                    margin-top: 20px;
                }

                &:nth-of-type(3) {
                    margin-top: 20px;
                }

                .top-thread-loading-row {
                    display: flex;
                    align-items: center;
                    padding-bottom: 8px;

                    .skeleton-loader {
                        &.title {
                            flex: 0.5;
                            margin-left: 8px;
                        }
                    }
                }

                .loading-lines {
                    .skeleton-loader {
                        &.title {
                            height: 8px;
                            margin-bottom: 8px;
                        }
                    }
                }
            }

            .thread-list {
                .thread-item {
                    padding: 8px 12px;

                    &:nth-of-type(3) {
                        .preview {
                            margin-bottom: 0;
                        }
                    }

                    &:hover {
                        background: rgba(var(--center-channel-color-rgb), 0.08);
                        border-radius: 4px;
                        cursor: pointer;
                    }

                    .Badge__box {
                        background: rgba(var(--center-channel-color-rgb), 0.08);
                    }
                }
            }
        }

        .top-board-container {
            margin-bottom: -3px;

            .top-board-loading-container {
                display: flex;
                align-items: center;
                padding: 0 12px;
                margin-bottom: 20px;

                &:nth-of-type(4) {
                    margin-bottom: 4px;
                }

                .loading-lines {
                    display: flex;
                    flex: 1;
                    flex-direction: column;
                    margin-left: 10px;

                    .title {
                        flex: none;

                        &:nth-of-type(2) {
                            height: 8px;
                            margin-top: 6px;
                        }
                    }
                }
            }

            .board-list {
                .board-item {
                    display: flex;
                    align-items: center;
                    padding: 10px 12px;

                    &:hover {
                        background: rgba(var(--center-channel-color-rgb), 0.08);
                        border-radius: 4px;
                        cursor: pointer;
                        text-decoration: none;
                    }

                    &:focus {
                        text-decoration: none;
                    }

                    span.board-icon {
                        display: flex;
                        width: 32px;
                        height: 32px;
                        align-items: center;
                        justify-content: center;
                        float: left;
                        font-size: 32px;
                    }

                    .display-info {
                        display: flex;
                        overflow: hidden;
                        flex-direction: column;
                        margin-left: 12px;

                        .display-name {
                            overflow: hidden;
                            margin-right: 10px;
                            color: var(--center-channel-color);
                            float: left;
                            font-family: 'Open Sans';
                            font-size: 12px;
                            font-style: normal;
                            font-weight: 600;
                            line-height: 16px;
                            text-overflow: ellipsis;
                            white-space: nowrap;
                        }

                        .update-counts {
                            color: rgba(var(--center-channel-color-rgb), 0.56);
                            font-family: 'Open Sans';
                            font-size: 12px;
                            font-style: normal;
                            font-weight: 400;
                            line-height: 16px;
                        }
                    }

                    .Avatars.Avatars___xs {
                        margin-left: auto;
                        float: right;
                    }
                }
            }
        }

        .top-dms-container {
            display: flex;
            align-items: center;

            @media screen and (max-width: 1279px) {
                flex-direction: row;
                flex-wrap: wrap;
            }

            .dms-loading-container {
                display: flex;
                flex: 0.2;
                flex-direction: column;
                align-items: left;
                margin-top: auto;

                .circle {
                    margin-bottom: 16px;
                }

                .title-line {
                    width: 124px;
                    margin-bottom: 8px;
                }

                .info-line {
                    .title {
                        width: 72px;
                        height: 8px;

                        &:nth-of-type(1) {
                            width: 92px;
                            margin-bottom: 12px;
                        }
                    }
                }
            }

            .top-dms-item {
                display: flex;
<<<<<<< HEAD
                flex: 0.2;
=======
                flex-basis: 20%;
>>>>>>> 71b1dad7
                flex-direction: column;
                flex-grow: 0;
                padding: 12px;
                margin: 0 12px;
                margin-top: auto;
                font-family: 'Open Sans';

                &:nth-of-type(1) {
                    margin-left: 0;
                }

                &:nth-of-type(5) {
                    margin-right: 0;
                }

                &:hover {
                    background: rgba(var(--center-channel-color-rgb), 0.08);
                    border-radius: 4px;
                    cursor: pointer;
                    text-decoration: none;
                }

                @media screen and (max-width: 1279px) {
                    width: auto;
                    flex: 100% 0;
                    flex-direction: row;
                    align-items: center;
                    margin: 0;
                    margin-top: 24px;

                    &:nth-of-type(1) {
                        margin-top: 0;
                    }
                }

                @media screen and (max-width: 1279px) and (min-width: 1020px) {
                    flex: 50% 0;

                    &:nth-of-type(2) {
                        margin-top: 0;
                    }
                }

                .Avatar-xl {
                    width: 72px;
                    min-width: 72px;
                    height: 72px;
                }

                .dm-info {
                    display: flex;
                    flex-direction: column;
                    margin-top: 12px;

                    @media screen and (max-width: 1279px) {
                        margin-top: 0;
                        margin-left: 12px;
                    }

                    .dm-name {
                        overflow: hidden;
                        max-width: 150px;
                        color: var(--center-channel-color);
                        font-size: 12px;
                        font-weight: 600;
                        line-height: 16px;
                        text-overflow: ellipsis;
                        white-space: nowrap;
                    }

                    .dm-role {
                        overflow: hidden;
                        max-width: 150px;
                        margin-top: 4px;
                        color: rgba(var(--center-channel-color-rgb), 0.72);
                        font-size: 11px;
                        font-weight: 400;
                        line-height: 16px;
                        text-overflow: ellipsis;
                        white-space: nowrap;
                    }

                    .channel-message-count {
                        display: flex;
                        align-items: center;
                        margin-top: 4px;

                        .message-count {
                            color: rgba(var(--center-channel-color-rgb), 0.72);
                            font-size: 11px;
                            font-weight: 400;
                            line-height: 16px;
                        }

                        .horizontal-bar {
                            min-height: 8px;
                            margin-left: 8px;
                            background-color: var(--online-indicator);
                            border-radius: 6px;
                        }

                        .say-hello {
                            margin-left: 6px;
                            color: var(--button-bg);
                            font-family: 'Open Sans';
                            font-size: 11px;
                            font-style: normal;
                            font-weight: 600;
                            line-height: 10px;

                            &:hover {
                                text-decoration: none;
                            }
                        }
                    }
                }
            }

            .new-members-item {
                flex: 0.1666;

                @media screen and (max-width: 1279px) {
                    width: auto;
                    flex: 100% 0;
                    flex-direction: row;
                    align-items: center;
                    margin: 0;
                    margin-top: 24px;

                    &:nth-of-type(1) {
                        margin-top: 0;
                    }
                }

                @media screen and (max-width: 1279px) and (min-width: 1020px) {
                    flex: 50% 0;

                    &:nth-of-type(2) {
                        margin-top: 0;
                    }
                }

                &.new-members-info {
                    display: flex;
                    flex-direction: column;

                    @media screen and (max-width: 1279px) {
                        flex-direction: row;
                    }

                    span.total-count {
                        color: var(--center-channel-color);
                        font-family: 'Metropolis';
                        font-size: 52px;
                        font-style: normal;
                        font-weight: 400;
                        line-height: 48px;

                        @media screen and (max-width: 1279px) {
                            margin-top: 8px;
                            margin-left: 12px;
                        }
                    }

                    .members-info {
                        display: flex;
                        flex-direction: column;

                        @media screen and (max-width: 1279px) {
                            margin-top: 0;
                            margin-left: 24px;
                        }

                        .time-range-info {
                            margin-top: 2px;
                            color: rgba(var(--center-channel-color-rgb), 0.64);
                            font-family: 'Open Sans';
                            font-size: 12px;
                            font-style: normal;
                            font-weight: 400;
                            line-height: 16px;
                        }

                        button.see-all-button {
                            display: flex;
                            align-items: center;
                            align-self: flex-start;
                            padding: 0;
                            border: none;
                            margin-top: 5px;
                            background: none;
                            color: var(--button-bg);
                            font-family: 'Open Sans';
                            font-size: 12px;
                            font-style: normal;
                            font-weight: 600;
                            line-height: 10px;

                            .icon {
                                width: 14px;
                                height: 14px;
                                font-size: 14px;
                            }
                        }
                    }
                }
            }
        }

        .empty-state {
            display: flex;
            flex: 1;
            flex-direction: column;
            align-items: center;
            margin: 65px 0;

            .empty-state-emoticon {
                display: flex;
                padding: 10px;
                margin-bottom: 8px;
                background: rgba(var(--center-channel-color-rgb), 0.08);
                border-radius: 50px;

                i.icon {
                    width: 20px;
                    color: rgba(var(--center-channel-color-rgb), 0.56);
                    font-size: 20px;
                }
            }

            .empty-state-text {
                max-width: 120px;
                color: rgba(var(--center-channel-color-rgb), 0.72);
                font-family: 'Open Sans';
                font-size: 12px;
                font-style: normal;
                font-weight: 400;
                line-height: 16px;
                text-align: center;
            }
        }
    }
}<|MERGE_RESOLUTION|>--- conflicted
+++ resolved
@@ -570,11 +570,7 @@
 
             .top-dms-item {
                 display: flex;
-<<<<<<< HEAD
-                flex: 0.2;
-=======
                 flex-basis: 20%;
->>>>>>> 71b1dad7
                 flex-direction: column;
                 flex-grow: 0;
                 padding: 12px;
@@ -735,7 +731,7 @@
 
                         @media screen and (max-width: 1279px) {
                             margin-top: 8px;
-                            margin-left: 12px;
+                            margin-left: 24px;
                         }
                     }
 
