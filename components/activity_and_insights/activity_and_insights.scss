--- conflicted
+++ resolved
@@ -17,14 +17,18 @@
         }
 
         .top-channels-card {
+            &.large {
+                @media screen and (max-width: 1019px) {
+                    width: 100%;
+                }
+            }
+
             .Card__header {
-<<<<<<< HEAD
+                padding-bottom: 16px;
+
                 @media screen and (max-width: 1019px) {
                     padding-bottom: 12px;
                 }
-=======
-                padding-bottom: 16px;
->>>>>>> d222747a
             }
 
             .Card__body {
