.ActivityAndInsights {
    background-color: rgba(var(--center-channel-color-rgb), 0.04);

    .insights-body {
        padding: 24px;
        overflow-x: hidden;
        overflow-y: auto;

        @media screen and (min-width: 1680px) {
            display: flex;
            flex-direction: column;

            .card-row {
                width: 1280px;
                margin: auto;
            }
        }

        .card-row {
            &::after {
                display: block;
                height: 0;
                clear: both;
                content: " ";
            }
        }

        @media screen and (max-width: 768px) {
            padding: 16px;
        }

        .top-channels-card {
            .Card__body {
                padding-right: 12px;

                @media screen and (max-width: 1019px) {
                    padding-left: 12px;
                }
            }
        }

        .top-reactions-card {
            &.medium,
            &.small {
                @media screen and (max-width: 1279px) and (min-width: 769px) {
                    width: calc(100% - 16px);
                }
            }

            .Card__header {
                padding-bottom: 16px;
            }
        }

        .top-playbooks-card,
        .top-boards-card,
        .top-threads-card {
            &.small {
                @media screen and (max-width: 1279px) and (min-width: 1020px) {
                    width: calc((100%/2) - 16px);
                }

                @media screen and (max-width: 1019px) and (min-width: 769px) {
                    width: calc(100% - 16px);
                }
            }

            &.medium {
                @media screen and (max-width: 1279px) and (min-width: 769px) {
                    width: calc(100% - 16px);
                }
            }

            .Card__header {
                padding-bottom: 16px;
            }

            .Card__body {
                padding: 0 12px 12px;
            }
        }

        .top-playbooks-card,
        .top-boards-card {
            .Card__body {
                padding: 0 12px 18px;
            }
        }

        .top-dms-card {
            .Card__body {
                padding: 0 12px 12px;
            }
        }

        .top-channel-container {
            display: flex;

            @media screen and (max-width: 1019px) {
                flex-direction: column;
            }

            .top-channel-line-chart {
                flex: 0.67;
                margin-right: 16px;

                @media screen and (max-width: 1019px) {
                    flex: 1;
                    padding: 12px;
                    margin-right: 0;
                }

                .col-sm-12 {
                    padding: 0;

                    .total-count {
                        position: relative;

                        .title {
                            display: none;
                        }

                        .content {
                            position: relative;
                        }

                        .chartjs-render-monitor {
                            width: 100% !important;
                            min-height: 200px !important;
                            max-height: 200px;

                            &:hover {
                                cursor: pointer;
                            }
                        }
                    }
                }
            }

            .top-channel-list {
                flex: 0.33;
                margin-left: 16px;

                @media screen and (max-width: 1019px) {
                    flex: 1;
                    margin-left: 0;
                }

                .top-channel-loading-row {
                    display: flex;
                    align-items: center;
                    padding: 12px 12px 12px 0;

                    &:nth-of-type(2) {
                        .skeleton-loader {
                            &.title {
                                flex: 0.85;
                            }
                        }
                    }

                    &:nth-of-type(3) {
                        .skeleton-loader {
                            &.title {
                                flex: 0.9;
                            }
                        }
                    }

                    &:nth-of-type(4) {
                        .skeleton-loader {
                            &.title {
                                flex: 0.5;
                            }
                        }
                    }

                    &:nth-of-type(5) {
                        .skeleton-loader {
                            &.title {
                                flex: 0.7;
                            }
                        }
                    }

                    .skeleton-loader {
                        &.title {
                            margin-left: 8px;
                        }
                    }
                }

                .channel-row {
                    display: flex;
                    align-items: center;
                    padding: 10px 12px;

                    &:nth-of-type(1) {
                        span.horizontal-bar {
                            background-color: var(--button-bg);
                        }
                    }

                    &:nth-of-type(2) {
                        span.horizontal-bar {
                            background-color: var(--online-indicator);
                        }
                    }

                    &:nth-of-type(3) {
                        span.horizontal-bar {
                            background-color: var(--away-indicator);
                        }
                    }

                    &:nth-of-type(4) {
                        span.horizontal-bar {
                            background-color: var(--dnd-indicator);
                        }
                    }

                    &:nth-of-type(5) {
                        span.horizontal-bar {
                            background-color: var(--new-message-separator);
                        }
                    }

                    &:hover {
                        background-color: rgba(var(--center-channel-color-rgb), 0.08);
                        border-radius: 4px;
                        text-decoration: none;
                    }

                    &:focus {
                        text-decoration: none;
                    }

                    .channel-display-name {
                        display: flex;
                        overflow: hidden;
                        flex: 1 0;

                        i.icon {
                            width: 14px;
                            height: 14px;
                            color: rgba(var(--center-channel-color-rgb), 0.56);
                            font-size: 14px;
                        }

                        .display-name {
                            overflow: hidden;
                            margin-left: 7px;
                            color: var(--center-channel-color);
                            font-family: 'Open Sans';
                            font-size: 12px;
                            font-style: normal;
                            font-weight: 600;
                            line-height: 16px;
                            text-overflow: ellipsis;
                            white-space: nowrap;
                        }
                    }

                    .channel-message-count {
                        display: flex;
                        flex: 1 0;
                        align-items: center;

                        .message-count {
                            display: inline-flex;
                            flex: 0.2 0;
                            justify-content: flex-end;
                            color: rgba(var(--center-channel-color-rgb), 0.72);
                            font-family: 'Open Sans';
                            font-size: 11px;
                            font-style: normal;
                            font-weight: 400;
                            line-height: 16px;
                            text-align: right;
                        }

                        span.horizontal-bar {
                            height: 8px;
                            margin-left: 16px;
                            border-radius: 6px;
                        }
                    }
                }
            }
        }

        .top-reaction-container {
            display: flex;
            align-items: center;
            justify-content: center;
            margin: 0 18px;

            .bar-chart-entry {
                display: flex;
                flex: 0.2;
                flex-direction: column;
                align-items: center;
                margin-top: auto;

                &:nth-of-type(1) {
                    .skeleton-loader {
                        &.bar-chart {
                            height: 140px;
                        }
                    }

                    .bar-chart-data {
                        background-color: var(--button-bg);
                    }
                }

                &:nth-of-type(2) {
                    .bar-chart-data {
                        background-color: var(--online-indicator);
                    }
                }

                &:nth-of-type(3) {
                    .skeleton-loader {
                        &.bar-chart {
                            height: 140px;
                        }
                    }

                    .bar-chart-data {
                        background-color: var(--dnd-indicator);
                    }
                }

                &:nth-of-type(4) {
                    .skeleton-loader {
                        &.bar-chart {
                            height: 120px;
                        }
                    }

                    .bar-chart-data {
                        background-color: var(--new-message-separator);
                    }
                }

                &:nth-of-type(5) {
                    .skeleton-loader {
                        &.bar-chart {
                            height: 140px;
                        }
                    }

                    .bar-chart-data {
                        background-color: var(--away-indicator);
                    }
                }

                .reaction-count {
                    margin-bottom: 6px;
                    font-family: 'Open Sans';
                    font-size: 11px;
                    font-style: normal;
                    font-weight: 600;
                    line-height: 16px;
                }

                .skeleton-loader {
                    &.bar-chart {
                        margin-bottom: 6px;
                    }
                }

                .bar-chart-data {
                    width: 8px;
                    margin-bottom: 6px;
                    border-radius: 6px;
                }
            }
        }

        .top-thread-container {
            .top-thread-loading-container {
                padding: 0 12px;

                &:nth-of-type(2) {
                    margin-top: 20px;
                }

                &:nth-of-type(3) {
                    margin-top: 20px;
                }

                .top-thread-loading-row {
                    display: flex;
                    align-items: center;
                    padding-bottom: 8px;

                    .skeleton-loader {
                        &.title {
                            flex: 0.5;
                            margin-left: 8px;
                        }
                    }
                }

                .loading-lines {
                    .skeleton-loader {
                        &.title {
                            height: 8px;
                            margin-bottom: 8px;
                        }
                    }
                }
            }

            .thread-list {
                .thread-item {
                    padding: 8px 12px;

                    &:nth-of-type(3) {
                        .preview {
                            margin-bottom: 0;
                        }
                    }

                    &:hover {
                        background: rgba(var(--center-channel-color-rgb), 0.08);
                        border-radius: 4px;
                        cursor: pointer;
                    }

                    .Badge__box {
                        background: rgba(var(--center-channel-color-rgb), 0.08);
                    }
                }
            }
        }

        .top-board-container {
            margin-bottom: -3px;

            .top-board-loading-container {
                display: flex;
                align-items: center;
                padding: 0 12px;
                margin-bottom: 20px;

                &:nth-of-type(4) {
                    margin-bottom: 4px;
                }

                .loading-lines {
                    display: flex;
                    flex: 1;
                    flex-direction: column;
                    margin-left: 10px;

                    .title {
                        flex: none;

                        &:nth-of-type(2) {
                            height: 8px;
                            margin-top: 6px;
                        }
                    }
                }
            }

            .board-list {
                .board-item {
                    display: flex;
                    align-items: center;
                    padding: 10px 12px;

                    &:hover {
                        background: rgba(var(--center-channel-color-rgb), 0.08);
                        border-radius: 4px;
                        cursor: pointer;
                        text-decoration: none;
                    }

                    &:focus {
                        text-decoration: none;
                    }

                    span.board-icon {
                        display: flex;
                        width: 32px;
                        height: 32px;
                        align-items: center;
                        justify-content: center;
                        float: left;
                        font-size: 32px;
                    }

                    .display-info {
                        display: flex;
                        overflow: hidden;
                        flex-direction: column;
                        margin-left: 12px;

                        .display-name {
                            overflow: hidden;
                            margin-right: 10px;
                            color: var(--center-channel-color);
                            float: left;
                            font-family: 'Open Sans';
                            font-size: 12px;
                            font-style: normal;
                            font-weight: 600;
                            line-height: 16px;
                            text-overflow: ellipsis;
                            white-space: nowrap;
                        }

                        .update-counts {
                            color: rgba(var(--center-channel-color-rgb), 0.56);
                            font-family: 'Open Sans';
                            font-size: 12px;
                            font-style: normal;
                            font-weight: 400;
                            line-height: 16px;
                        }
                    }

                    .Avatars.Avatars___xs {
                        margin-left: auto;
                        float: right;
                    }
                }
            }
        }

<<<<<<< HEAD
        .top-playbooks-container {
            .top-playbooks-loading-container {
                padding: 0 12px;

                .title {
                    &:nth-of-type(1) {
                        height: 12px;
                        margin-bottom: 8px;
                    }

                    &:nth-of-type(2) {
                        max-width: 80%;
                        height: 8px;
                        margin-bottom: 8px;
                    }
                }

                &:nth-of-type(1) {
                    margin-top: 2px;
                }

                &:nth-of-type(2) {
                    margin-top: 24px;
                    margin-bottom: 24px;
                }

                &:nth-of-type(3) {
                    margin-bottom: 2px;

                    .title {
                        &:nth-of-type(2) {
                            margin-bottom: 0;
                        }
                    }
                }
            }

            .playbooks-list {
                .playbook-item {
                    display: flex;
                    align-items: center;
                    padding: 10px 12px;

                    &:hover {
                        background: rgba(var(--center-channel-color-rgb), 0.08);
                        border-radius: 4px;
                        cursor: pointer;
                        text-decoration: none;
                    }

                    &:focus {
                        text-decoration: none;
                    }

                    .display-info {
                        display: flex;
                        overflow: hidden;
                        flex: 0.8 0;
                        flex-direction: column;

                        &.run-info {
                            flex: 0.2 0;
                        }

                        .display-name {
                            overflow: hidden;
                            margin-right: 10px;
                            margin-bottom: 2px;
                            color: var(--center-channel-color);
                            float: left;
                            font-family: 'Open Sans';
                            font-size: 12px;
                            font-style: normal;
                            font-weight: 600;
                            line-height: 16px;
                            text-overflow: ellipsis;
                            white-space: nowrap;
                        }

                        .last-run-time {
                            color: rgba(var(--center-channel-color-rgb), 0.56);
                            font-family: 'Open Sans';
                            font-size: 12px;
                            font-style: normal;
                            font-weight: 400;
                            line-height: 16px;
                        }

                        .horizontal-bar {
                            height: 8px;
                            margin-top: 4px;
                            margin-bottom: 4px;
                            background-color: var(--button-bg);
                            border-radius: 6px;
=======
        .top-dms-container {
            display: flex;
            align-items: center;

            @media screen and (max-width: 1279px) {
                flex-direction: row;
                flex-wrap: wrap;
            }

            .dms-loading-container {
                display: flex;
                flex: 0.2;
                flex-direction: column;
                align-items: left;
                margin-top: auto;

                .circle {
                    margin-bottom: 16px;
                }

                .title-line {
                    width: 124px;
                    margin-bottom: 8px;
                }

                .info-line {
                    .title {
                        width: 72px;
                        height: 8px;

                        &:nth-of-type(1) {
                            width: 92px;
                            margin-bottom: 12px;
                        }
                    }
                }
            }

            .top-dms-item {
                display: flex;
                width: 16.66%;
                flex-direction: column;
                padding: 12px;
                margin-top: auto;
                font-family: 'Open Sans';

                &:nth-of-type(1) {
                    margin-left: 0;
                }

                &:nth-of-type(6) {
                    margin-right: 0;
                }

                &:hover {
                    background: rgba(var(--center-channel-color-rgb), 0.08);
                    border-radius: 4px;
                    cursor: pointer;
                    text-decoration: none;
                }

                @media screen and (max-width: 1279px) {
                    width: 100%;
                    flex-direction: row;
                    align-items: center;
                    margin: 0;

                    &:nth-of-type(1) {
                        margin-top: 0;
                    }
                }

                @media screen and (max-width: 1279px) and (min-width: 880px) {
                    overflow: hidden;
                    width: 50%;

                    &:nth-of-type(2) {
                        margin-top: 0;
                    }
                }

                @media screen and (max-width: 768px) and (min-width: 576px) {
                    overflow: hidden;
                    width: 50%;

                    &:nth-of-type(2) {
                        margin-top: 0;
                    }
                }

                .Avatar-xl {
                    width: 72px;
                    min-width: 72px;
                    height: 72px;
                }

                .dm-info {
                    display: flex;
                    flex-direction: column;
                    margin-top: 12px;

                    @media screen and (max-width: 1279px) {
                        overflow: hidden;
                        width: 90%;
                        margin-top: 0;
                        margin-left: 12px;
                        text-overflow: ellipsis;
                        white-space: nowrap;
                    }

                    .dm-name {
                        overflow: hidden;
                        color: var(--center-channel-color);
                        font-size: 14px;
                        font-weight: 600;
                        line-height: 20px;
                        text-overflow: ellipsis;
                        white-space: nowrap;
                    }

                    .dm-role {
                        overflow: hidden;
                        min-height: 16px;
                        margin-top: 4px;
                        color: rgba(var(--center-channel-color-rgb), 0.72);
                        font-size: 12px;
                        font-weight: 400;
                        line-height: 16px;
                        text-overflow: ellipsis;
                        white-space: nowrap;
                    }

                    .channel-message-count {
                        display: flex;
                        align-items: center;
                        margin-top: 4px;

                        .message-count {
                            color: rgba(var(--center-channel-color-rgb), 0.72);
                            font-size: 11px;
                            font-weight: 400;
                            line-height: 16px;
                        }

                        .horizontal-bar {
                            min-height: 8px;
                            margin-left: 8px;
                            background-color: var(--online-indicator);
                            border-radius: 6px;
                        }

                        .say-hello {
                            margin-left: 6px;
                            color: var(--button-bg);
                            font-family: 'Open Sans';
                            font-size: 11px;
                            font-style: normal;
                            font-weight: 600;
                            line-height: 10px;

                            &:hover {
                                text-decoration: none;
                            }
                        }
                    }
                }
            }

            .new-members-item {
                width: 16.66%;

                @media screen and (max-width: 1279px) {
                    width: auto;
                    width: 100%;
                    flex-direction: row;
                    align-items: center;
                    margin: 0;

                    &:nth-of-type(1) {
                        margin-top: 0;
                    }
                }

                @media screen and (max-width: 1279px) and (min-width: 1020px) {
                    width: 50%;

                    &:nth-of-type(2) {
                        margin-top: 0;
                    }
                }

                @media screen and (max-width: 1279px) and (min-width: 880px) {
                    overflow: hidden;
                    width: 50%;

                    &:nth-of-type(2) {
                        margin-top: 0;
                    }
                }

                @media screen and (max-width: 768px) and (min-width: 576px) {
                    overflow: hidden;
                    width: 50%;

                    &:nth-of-type(2) {
                        margin-top: 0;
                    }
                }

                &.new-members-info {
                    display: flex;
                    flex-direction: column;
                    align-self: flex-start;
                    padding: 12px;

                    @media screen and (max-width: 1279px) {
                        flex-direction: row;
                    }

                    span.total-count {
                        color: var(--center-channel-color);
                        font-family: 'Metropolis';
                        font-size: 52px;
                        font-style: normal;
                        font-weight: 400;
                        line-height: 48px;

                        @media screen and (max-width: 1279px) {
                            margin-top: 8px;
                            margin-left: 12px;
                        }
                    }

                    .members-info {
                        display: flex;
                        flex-direction: column;

                        @media screen and (max-width: 1279px) {
                            margin-top: 0;
                            margin-left: 24px;
                        }

                        .time-range-info {
                            margin-top: 2px;
                            color: rgba(var(--center-channel-color-rgb), 0.64);
                            font-family: 'Open Sans';
                            font-size: 12px;
                            font-style: normal;
                            font-weight: 400;
                            line-height: 16px;
                        }

                        button.see-all-button {
                            display: flex;
                            align-items: center;
                            align-self: flex-start;
                            padding: 0;
                            border: none;
                            margin-top: 5px;
                            background: none;
                            color: var(--button-bg);
                            font-family: 'Open Sans';
                            font-size: 12px;
                            font-style: normal;
                            font-weight: 600;
                            line-height: 10px;

                            .icon {
                                width: 14px;
                                height: 14px;
                                font-size: 14px;
                            }
>>>>>>> 69d1015f
                        }
                    }
                }
            }
        }

        .empty-state {
            display: flex;
            flex: 1;
            flex-direction: column;
            align-items: center;
            margin: 65px 0;

            .empty-state-emoticon {
                display: flex;
                padding: 10px;
                margin-bottom: 8px;
                background: rgba(var(--center-channel-color-rgb), 0.08);
                border-radius: 50px;

                i.icon {
                    width: 20px;
                    color: rgba(var(--center-channel-color-rgb), 0.56);
                    font-size: 20px;
                }
            }

            .empty-state-text {
                max-width: 120px;
                color: rgba(var(--center-channel-color-rgb), 0.72);
                font-family: 'Open Sans';
                font-size: 12px;
                font-style: normal;
                font-weight: 400;
                line-height: 16px;
                text-align: center;
            }
        }
    }
}<|MERGE_RESOLUTION|>--- conflicted
+++ resolved
@@ -532,7 +532,6 @@
             }
         }
 
-<<<<<<< HEAD
         .top-playbooks-container {
             .top-playbooks-loading-container {
                 padding: 0 12px;
@@ -569,7 +568,6 @@
                     }
                 }
             }
-
             .playbooks-list {
                 .playbook-item {
                     display: flex;
@@ -627,7 +625,12 @@
                             margin-bottom: 4px;
                             background-color: var(--button-bg);
                             border-radius: 6px;
-=======
+                        }
+                    }
+                }
+            }
+        }
+        
         .top-dms-container {
             display: flex;
             align-items: center;
@@ -900,7 +903,6 @@
                                 height: 14px;
                                 font-size: 14px;
                             }
->>>>>>> 69d1015f
                         }
                     }
                 }
