--- conflicted
+++ resolved
@@ -4,56 +4,6 @@
     border-radius: 8px;
     box-shadow: none;
 
-<<<<<<< HEAD
-    &:hover {
-        border-color: rgba(var(--center-channel-color-rgb), 0.16);
-        box-shadow: 0 6px 14px rgb(0 0 0 / 12%);
-    }
-
-    &.large {
-        width: auto;
-
-        @media screen and (max-width: 1019px) {
-            width: calc(100% - 16px);
-        }
-    }
-
-    &.medium {
-        width: calc((100%/2) - 16px);
-        float: left;
-
-        @media screen and (max-width: 1279px) and (min-width: 769px) {
-            width: calc(100% - 16px);
-        }
-    }
-
-    &.small {
-        width: calc((100%/3) - 16px);
-        min-height: 310px;
-        float: left;
-    }
-
-    @media (max-width: 768px) {
-        margin: 8px 0;
-
-        &:nth-of-type(1) {
-            margin: 0 0 8px;
-        }
-
-        &:nth-of-type(4) {
-            margin: 8px 0 0;
-        }
-
-        &.large,
-        &.medium,
-        &.small {
-            width: 100%;
-            min-height: auto;
-        }
-    }
-
-=======
->>>>>>> 2ff82e6f
     .Card__header {
         position: relative;
         display: flex;
