// Copyright (c) 2015-present Mattermost, Inc. All Rights Reserved.
// See LICENSE.txt for license information.
import React, {memo, useEffect, useCallback} from 'react';
import {useDispatch, useSelector} from 'react-redux';

import {trackEvent} from 'actions/telemetry_actions';
import {selectChannel} from 'mattermost-redux/actions/channels';
import LocalStorageStore from 'stores/local_storage_store';
import {useGlobalState} from 'stores/hooks';

import {CardSizes, InsightsWidgetTypes, TimeFrame, TimeFrames} from '@mattermost/types/insights';

import {InsightsScopes, PreviousViewedTypes} from 'utils/constants';

import {GlobalState} from 'types/store';
import {getCurrentUserId} from 'mattermost-redux/selectors/entities/users';
import {getCurrentTeamId} from 'mattermost-redux/selectors/entities/teams';

import InsightsHeader from './insights_header/insights_header';
import TopChannels from './top_channels/top_channels';
import TopReactions from './top_reactions/top_reactions';
import TopThreads from './top_threads/top_threads';
import TopBoards from './top_boards/top_boards';
<<<<<<< HEAD
import LeastActiveChannels from './least_active_channels/least_active_channels';
=======
import TopPlaybooks from './top_playbooks/top_playbooks';
>>>>>>> 66dd6ee7
import TopDMsAndNewMembers from './top_dms_and_new_members/top_dms_and_new_members';

import './../activity_and_insights.scss';

type SelectOption = {
    value: string;
    label: string;
}

const Insights = () => {
    const dispatch = useDispatch();

    const [filterType, setFilterType] = useGlobalState(InsightsScopes.TEAM, 'insightsScope');
    const [timeFrame, setTimeFrame] = useGlobalState(TimeFrames.INSIGHTS_7_DAYS as string, 'insightsTimeFrame');
    const focalboardEnabled = useSelector((state: GlobalState) => state.plugins.plugins?.focalboard);
    const playbooksEnabled = useSelector((state: GlobalState) => state.plugins.plugins?.playbooks);

    const setFilterTypeTeam = useCallback(() => {
        trackEvent('insights', 'change_scope_to_team_insights');
        setFilterType(InsightsScopes.TEAM);
    }, []);

    const setFilterTypeMy = useCallback(() => {
        trackEvent('insights', 'change_scope_to_my_insights');
        setFilterType(InsightsScopes.MY);
    }, []);

    const setTimeFrameValue = useCallback((value: SelectOption) => {
        setTimeFrame(value.value);
    }, []);

    const currentUserId = useSelector(getCurrentUserId);
    const currentTeamId = useSelector(getCurrentTeamId);

    useEffect(() => {
        dispatch(selectChannel(''));
        const penultimateType = LocalStorageStore.getPreviousViewedType(currentUserId, currentTeamId);

        if (penultimateType !== PreviousViewedTypes.INSIGHTS) {
            LocalStorageStore.setPenultimateViewedType(currentUserId, currentTeamId, penultimateType);
            LocalStorageStore.setPreviousViewedType(currentUserId, currentTeamId, PreviousViewedTypes.INSIGHTS);
        }
    });

    return (
        <>
            <InsightsHeader
                filterType={filterType}
                setFilterTypeTeam={setFilterTypeTeam}
                setFilterTypeMy={setFilterTypeMy}
                timeFrame={timeFrame}
                setTimeFrame={setTimeFrameValue}
            />
            <div className='insights-body'>
                <TopChannels
                    size={CardSizes.large}
                    filterType={filterType}
                    widgetType={InsightsWidgetTypes.TOP_CHANNELS}
                    class={'top-channels-card'}
                    timeFrame={timeFrame as TimeFrame}
                />
                <div className='card-row'>
                    <TopThreads
                        size={focalboardEnabled ? CardSizes.small : CardSizes.medium}
                        filterType={filterType}
                        widgetType={InsightsWidgetTypes.TOP_THREADS}
                        class={'top-threads-card'}
                        timeFrame={timeFrame as TimeFrame}
                    />
                    {
                        focalboardEnabled &&
                        <TopBoards
                            size={CardSizes.small}
                            filterType={filterType}
                            widgetType={InsightsWidgetTypes.TOP_BOARDS}
                            class={'top-boards-card'}
                            timeFrame={timeFrame as TimeFrame}
                        />
                    }
                    <TopReactions
                        size={focalboardEnabled ? CardSizes.small : CardSizes.medium}
                        filterType={filterType}
                        widgetType={InsightsWidgetTypes.TOP_REACTIONS}
                        class={'top-reactions-card'}
                        timeFrame={timeFrame as TimeFrame}
                    />
                </div>
                <TopDMsAndNewMembers
                    size={CardSizes.large}
                    filterType={filterType}
                    widgetType={filterType === InsightsScopes.MY ? InsightsWidgetTypes.TOP_DMS : InsightsWidgetTypes.NEW_TEAM_MEMBERS}
                    class={'top-dms-card'}
                    timeFrame={timeFrame as TimeFrame}
                />
                <div className='card-row'>
<<<<<<< HEAD
                    <LeastActiveChannels
                        size={CardSizes.medium}
                        filterType={filterType}
                        widgetType={InsightsWidgetTypes.LEAST_ACTIVE_CHANNELS}
                        class={'least-active-channels-card'}
                        timeFrame={timeFrame as TimeFrame}
                    />
=======
                    {
                        playbooksEnabled &&
                        <TopPlaybooks
                            size={CardSizes.medium}
                            filterType={filterType}
                            widgetType={InsightsWidgetTypes.TOP_PLAYBOOKS}
                            class={'top-playbooks-card'}
                            timeFrame={timeFrame as TimeFrame}
                        />
                    }
>>>>>>> 66dd6ee7
                </div>

            </div>
        </>
    );
};

export default memo(Insights);<|MERGE_RESOLUTION|>--- conflicted
+++ resolved
@@ -21,11 +21,8 @@
 import TopReactions from './top_reactions/top_reactions';
 import TopThreads from './top_threads/top_threads';
 import TopBoards from './top_boards/top_boards';
-<<<<<<< HEAD
 import LeastActiveChannels from './least_active_channels/least_active_channels';
-=======
 import TopPlaybooks from './top_playbooks/top_playbooks';
->>>>>>> 66dd6ee7
 import TopDMsAndNewMembers from './top_dms_and_new_members/top_dms_and_new_members';
 
 import './../activity_and_insights.scss';
@@ -121,7 +118,6 @@
                     timeFrame={timeFrame as TimeFrame}
                 />
                 <div className='card-row'>
-<<<<<<< HEAD
                     <LeastActiveChannels
                         size={CardSizes.medium}
                         filterType={filterType}
@@ -129,7 +125,6 @@
                         class={'least-active-channels-card'}
                         timeFrame={timeFrame as TimeFrame}
                     />
-=======
                     {
                         playbooksEnabled &&
                         <TopPlaybooks
@@ -140,7 +135,6 @@
                             timeFrame={timeFrame as TimeFrame}
                         />
                     }
->>>>>>> 66dd6ee7
                 </div>
 
             </div>
