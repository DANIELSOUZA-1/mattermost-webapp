.insights-modal {
    &.modal-dialog {
        margin-top: calc(50vh - 340px);
    }

    &.join-channel-modal {
        max-width: 600px;
    }

    .modal-content {
        .modal-header {
            align-items: flex-start;
            padding: 22px 32px 26px;

            .title-section {
                display: flex;
                flex: 1;
                flex-direction: column;

                .subtitle {
                    margin-top: 6px;
                    margin-bottom: 0;
                    color: rgba(var(--center-channel-color-rgb), 0.72);
                    font-family: 'Open Sans';
                    font-size: 12px;
                    font-style: normal;
                    font-weight: 400;
                    line-height: 16px;
                }
            }

            .react-select {
                margin-right: 40px;
            }

            .close {
                top: 16px;
            }
        }

        .modal-body {
            padding: 4px 32px 28px;

            .InsightsTable {
                padding: 0;
                background: var(--center-channel-bg);

                &.TopBoardsTable,
                &.TopThreadsTable {
                    .DataGrid_row {
                        &:hover {
                            cursor: pointer;
                        }
                    }
                }

                &.TopDMsTable {
                    .DataGrid_header {
                        .DataGrid_cell {
                            &:nth-of-type(3),
                            &:nth-of-type(4) {
                                text-align: right;
                            }
                        }
                    }
                }

                .DataGrid_header {
                    padding: 12px 0;
                    border-bottom: 1px solid rgba(var(--center-channel-color-rgb), 0.16);
                    background-color: rgba(var(--center-channel-color-rgb), 0.04);
                    border-radius: 4px 4px 0 0;
                    color: var(--center-channel-color);
                    font-family: 'Open Sans';
                    font-size: 14px;
                    font-style: normal;
                    font-weight: 600;
                    line-height: 20px;

                    &:last-child {
                        border-bottom: 1px solid rgba(var(--center-channel-color-rgb), 0.08);
                    }

                    .DataGrid_cell {
                        padding: 0 16px;
                    }
                }

                .DataGrid_rows {
<<<<<<< HEAD
=======
                    background: transparent;

>>>>>>> 2ff82e6f
                    .DataGrid_loading {
                        padding: 234px 0;
                    }

                    .DataGrid_row {
                        display: flex;
                        flex-direction: row;
                        padding: 0;
                        border-bottom: 1px solid rgba(var(--center-channel-color-rgb), 0.08);
                        border-left: none;
                        background-color: var(--center-channel-bg);
                        color: var(--center-channel-color);

                        &:hover {
                            border-left: none;
                            background-color: rgba(var(--center-channel-color-rgb), 0.08);
                            color: var(--center-channel-color);
                        }

                        &:nth-of-type(2) {
                            span.horizontal-bar {
                                opacity: 0.9;
                            }
                        }

                        &:nth-of-type(3) {
                            span.horizontal-bar {
                                opacity: 0.8;
                            }
                        }

                        &:nth-of-type(4) {
                            span.horizontal-bar {
                                opacity: 0.7;
                            }
                        }

                        &:nth-of-type(5) {
                            span.horizontal-bar {
                                opacity: 0.6;
                            }
                        }

                        &:nth-of-type(6) {
                            span.horizontal-bar {
                                opacity: 0.5;
                            }
                        }

                        &:nth-of-type(7) {
                            span.horizontal-bar {
                                opacity: 0.5;
                            }
                        }

                        &:nth-of-type(8) {
                            span.horizontal-bar {
                                opacity: 0.4;
                            }
                        }

                        &:nth-of-type(9) {
                            span.horizontal-bar {
                                opacity: 0.3;
                            }
                        }

                        &:nth-of-type(10) {
                            span.horizontal-bar {
                                opacity: 0.3;
                            }
                        }

                        .DataGrid_cell {
                            display: flex;
                            align-items: center;
                            padding: 0 16px;
                            margin: 0;
                            white-space: normal;

                            &.message-count {
                                justify-content: end;
                            }

                            &.rankCell {
                                flex: 0.2 0;
                            }

                            .emoticon {
                                margin: 12px 12px 12px 0;
                            }

                            span.replies,
                            span.cell-text {
                                display: inline-block;
                                padding: 14px 0;
                                font-family: 'Open Sans';
                                font-size: 14px;
                                font-style: normal;
                                font-weight: 400;
                                line-height: 20px;
                            }

                            .channel-display-name {
                                display: flex;
                                overflow: hidden;
                                color: var(--center-channel-color);

                                &:hover {
                                    text-decoration: none;
                                }

                                .icon {
                                    color: rgba(var(--center-channel-color-rgb), 0.56);
                                }

                                span.cell-text {
                                    overflow: hidden;
                                    margin-left: 4px;
                                    font-weight: 600;
                                    text-overflow: ellipsis;
                                    white-space: nowrap;
                                }
                            }

                            .times-used-container {
                                display: flex;
                                width: 100%;
                                align-items: center;

                                span.cell-text {
                                    flex: 0.1 0;
                                    text-align: right;
                                }

                                span.horizontal-bar {
                                    height: 8px;
                                    margin-left: 16px;
                                    background: var(--button-bg);
                                    border-radius: 6px;

                                    &.top-dms {
                                        background: var(--online-indicator);
                                        opacity: 1;
                                    }
                                }
                            }

                            .thread-item {
                                width: 100%;
                                padding: 12px 0;

                                .Badge__box {
                                    background: rgba(var(--center-channel-color-rgb), 0.08);
                                }

                                .preview {
                                    height: auto;
                                }
                            }

                            .board-item {
                                display: flex;
                                align-items: center;

                                span.board-icon {
                                    display: flex;
                                    width: 24px;
                                    height: 24px;
                                    align-items: center;
                                    justify-content: center;
                                    font-size: 24px;
                                }

                                span.board-title {
                                    overflow: hidden;
                                    max-width: 409px;
                                    margin-left: 12px;
                                    font-family: 'Open Sans';
                                    font-size: 14px;
                                    font-style: normal;
                                    font-weight: 600;
                                    line-height: 20px;
                                    text-overflow: ellipsis;
                                    white-space: nowrap;
                                }
                            }

                            .replies,
                            span.board-updates,
                            .Avatars___xs {
                                margin-left: auto;
                            }

<<<<<<< HEAD
                            .timestamp {
                                overflow: hidden;
                                color: rgba(var(--center-channel-color-rgb), 0.72);
=======
                            .role {
                                overflow: hidden;
>>>>>>> 2ff82e6f
                                text-overflow: ellipsis;
                                white-space: nowrap;
                            }

<<<<<<< HEAD
                            &.actions {
                                overflow: visible;
=======
                            .user-info {
                                display: flex;
                                overflow: hidden;
                                align-items: center;

                                &:hover {
                                    text-decoration: none;
                                }

                                .display-name {
                                    overflow: hidden;
                                    margin-left: 12px;
                                    color: var(--center-channel-color);
                                    font-family: 'Open Sans';
                                    font-size: 14px;
                                    font-style: normal;
                                    font-weight: 600;
                                    line-height: 20px;
                                    text-overflow: ellipsis;
                                    white-space: nowrap;
                                }
>>>>>>> 2ff82e6f
                            }
                        }
                    }
                }
            }

            .button-footer {
                padding-top: 24px;
                text-align: right;

                button {
                    height: 40px;
                    border-radius: 4px;
                    font-size: 14px;
                    font-weight: 600;

                    &.join-channel-cancel {
                        padding: 13px 20px;
                        margin-right: 8px;
                        background: rgba(var(--button-bg-rgb), 0.08);
                        color: rgb(var(--button-bg-rgb));
                        line-height: 14px;
                    }

                    &.save-button {
                        padding: 0 20px;
                    }
                }
            }

            .pagination-buttons {
                display: flex;
                align-items: center;
                justify-content: end;

                .pagination {
                    margin-right: 4px;
                    color: var(--center-channel-color);
                    font-family: 'Open Sans';
                    font-size: 14px;
                    font-style: normal;
                    font-weight: 400;
                    line-height: 20px;
                }

                .pagination-button {
                    padding: 8px;
                    border: none;
                    background: none;
                    border-radius: 4px;
                    color: rgba(var(--center-channel-color-rgb), 0.56);

                    &:hover {
                        background-color: rgba(var(--center-channel-color-rgb), 0.08);
                        color: rgba(var(--center-channel-color-rgb), 0.56);
                    }

                    &:disabled {
                        &:hover {
                            background-color: transparent;
                            color: rgba(var(--center-channel-color-rgb), 0.56);
                        }
                    }

                    &:nth-of-type(1) {
                        margin-right: 4px;
                    }

                    i {
                        width: 16px;
                        height: 16px;
                        font-size: 16px;
                    }
                }
            }
        }
    }
}

@media (min-width: 768px) {
    .insights-modal {
        width: 800px;
    }
}<|MERGE_RESOLUTION|>--- conflicted
+++ resolved
@@ -87,11 +87,8 @@
                 }
 
                 .DataGrid_rows {
-<<<<<<< HEAD
-=======
                     background: transparent;
 
->>>>>>> 2ff82e6f
                     .DataGrid_loading {
                         padding: 234px 0;
                     }
@@ -286,22 +283,20 @@
                                 margin-left: auto;
                             }
 
-<<<<<<< HEAD
                             .timestamp {
                                 overflow: hidden;
                                 color: rgba(var(--center-channel-color-rgb), 0.72);
-=======
+                            }
+
                             .role {
                                 overflow: hidden;
->>>>>>> 2ff82e6f
                                 text-overflow: ellipsis;
                                 white-space: nowrap;
                             }
 
-<<<<<<< HEAD
                             &.actions {
                                 overflow: visible;
-=======
+                            }
                             .user-info {
                                 display: flex;
                                 overflow: hidden;
@@ -323,7 +318,6 @@
                                     text-overflow: ellipsis;
                                     white-space: nowrap;
                                 }
->>>>>>> 2ff82e6f
                             }
                         }
                     }
