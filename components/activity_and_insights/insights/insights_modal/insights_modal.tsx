// Copyright (c) 2015-present Mattermost, Inc. All Rights Reserved.
// See LICENSE.txt for license information.
import React, {memo, useState, useCallback} from 'react';

import {Modal} from 'react-bootstrap';

import {InsightsWidgetTypes, TimeFrame} from '@mattermost/types/insights';

import TimeFrameDropdown from '../time_frame_dropdown/time_frame_dropdown';
import TopReactionsTable from '../top_reactions/top_reactions_table/top_reactions_table';
import TopChannelsTable from '../top_channels/top_channels_table/top_channels_table';
import TopThreadsTable from '../top_threads/top_threads_table/top_threads_table';
import TopBoardsTable from '../top_boards/top_boards_table/top_boards_table';
<<<<<<< HEAD
import LeastActiveChannelsTable from '../least_active_channels/least_active_channels_table/least_active_channels_table';
=======
import TopDMsTable from '../top_dms_and_new_members/top_dms_table/top_dms_table';
import NewMembersTable from '../top_dms_and_new_members/new_members_table/new_members_table';
>>>>>>> 2ff82e6f

import './../../activity_and_insights.scss';
import './insights_modal.scss';

type Props = {
    onExited: () => void;
    widgetType: InsightsWidgetTypes;
    title: string;
    subtitle: string;
    filterType: string;
    timeFrame: TimeFrame;
    setShowModal: (show: boolean) => void;
}

const InsightsModal = (props: Props) => {
    const [show, setShow] = useState(true);
    const [timeFrame, setTimeFrame] = useState(props.timeFrame);
    const [offset, setOffset] = useState(0);

    const setTimeFrameValue = useCallback((value) => {
        setTimeFrame(value.value);
        setOffset(0);
    }, []);

    const doHide = useCallback(() => {
        props.setShowModal(false);
        setShow(false);
    }, []);

    const modalContent = useCallback(() => {
        switch (props.widgetType) {
        case InsightsWidgetTypes.TOP_CHANNELS:
            return (
                <TopChannelsTable
                    filterType={props.filterType}
                    timeFrame={timeFrame}
                    closeModal={doHide}
                />
            );
        case InsightsWidgetTypes.TOP_REACTIONS:
            return (
                <TopReactionsTable
                    filterType={props.filterType}
                    timeFrame={timeFrame}
                />
            );
        case InsightsWidgetTypes.TOP_THREADS:
            return (
                <TopThreadsTable
                    filterType={props.filterType}
                    timeFrame={timeFrame}
                    closeModal={doHide}
                />
            );
        case InsightsWidgetTypes.TOP_BOARDS:
            return (
                <TopBoardsTable
                    filterType={props.filterType}
                    timeFrame={timeFrame}
                    closeModal={doHide}
                />
            );
<<<<<<< HEAD
        case InsightsWidgetTypes.LEAST_ACTIVE_CHANNELS:
            return (
                <LeastActiveChannelsTable
=======
        case InsightsWidgetTypes.TOP_DMS:
            return (
                <TopDMsTable
>>>>>>> 2ff82e6f
                    filterType={props.filterType}
                    timeFrame={timeFrame}
                    closeModal={doHide}
                />
            );
<<<<<<< HEAD
=======
        case InsightsWidgetTypes.NEW_TEAM_MEMBERS:
            return (
                <NewMembersTable
                    filterType={props.filterType}
                    timeFrame={timeFrame}
                    closeModal={doHide}
                    offset={offset}
                    setOffset={setOffset}
                />
            );
>>>>>>> 2ff82e6f
        default:
            return null;
        }
    }, [props.widgetType, timeFrame, offset]);

    return (
        <Modal
            dialogClassName='a11y__modal insights-modal'
            show={show}
            onHide={doHide}
            onExited={props.onExited}
            aria-labelledby='insightsModalLabel'
            id='insightsModal'
        >
            <Modal.Header closeButton={true}>
                <div className='title-section'>
                    <Modal.Title
                        componentClass='h1'
                        id='insightsModalTitle'
                    >
                        {props.title}
                    </Modal.Title>
                    <div className='subtitle'>
                        {props.subtitle}
                    </div>
                </div>
                <TimeFrameDropdown
                    timeFrame={timeFrame}
                    setTimeFrame={setTimeFrameValue}
                />
            </Modal.Header>
            <Modal.Body
                className='overflow--visible'
            >
                {modalContent()}
            </Modal.Body>
        </Modal>
    );
};

export default memo(InsightsModal);<|MERGE_RESOLUTION|>--- conflicted
+++ resolved
@@ -11,12 +11,9 @@
 import TopChannelsTable from '../top_channels/top_channels_table/top_channels_table';
 import TopThreadsTable from '../top_threads/top_threads_table/top_threads_table';
 import TopBoardsTable from '../top_boards/top_boards_table/top_boards_table';
-<<<<<<< HEAD
 import LeastActiveChannelsTable from '../least_active_channels/least_active_channels_table/least_active_channels_table';
-=======
 import TopDMsTable from '../top_dms_and_new_members/top_dms_table/top_dms_table';
 import NewMembersTable from '../top_dms_and_new_members/new_members_table/new_members_table';
->>>>>>> 2ff82e6f
 
 import './../../activity_and_insights.scss';
 import './insights_modal.scss';
@@ -79,22 +76,22 @@
                     closeModal={doHide}
                 />
             );
-<<<<<<< HEAD
         case InsightsWidgetTypes.LEAST_ACTIVE_CHANNELS:
             return (
                 <LeastActiveChannelsTable
-=======
-        case InsightsWidgetTypes.TOP_DMS:
-            return (
-                <TopDMsTable
->>>>>>> 2ff82e6f
                     filterType={props.filterType}
                     timeFrame={timeFrame}
                     closeModal={doHide}
                 />
             );
-<<<<<<< HEAD
-=======
+        case InsightsWidgetTypes.TOP_DMS:
+            return (
+                <TopDMsTable
+                    filterType={props.filterType}
+                    timeFrame={timeFrame}
+                    closeModal={doHide}
+                />
+            );
         case InsightsWidgetTypes.NEW_TEAM_MEMBERS:
             return (
                 <NewMembersTable
@@ -105,7 +102,6 @@
                     setOffset={setOffset}
                 />
             );
->>>>>>> 2ff82e6f
         default:
             return null;
         }
