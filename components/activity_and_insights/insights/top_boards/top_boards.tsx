// Copyright (c) 2015-present Mattermost, Inc. All Rights Reserved.
// See LICENSE.txt for license information.
import React, {memo, useState, useCallback, useEffect, useMemo} from 'react';
import {useSelector} from 'react-redux';

import {FormattedMessage} from 'react-intl';

<<<<<<< HEAD
import {trackEvent} from 'actions/telemetry_actions';
=======
import {Link} from 'react-router-dom';
>>>>>>> c1250842

import {getCurrentTeamId} from 'mattermost-redux/selectors/entities/teams';

import {TopBoard} from '@mattermost/types/insights';

import {GlobalState} from 'types/store';

import Avatars from 'components/widgets/users/avatars';

import TitleLoader from '../skeleton_loader/title_loader/title_loader';
import CircleLoader from '../skeleton_loader/circle_loader/circle_loader';
import widgetHoc, {WidgetHocProps} from '../widget_hoc/widget_hoc';
import WidgetEmptyState from '../widget_empty_state/widget_empty_state';

import './../../activity_and_insights.scss';

const TopBoards = (props: WidgetHocProps) => {
    const [loading, setLoading] = useState(true);
    const [topBoards, setTopBoards] = useState([] as TopBoard[]);

    const currentTeamId = useSelector(getCurrentTeamId);
    const boardsHandler = useSelector((state: GlobalState) => state.plugins.insightsHandlers.focalboard);

    const getTopBoards = useCallback(async () => {
        setLoading(true);
        const data: any = await boardsHandler(props.timeFrame, 0, 4, currentTeamId, props.filterType);
        if (data.items) {
            setTopBoards(data.items);
        }
        setLoading(false);
    }, [props.timeFrame, currentTeamId, props.filterType]);

    useEffect(() => {
        getTopBoards();
    }, [getTopBoards]);

    const skeletonLoader = useMemo(() => {
        const entries = [];
        for (let i = 0; i < 4; i++) {
            entries.push(
                <div
                    className='top-board-loading-container'
                    key={i}
                >
                    <CircleLoader
                        size={32}
                    />
                    <div className='loading-lines'>
                        <TitleLoader/>
                        <TitleLoader/>
                    </div>
                </div>,
            );
        }
        return entries;
    }, []);

    const trackClickEvent = useCallback(() => {
        trackEvent('insights', 'open_board_from_top_boards_widget');
    }, []);

    return (
        <div className='top-board-container'>
            {
                loading &&
                skeletonLoader
            }
            {
                (topBoards && !loading) &&
                <div className='board-list'>
                    {
                        topBoards.map((board, i) => {
                            return (
                                <Link
                                    className='board-item'
<<<<<<< HEAD
                                    onClick={trackClickEvent}
=======
>>>>>>> c1250842
                                    key={i}
                                    to={`/boards/workspace/${board.workspaceID}/${board.boardID}`}
                                >
                                    <span className='board-icon'>{board.icon}</span>
                                    <div className='display-info'>
                                        <span className='display-name'>{board.title}</span>
                                        <span className='update-counts'>
                                            <FormattedMessage
                                                id='insights.topBoards.updates'
                                                defaultMessage='{updateCount} updates'
                                                values={{
                                                    updateCount: board.activityCount,
                                                }}
                                            />
                                        </span>
                                    </div>
                                    <Avatars
                                        userIds={board.activeUsers.split(',')}
                                        size='xs'
                                        disableProfileOverlay={true}
                                    />
                                </Link>
                            );
                        })
                    }
                </div>
            }
            {

                (topBoards.length === 0 && !loading) &&
                <WidgetEmptyState
                    icon={'product-boards'}
                />
            }
        </div>
    );
};

export default memo(widgetHoc(TopBoards));<|MERGE_RESOLUTION|>--- conflicted
+++ resolved
@@ -5,11 +5,9 @@
 
 import {FormattedMessage} from 'react-intl';
 
-<<<<<<< HEAD
+import {Link} from 'react-router-dom';
+
 import {trackEvent} from 'actions/telemetry_actions';
-=======
-import {Link} from 'react-router-dom';
->>>>>>> c1250842
 
 import {getCurrentTeamId} from 'mattermost-redux/selectors/entities/teams';
 
@@ -85,10 +83,7 @@
                             return (
                                 <Link
                                     className='board-item'
-<<<<<<< HEAD
                                     onClick={trackClickEvent}
-=======
->>>>>>> c1250842
                                     key={i}
                                     to={`/boards/workspace/${board.workspaceID}/${board.boardID}`}
                                 >
