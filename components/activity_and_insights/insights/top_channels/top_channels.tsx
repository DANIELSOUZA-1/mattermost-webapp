--- conflicted
+++ resolved
@@ -6,8 +6,6 @@
 
 import {FormattedMessage} from 'react-intl';
 
-import {FormattedMessage} from 'react-intl';
-
 import Constants, {InsightsScopes} from 'utils/constants';
 
 import CircleLoader from '../skeleton_loader/circle_loader/circle_loader';
@@ -20,11 +18,11 @@
 import {TopChannel} from '@mattermost/types/insights';
 import WidgetEmptyState from '../widget_empty_state/widget_empty_state';
 import OverlayTrigger from 'components/overlay_trigger';
-import Tooltip from 'components/tooltip';
 
 import './../../activity_and_insights.scss';
 import LineChart from 'components/analytics/line_chart';
 import {getTheme} from 'mattermost-redux/selectors/entities/preferences';
+import Tooltip from 'components/tooltip';
 
 const TopChannels = (props: WidgetHocProps) => {
     const dispatch = useDispatch();
@@ -85,11 +83,8 @@
 
 
     const currentTeamId = useSelector(getCurrentTeamId);
-<<<<<<< HEAD
     const theme = useSelector(getTheme);
-=======
     const currentTeamUrl = useSelector(getCurrentRelativeTeamUrl);
->>>>>>> 42c3199c
 
     const getTopTeamChannels = useCallback(async () => {
         if (props.filterType === InsightsScopes.TEAM) {
@@ -139,7 +134,6 @@
         return titles;
     }, []);
 
-<<<<<<< HEAD
     const sortGraphData = () => {
         const labels = Object.keys(channelLineChartData);
         const values = {} as any;
@@ -242,7 +236,6 @@
             labels: data.labels,
         };
     };
-=======
     const tooltip = useCallback((messageCount: number) => {
         return (
             <Tooltip
@@ -258,7 +251,6 @@
             </Tooltip>
         );
     }, []);
->>>>>>> 42c3199c
 
     return (
         <>
