// Copyright (c) 2015-present Mattermost, Inc. All Rights Reserved.
// See LICENSE.txt for license information.
import React, {memo, useCallback, useEffect, useState} from 'react';
import {useDispatch, useSelector} from 'react-redux';
import {Link} from 'react-router-dom';

import {FormattedMessage} from 'react-intl';

import Constants, {InsightsScopes} from 'utils/constants';

import CircleLoader from '../skeleton_loader/circle_loader/circle_loader';
import TitleLoader from '../skeleton_loader/title_loader/title_loader';
import LineChartLoader from '../skeleton_loader/line_chart_loader/line_chart_loader';
import widgetHoc, {WidgetHocProps} from '../widget_hoc/widget_hoc';

import {getCurrentRelativeTeamUrl, getCurrentTeamId} from 'mattermost-redux/selectors/entities/teams';
import {getMyTopChannels, getTopChannelsForTeam} from 'mattermost-redux/actions/insights';
import {TopChannel, TopChannelGraphData} from '@mattermost/types/insights';
import WidgetEmptyState from '../widget_empty_state/widget_empty_state';
import OverlayTrigger from 'components/overlay_trigger';

import Tooltip from 'components/tooltip';
<<<<<<< HEAD
=======

import TopChannelsLineChart from './top_channels_line_chart/top_channels_line_chart';

import './../../activity_and_insights.scss';
>>>>>>> 1fa6a8dd

const TopChannels = (props: WidgetHocProps) => {
    const dispatch = useDispatch();

    const [loading, setLoading] = useState(true);
    const [topChannels, setTopChannels] = useState([] as TopChannel[]);
<<<<<<< HEAD
    const [channelLineChartData] = useState({
        '2022-05-01': {
            sia4n8chebbimdjreqpjtqq4th: 93,
            kf8hegqirty38c1eoqr8gbar4c: 114,
            josruzafdpy67xrp9akhujumoc: 324,
            a5dqixb9xbfjzfy3t5bjt6swjc: 342,
            '7sembkzk5jf9bkzxahdaydetee': 169,
        },
        '2022-05-02': {
            sia4n8chebbimdjreqpjtqq4th: 203,
            kf8hegqirty38c1eoqr8gbar4c: 14,
            josruzafdpy67xrp9akhujumoc: 304,
            a5dqixb9xbfjzfy3t5bjt6swjc: 267,
            '7sembkzk5jf9bkzxahdaydetee': 109,
        },
        '2022-05-03': {
            sia4n8chebbimdjreqpjtqq4th: 230,
            kf8hegqirty38c1eoqr8gbar4c: 140,
            josruzafdpy67xrp9akhujumoc: 340,
            a5dqixb9xbfjzfy3t5bjt6swjc: 190,
            '7sembkzk5jf9bkzxahdaydetee': 110,
        },
        '2022-05-04': {
            sia4n8chebbimdjreqpjtqq4th: 123,
            kf8hegqirty38c1eoqr8gbar4c: 114,
            josruzafdpy67xrp9akhujumoc: 134,
            a5dqixb9xbfjzfy3t5bjt6swjc: 100,
            '7sembkzk5jf9bkzxahdaydetee': 219,
        },
        '2022-05-05': {
            sia4n8chebbimdjreqpjtqq4th: 430,
            kf8hegqirty38c1eoqr8gbar4c: 119,
            josruzafdpy67xrp9akhujumoc: 234,
            a5dqixb9xbfjzfy3t5bjt6swjc: 160,
            '7sembkzk5jf9bkzxahdaydetee': 284,
        },
        '2022-05-06': {
            sia4n8chebbimdjreqpjtqq4th: 123,
            kf8hegqirty38c1eoqr8gbar4c: 114,
            josruzafdpy67xrp9akhujumoc: 134,
            a5dqixb9xbfjzfy3t5bjt6swjc: 100,
            '7sembkzk5jf9bkzxahdaydetee': 219,
        },
        '2022-05-07': {
            sia4n8chebbimdjreqpjtqq4th: 203,
            kf8hegqirty38c1eoqr8gbar4c: 14,
            josruzafdpy67xrp9akhujumoc: 304,
            a5dqixb9xbfjzfy3t5bjt6swjc: 267,
            '7sembkzk5jf9bkzxahdaydetee': 109,
        },
    });
=======
    const [channelLineChartData, setChannelLineChartData] = useState({} as TopChannelGraphData);
>>>>>>> 1fa6a8dd

    const currentTeamId = useSelector(getCurrentTeamId);
    const currentTeamUrl = useSelector(getCurrentRelativeTeamUrl);

    const getTopTeamChannels = useCallback(async () => {
        if (props.filterType === InsightsScopes.TEAM) {
            setLoading(true);
            const data: any = await dispatch(getTopChannelsForTeam(currentTeamId, 0, 5, props.timeFrame));
            if (data.data && data.data.items) {
                setTopChannels(data.data.items);
            }
            if (data.data && data.data.daily_channel_post_counts) {
                setChannelLineChartData(data.data.daily_channel_post_counts);
            }
            setLoading(false);
        }
    }, [props.timeFrame, currentTeamId, props.filterType]);

    useEffect(() => {
        getTopTeamChannels();
    }, [getTopTeamChannels]);

    const getMyTeamChannels = useCallback(async () => {
        if (props.filterType === InsightsScopes.MY) {
            setLoading(true);
            const data: any = await dispatch(getMyTopChannels(currentTeamId, 0, 5, props.timeFrame));
            if (data.data && data.data.items) {
                setTopChannels(data.data.items);
            }
            if (data.data && data.data.daily_channel_post_counts) {
                setChannelLineChartData(data.data.daily_channel_post_counts);
            }
            setLoading(false);
        }
    }, [props.timeFrame, props.filterType]);

    useEffect(() => {
        getMyTeamChannels();
    }, [getMyTeamChannels]);

    const skeletonTitle = useCallback(() => {
        const titles = [];
        for (let i = 0; i < 5; i++) {
            titles.push(
                <div
                    className='top-channel-loading-row'
                    key={i}
                >
                    <CircleLoader
                        size={16}
                    />
                    <TitleLoader/>
                </div>,
            );
        }
        return titles;
    }, []);

<<<<<<< HEAD
    const sortGraphData = () => {
        const labels = Object.keys(channelLineChartData);
        const values = {} as any;
        for (let i = 0; i < labels.length; i++) {
            const item = channelLineChartData[labels[i]];

            const channelIds = Object.keys(item);

            for (let j = 0; j < channelIds.length; j++) {
                const count = item[channelIds[j]];
                if (values[channelIds[j]]) {
                    values[channelIds[j]].push(count);
                } else {
                    values[channelIds[j]] = [count];
                }
            }
        }
        return {
            labels,
            values,
        };
    };

    const getGraphData = () => {
        const data = sortGraphData();
        const dataset = [];

        if (topChannels[0]) {
            dataset.push({
                fillColor: theme.buttonBg,
                borderColor: theme.buttonBg,
                pointBackgroundColor: theme.buttonBg,
                pointBorderColor: theme.buttonBg,
                backgroundColor: 'transparent',
                pointRadius: 0,
                hoverBackgroundColor: theme.buttonBg,
                label: topChannels[0].display_name,
                data: data.values[topChannels[0].id],
                hitRadius: 10,
            });
        }

        if (topChannels[1]) {
            dataset.push({
                fillColor: theme.onlineIndicator,
                borderColor: theme.onlineIndicator,
                pointBackgroundColor: theme.onlineIndicator,
                pointBorderColor: theme.onlineIndicator,
                backgroundColor: 'transparent',
                pointRadius: 0,
                hoverBackgroundColor: theme.onlineIndicator,
                label: topChannels[1].display_name,
                data: data.values[topChannels[1].id],
                hitRadius: 10,
            });
        }

        if (topChannels[2]) {
            dataset.push({
                fillColor: theme.awayIndicator,
                borderColor: theme.awayIndicator,
                pointBackgroundColor: theme.awayIndicator,
                pointBorderColor: theme.awayIndicator,
                backgroundColor: 'transparent',
                pointRadius: 0,
                hoverBackgroundColor: theme.awayIndicator,
                label: topChannels[2].display_name,
                data: data.values[topChannels[2].id],
                hitRadius: 10,
            });
        }

        if (topChannels[3]) {
            dataset.push({
                fillColor: theme.dndIndicator,
                borderColor: theme.dndIndicator,
                pointBackgroundColor: theme.dndIndicator,
                pointBorderColor: theme.dndIndicator,
                backgroundColor: 'transparent',
                pointRadius: 0,
                hoverBackgroundColor: theme.dndIndicator,
                label: topChannels[3].display_name,
                data: data.values[topChannels[3].id],
                hitRadius: 10,
            });
        }

        if (topChannels[4]) {
            dataset.push({
                fillColor: theme.newMessageSeparator,
                borderColor: theme.newMessageSeparator,
                pointBackgroundColor: theme.newMessageSeparator,
                pointBorderColor: theme.newMessageSeparator,
                backgroundColor: 'transparent',
                pointRadius: 0,
                hoverBackgroundColor: theme.newMessageSeparator,
                label: topChannels[4].display_name,
                data: data.values[topChannels[4].id],
                hitRadius: 10,
            });
        }

        return {
            datasets: dataset,
            labels: data.labels,
        };
    };
=======
>>>>>>> 1fa6a8dd
    const tooltip = useCallback((messageCount: number) => {
        return (
            <Tooltip
                id='total-messages'
            >
                <FormattedMessage
                    id='insights.topChannels.messageCount'
                    defaultMessage='{messageCount} total messages'
                    values={{
                        messageCount,
                    }}
                />
            </Tooltip>
        );
    }, []);

    return (
        <>
            <div className='top-channel-container'>
                <div className='top-channel-line-chart'>
                    {
                        loading &&
                        <LineChartLoader/>
                    }
                    {
                        (!loading && topChannels.length !== 0) &&
                        <>
                            <TopChannelsLineChart
                                topChannels={topChannels}
                                timeFrame={props.timeFrame}
                                channelLineChartData={channelLineChartData}
                            />
                        </>
                    }
                </div>
                <div className='top-channel-list'>
                    {
                        loading &&
                        skeletonTitle()
                    }
                    {
                        (!loading && topChannels.length !== 0) &&
                        <div className='channel-list'>
                            {
                                topChannels.map((channel) => {
                                    const barSize = ((channel.message_count / topChannels[0].message_count) * 0.8);

                                    let iconToDisplay = <i className='icon icon-globe'/>;

                                    if (channel.type === Constants.PRIVATE_CHANNEL) {
                                        iconToDisplay = <i className='icon icon-lock-outline'/>;
                                    }
                                    return (
                                        <Link
                                            className='channel-row'
                                            to={`${currentTeamUrl}/channels/${channel.name}`}
                                            key={channel.id}
                                        >
                                            <div
                                                className='channel-display-name'
                                            >
                                                <span className='icon'>
                                                    {iconToDisplay}
                                                </span>
                                                <span className='display-name'>{channel.display_name}</span>
                                            </div>
                                            <div className='channel-message-count'>
                                                <OverlayTrigger
                                                    trigger={['hover']}
                                                    delayShow={Constants.OVERLAY_TIME_DELAY}
                                                    placement='right'
                                                    overlay={tooltip(channel.message_count)}
                                                >
                                                    <span className='message-count'>{channel.message_count}</span>
                                                </OverlayTrigger>
                                                <span
                                                    className='horizontal-bar'
                                                    style={{
                                                        flex: `${barSize} 0`,
                                                    }}
                                                />
                                            </div>
                                        </Link>
                                    );
                                })
                            }
                        </div>
                    }
                </div>
            </div>
            {
                (topChannels.length === 0 && !loading) &&
                <WidgetEmptyState
                    icon={'globe'}
                />
            }
        </>

    );
};

export default memo(widgetHoc(TopChannels));<|MERGE_RESOLUTION|>--- conflicted
+++ resolved
@@ -20,74 +20,17 @@
 import OverlayTrigger from 'components/overlay_trigger';
 
 import Tooltip from 'components/tooltip';
-<<<<<<< HEAD
-=======
 
 import TopChannelsLineChart from './top_channels_line_chart/top_channels_line_chart';
 
 import './../../activity_and_insights.scss';
->>>>>>> 1fa6a8dd
 
 const TopChannels = (props: WidgetHocProps) => {
     const dispatch = useDispatch();
 
     const [loading, setLoading] = useState(true);
     const [topChannels, setTopChannels] = useState([] as TopChannel[]);
-<<<<<<< HEAD
-    const [channelLineChartData] = useState({
-        '2022-05-01': {
-            sia4n8chebbimdjreqpjtqq4th: 93,
-            kf8hegqirty38c1eoqr8gbar4c: 114,
-            josruzafdpy67xrp9akhujumoc: 324,
-            a5dqixb9xbfjzfy3t5bjt6swjc: 342,
-            '7sembkzk5jf9bkzxahdaydetee': 169,
-        },
-        '2022-05-02': {
-            sia4n8chebbimdjreqpjtqq4th: 203,
-            kf8hegqirty38c1eoqr8gbar4c: 14,
-            josruzafdpy67xrp9akhujumoc: 304,
-            a5dqixb9xbfjzfy3t5bjt6swjc: 267,
-            '7sembkzk5jf9bkzxahdaydetee': 109,
-        },
-        '2022-05-03': {
-            sia4n8chebbimdjreqpjtqq4th: 230,
-            kf8hegqirty38c1eoqr8gbar4c: 140,
-            josruzafdpy67xrp9akhujumoc: 340,
-            a5dqixb9xbfjzfy3t5bjt6swjc: 190,
-            '7sembkzk5jf9bkzxahdaydetee': 110,
-        },
-        '2022-05-04': {
-            sia4n8chebbimdjreqpjtqq4th: 123,
-            kf8hegqirty38c1eoqr8gbar4c: 114,
-            josruzafdpy67xrp9akhujumoc: 134,
-            a5dqixb9xbfjzfy3t5bjt6swjc: 100,
-            '7sembkzk5jf9bkzxahdaydetee': 219,
-        },
-        '2022-05-05': {
-            sia4n8chebbimdjreqpjtqq4th: 430,
-            kf8hegqirty38c1eoqr8gbar4c: 119,
-            josruzafdpy67xrp9akhujumoc: 234,
-            a5dqixb9xbfjzfy3t5bjt6swjc: 160,
-            '7sembkzk5jf9bkzxahdaydetee': 284,
-        },
-        '2022-05-06': {
-            sia4n8chebbimdjreqpjtqq4th: 123,
-            kf8hegqirty38c1eoqr8gbar4c: 114,
-            josruzafdpy67xrp9akhujumoc: 134,
-            a5dqixb9xbfjzfy3t5bjt6swjc: 100,
-            '7sembkzk5jf9bkzxahdaydetee': 219,
-        },
-        '2022-05-07': {
-            sia4n8chebbimdjreqpjtqq4th: 203,
-            kf8hegqirty38c1eoqr8gbar4c: 14,
-            josruzafdpy67xrp9akhujumoc: 304,
-            a5dqixb9xbfjzfy3t5bjt6swjc: 267,
-            '7sembkzk5jf9bkzxahdaydetee': 109,
-        },
-    });
-=======
     const [channelLineChartData, setChannelLineChartData] = useState({} as TopChannelGraphData);
->>>>>>> 1fa6a8dd
 
     const currentTeamId = useSelector(getCurrentTeamId);
     const currentTeamUrl = useSelector(getCurrentRelativeTeamUrl);
@@ -146,116 +89,6 @@
         return titles;
     }, []);
 
-<<<<<<< HEAD
-    const sortGraphData = () => {
-        const labels = Object.keys(channelLineChartData);
-        const values = {} as any;
-        for (let i = 0; i < labels.length; i++) {
-            const item = channelLineChartData[labels[i]];
-
-            const channelIds = Object.keys(item);
-
-            for (let j = 0; j < channelIds.length; j++) {
-                const count = item[channelIds[j]];
-                if (values[channelIds[j]]) {
-                    values[channelIds[j]].push(count);
-                } else {
-                    values[channelIds[j]] = [count];
-                }
-            }
-        }
-        return {
-            labels,
-            values,
-        };
-    };
-
-    const getGraphData = () => {
-        const data = sortGraphData();
-        const dataset = [];
-
-        if (topChannels[0]) {
-            dataset.push({
-                fillColor: theme.buttonBg,
-                borderColor: theme.buttonBg,
-                pointBackgroundColor: theme.buttonBg,
-                pointBorderColor: theme.buttonBg,
-                backgroundColor: 'transparent',
-                pointRadius: 0,
-                hoverBackgroundColor: theme.buttonBg,
-                label: topChannels[0].display_name,
-                data: data.values[topChannels[0].id],
-                hitRadius: 10,
-            });
-        }
-
-        if (topChannels[1]) {
-            dataset.push({
-                fillColor: theme.onlineIndicator,
-                borderColor: theme.onlineIndicator,
-                pointBackgroundColor: theme.onlineIndicator,
-                pointBorderColor: theme.onlineIndicator,
-                backgroundColor: 'transparent',
-                pointRadius: 0,
-                hoverBackgroundColor: theme.onlineIndicator,
-                label: topChannels[1].display_name,
-                data: data.values[topChannels[1].id],
-                hitRadius: 10,
-            });
-        }
-
-        if (topChannels[2]) {
-            dataset.push({
-                fillColor: theme.awayIndicator,
-                borderColor: theme.awayIndicator,
-                pointBackgroundColor: theme.awayIndicator,
-                pointBorderColor: theme.awayIndicator,
-                backgroundColor: 'transparent',
-                pointRadius: 0,
-                hoverBackgroundColor: theme.awayIndicator,
-                label: topChannels[2].display_name,
-                data: data.values[topChannels[2].id],
-                hitRadius: 10,
-            });
-        }
-
-        if (topChannels[3]) {
-            dataset.push({
-                fillColor: theme.dndIndicator,
-                borderColor: theme.dndIndicator,
-                pointBackgroundColor: theme.dndIndicator,
-                pointBorderColor: theme.dndIndicator,
-                backgroundColor: 'transparent',
-                pointRadius: 0,
-                hoverBackgroundColor: theme.dndIndicator,
-                label: topChannels[3].display_name,
-                data: data.values[topChannels[3].id],
-                hitRadius: 10,
-            });
-        }
-
-        if (topChannels[4]) {
-            dataset.push({
-                fillColor: theme.newMessageSeparator,
-                borderColor: theme.newMessageSeparator,
-                pointBackgroundColor: theme.newMessageSeparator,
-                pointBorderColor: theme.newMessageSeparator,
-                backgroundColor: 'transparent',
-                pointRadius: 0,
-                hoverBackgroundColor: theme.newMessageSeparator,
-                label: topChannels[4].display_name,
-                data: data.values[topChannels[4].id],
-                hitRadius: 10,
-            });
-        }
-
-        return {
-            datasets: dataset,
-            labels: data.labels,
-        };
-    };
-=======
->>>>>>> 1fa6a8dd
     const tooltip = useCallback((messageCount: number) => {
         return (
             <Tooltip
