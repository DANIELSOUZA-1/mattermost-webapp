// Copyright (c) 2015-present Mattermost, Inc. All Rights Reserved.
// See LICENSE.txt for license information.

import React from 'react';
import {FormattedMessage} from 'react-intl';

import {trackEvent} from 'actions/telemetry_actions';
<<<<<<< HEAD
import {useOpenCloudZendeskSupportForm} from 'components/common/hooks/useOpenZendeskForm';
=======
import ExternalLink from 'components/external_link';
>>>>>>> 780bbe87

const CancelSubscription = () => {
    const description = `I am requesting that workspace "${window.location.host}" be deleted`;
    const openContactSupport = useOpenCloudZendeskSupportForm('Request workspace be deleted', description);

    return (
        <div className='cancelSubscriptionSection'>
            <div className='cancelSubscriptionSection__text'>
                <div className='cancelSubscriptionSection__text-title'>
                    <FormattedMessage
                        id='admin.billing.subscription.cancelSubscriptionSection.title'
                        defaultMessage='Cancel your subscription'
                    />
                </div>
                <div className='cancelSubscriptionSection__text-description'>
                    <FormattedMessage
                        id='admin.billing.subscription.cancelSubscriptionSection.description'
                        defaultMessage='At this time, deleting a workspace can only be done with the help of a customer support representative.'
                    />
                </div>
<<<<<<< HEAD
                <a
=======
                <ExternalLink
                    location='cancel_subscription'
                    href={cancelAccountLink}
>>>>>>> 780bbe87
                    className='cancelSubscriptionSection__contactUs'
                    onClick={(event: React.MouseEvent<HTMLAnchorElement, MouseEvent>) => {
                        event.preventDefault();
                        trackEvent('cloud_admin', 'click_contact_us');
                        openContactSupport();
                    }
                    }
                >
                    <FormattedMessage
                        id='admin.billing.subscription.cancelSubscriptionSection.contactUs'
                        defaultMessage='Contact Us'
                    />
                </ExternalLink>
            </div>
        </div>
    );
};

export default CancelSubscription;<|MERGE_RESOLUTION|>--- conflicted
+++ resolved
@@ -5,15 +5,12 @@
 import {FormattedMessage} from 'react-intl';
 
 import {trackEvent} from 'actions/telemetry_actions';
-<<<<<<< HEAD
 import {useOpenCloudZendeskSupportForm} from 'components/common/hooks/useOpenZendeskForm';
-=======
 import ExternalLink from 'components/external_link';
->>>>>>> 780bbe87
 
 const CancelSubscription = () => {
     const description = `I am requesting that workspace "${window.location.host}" be deleted`;
-    const openContactSupport = useOpenCloudZendeskSupportForm('Request workspace be deleted', description);
+    const [, contactSupportURL] = useOpenCloudZendeskSupportForm('Request workspace be deleted', description);
 
     return (
         <div className='cancelSubscriptionSection'>
@@ -30,20 +27,11 @@
                         defaultMessage='At this time, deleting a workspace can only be done with the help of a customer support representative.'
                     />
                 </div>
-<<<<<<< HEAD
-                <a
-=======
                 <ExternalLink
                     location='cancel_subscription'
-                    href={cancelAccountLink}
->>>>>>> 780bbe87
+                    href={contactSupportURL}
                     className='cancelSubscriptionSection__contactUs'
-                    onClick={(event: React.MouseEvent<HTMLAnchorElement, MouseEvent>) => {
-                        event.preventDefault();
-                        trackEvent('cloud_admin', 'click_contact_us');
-                        openContactSupport();
-                    }
-                    }
+                    onClick={() => trackEvent('cloud_admin', 'click_contact_us')}
                 >
                     <FormattedMessage
                         id='admin.billing.subscription.cancelSubscriptionSection.contactUs'
