--- conflicted
+++ resolved
@@ -48,8 +48,6 @@
             nextProps.roles.team_user) {
             this.loadPoliciesIntoState(nextProps);
         }
-<<<<<<< HEAD
-=======
     }
 
     handleChange = (id, value) => {
@@ -60,7 +58,6 @@
         });
 
         this.props.setNavigationBlocked(true);
->>>>>>> 0493d8a9
     }
 
     handleSubmit = async (e) => {
