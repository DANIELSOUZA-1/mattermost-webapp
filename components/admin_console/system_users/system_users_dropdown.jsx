--- conflicted
+++ resolved
@@ -343,14 +343,8 @@
         let showMakeActive = false;
         let showMakeNotActive = !Utils.isSystemAdmin(user.roles);
         let showManageTeams = true;
-<<<<<<< HEAD
         let showRevokeSessions = true;
-        const mfaEnabled = global.window.mm_license.IsLicensed === 'true' && global.window.mm_license.MFA === 'true' && global.window.mm_config.EnableMultifactorAuthentication === 'true';
-        const showMfaReset = mfaEnabled && user.mfa_active;
-=======
-        let showRevokeSessions = UserStore.isSystemAdminForCurrentUser();
         const showMfaReset = this.props.mfaEnabled && user.mfa_active;
->>>>>>> 0c1a5ca4
 
         if (user.delete_at > 0) {
             currentRoles = (
