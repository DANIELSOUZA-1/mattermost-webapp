--- conflicted
+++ resolved
@@ -28,12 +28,17 @@
 
     const createNode = (ports: string[]) => {
         if (dropDataAndPoint) {
-            const node = new DefaultNodeModel({id: generateId(), ...dropDataAndPoint!.data});
+            const data = dropDataAndPoint!.data;
+            const node: DefaultNodeModel = new DefaultNodeModel({id: generateId(), name: data.name, color: data.color, extras: {original: data}});
             ports.forEach((port) => {
                 node.addOutPort(port);
             });
 
-            node.setPosition(dropDataAndPoint!.point);
+            const point = dropDataAndPoint!.point;
+            node.setPosition(point);
+            const nodeOptions = node.getOptions();
+            nodeOptions.extras.original.x = point.x;
+            nodeOptions.extras.original.y = point.y;
             engine.getModel().addNode(node);
             forceUpdate();
         }
@@ -70,52 +75,7 @@
     return (
         <div
             className='systembus__ctr'
-<<<<<<< HEAD
             onDrop={onDrop}
-=======
-            onDrop={(event) => {
-                const data = JSON.parse(event.dataTransfer.getData('storm-diagram-node'));
-                const node: DefaultNodeModel = new DefaultNodeModel({id: generateId(), name: data.name, color: data.color, extras: {original: data}});
-                if (data.type === 'event') {
-                    node.addOutPort('out');
-                } else if (data.type === 'action') {
-                    node.addInPort('in');
-                    node.addOutPort('out');
-                } else if (data.type === 'slash-command') {
-                    // TODO: ask for the slash command information and generate the right outputs
-                    node.addOutPort('main');
-                } else if (data.type === 'webhook') {
-                    // TODO: ask for the webhook secret
-                    node.addOutPort('out');
-                } else if (data.type === 'flow') {
-                    if (data.name == "if") {
-                        // TODO: ask for the if condition and check value
-                        node.addInPort('in');
-                        node.addOutPort('then');
-                        node.addOutPort('else');
-                    } else if (data.name == "switch") {
-                        node.addInPort('in');
-                        // TODO: make this dynamic by asking the cases
-                        node.addOutPort('case 1');
-                        node.addOutPort('case 2');
-                        node.addOutPort('case 3');
-                    } else if (data.name == "random") {
-                        node.addInPort('in');
-                        // TODO: make this dynamic by asking the number of outputs
-                        node.addOutPort('out-1');
-                        node.addOutPort('out-2');
-                        node.addOutPort('out-3');
-                    }
-                }
-                const point = engine.getRelativeMousePoint(event);
-                node.setPosition(point);
-                const nodeOptions = node.getOptions()
-                nodeOptions.extras.original.x = point.x
-                nodeOptions.extras.original.y = point.y
-                engine.getModel().addNode(node);
-                forceUpdate();
-            }}
->>>>>>> 148e377b
         >
             {children}
             {dropDataAndPoint &&
