// Copyright (c) 2015-present Mattermost, Inc. All Rights Reserved.
// See LICENSE.txt for license information.

/* eslint-disable max-lines */

import React from 'react';
import {FormattedMessage} from 'react-intl';
import classNames from 'classnames';

import {AlertCircleOutlineIcon} from '@mattermost/compass-icons/components';

import {Posts} from 'mattermost-redux/constants';
import {sortFileInfos} from 'mattermost-redux/utils/file_utils';

import * as GlobalActions from 'actions/global_actions';
import Constants, {
    StoragePrefixes,
    ModalIdentifiers,
    Locations,
    A11yClassNames,
    Preferences,
    AdvancedTextEditor as AdvancedTextEditorConst,
} from 'utils/constants';
import {
    containsAtChannel,
    specialMentionsInText,
    postMessageOnKeyPress,
    shouldFocusMainTextbox,
    isErrorInvalidSlashCommand,
    splitMessageBasedOnCaretPosition,
    groupsMentionedInText,
} from 'utils/post_utils';
import {getTable, hasHtmlLink, formatMarkdownMessage, formatGithubCodePaste, isGitHubCodeBlock} from 'utils/paste';
import * as UserAgent from 'utils/user_agent';
import {isMac} from 'utils/utils';
import * as Utils from 'utils/utils';

import KeyboardShortcutSequence, {KEYBOARD_SHORTCUTS} from 'components/keyboard_shortcuts/keyboard_shortcuts_sequence';
import Tooltip from 'components/tooltip';
import OverlayTrigger from 'components/overlay_trigger';
import NotifyConfirmModal from 'components/notify_confirm_modal';
import EditChannelHeaderModal from 'components/edit_channel_header_modal';
import EditChannelPurposeModal from 'components/edit_channel_purpose_modal';
import {FileUpload as FileUploadClass} from 'components/file_upload/file_upload';
import ResetStatusModal from 'components/reset_status_modal';
import TextboxClass from 'components/textbox/textbox';
import PostPriorityPickerOverlay from 'components/post_priority/post_priority_picker_overlay';
import PriorityLabel from 'components/post_priority/post_priority_label';

import {Channel, ChannelMemberCountsByGroup} from '@mattermost/types/channels';
import {PostDraft} from 'types/store/draft';
import {Post, PostMetadata, PostPriority} from '@mattermost/types/posts';
import {PreferenceType} from '@mattermost/types/preferences';
import EmojiMap from 'utils/emoji_map';
import {ActionResult} from 'mattermost-redux/types/actions';
import {ServerError} from '@mattermost/types/errors';
import {CommandArgs} from '@mattermost/types/integrations';
import {Group} from '@mattermost/types/groups';
import {ModalData} from 'types/actions';
import {FileInfo} from '@mattermost/types/files';
import {Emoji} from '@mattermost/types/emojis';
import {FilePreviewInfo} from 'components/file_preview/file_preview';
import {ApplyMarkdownOptions, applyMarkdown} from 'utils/markdown/apply_markdown';

import AdvanceTextEditor from '../advanced_text_editor/advanced_text_editor';
import {IconContainer} from '../advanced_text_editor/formatting_bar/formatting_icon';

import FileLimitStickyBanner from '../file_limit_sticky_banner';
const KeyCodes = Constants.KeyCodes;

function isDraftEmpty(draft: PostDraft): boolean {
    return !draft || (!draft.message && draft.fileInfos.length === 0);
}

// Temporary fix for IE-11, see MM-13423
function trimRight(str: string) {
    if (String.prototype.trimRight as any) {
        return str.trimRight();
    }

    return str.replace(/\s*$/, '');
}

type TextboxElement = HTMLInputElement | HTMLTextAreaElement;

type Props = {

    // ref passed from channelView for EmojiPickerOverlay
    getChannelView?: () => void;

    // Data used in notifying user for @all and @channel
    currentChannelMembersCount: number;

    // Data used in multiple places of the component
    currentChannel: Channel;

    //Data used for DM prewritten messages
    currentChannelTeammateUsername?: string;

    //Data used in executing commands for channel actions passed down to client4 function
    currentTeamId: string;

    //Data used for posting message
    currentUserId: string;

    //Force message submission on CTRL/CMD + ENTER
    codeBlockOnCtrlEnter?: boolean;

    //Flag used for handling submit
    ctrlSend?: boolean;

    //Flag used for adding a class center to Postbox based on user pref
    fullWidthTextBox?: boolean;

    // Data used for deciding if tutorial tip is to be shown
    showSendTutorialTip: boolean;

    // Data used populating message state when triggered by shortcuts
    messageInHistoryItem?: string;

    // Data used for populating message state from previous draft
    draft: PostDraft;

    // Data used dispatching handleViewAction ex: edit post
    latestReplyablePostId?: string;
    locale: string;

    // Data used for calling edit of post
    currentUsersLatestPost?: Post | null;

    //Whether or not file upload is allowed.
    canUploadFiles: boolean;

    //Whether to show the emoji picker.
    enableEmojiPicker: boolean;

    //Whether to show the gif picker.
    enableGifPicker: boolean;

    //Whether to check with the user before notifying the whole channel.
    enableConfirmNotificationsToChannel: boolean;

    //The maximum length of a post
    maxPostSize: number;
    emojiMap: EmojiMap;

    //If our connection is bad
    badConnection: boolean;

    //Whether to display a confirmation modal to reset status.
    userIsOutOfOffice: boolean;
    rhsExpanded: boolean;

    //If RHS open
    rhsOpen: boolean;

    //To check if the timezones are enable on the server.
    isTimezoneEnabled: boolean;

    canPost: boolean;

    //To determine if the current user can send special channel mentions
    useChannelMentions: boolean;

    //Should preview be showed
    shouldShowPreview: boolean;

    isFormattingBarHidden: boolean;

    isPostPriorityEnabled: boolean;

    actions: {

        //Set show preview for textbox
        setShowPreview: (showPreview: boolean) => void;

        // func called after message submit.
        addMessageIntoHistory: (message: string) => void;

        // func called for navigation through messages by Up arrow
        moveHistoryIndexBack: (index: string) => Promise<void>;

        // func called for navigation through messages by Down arrow
        moveHistoryIndexForward: (index: string) => Promise<void>;

        // func called for adding a reaction
        addReaction: (postId: string, emojiName: string) => void;

        // func called for posting message
        onSubmitPost: (post: Post, fileInfos: FileInfo[]) => void;

        // func called for removing a reaction
        removeReaction: (postId: string, emojiName: string) => void;

        // func called on load of component to clear drafts
        clearDraftUploads: () => void;

        //hooks called before a message is sent to the server
        runMessageWillBePostedHooks: (originalPost: Post) => ActionResult;

        //hooks called before a slash command is sent to the server
        runSlashCommandWillBePostedHooks: (originalMessage: string, originalArgs: CommandArgs) => ActionResult;

        // func called for setting drafts
        setDraft: (name: string, value: PostDraft | null, save?: boolean) => void;

        // func called for editing posts
        setEditingPost: (postId?: string, refocusId?: string, title?: string, isRHS?: boolean) => void;

        // func called for opening the last replayable post in the RHS
        selectPostFromRightHandSideSearchByPostId: (postId: string) => void;

        //Function to open a modal
        openModal: <P>(modalData: ModalData<P>) => void;

        executeCommand: (message: string, args: CommandArgs) => ActionResult;

        //Function to get the users timezones in the channel
        getChannelTimezones: (channelId: string) => ActionResult;
        scrollPostListToBottom: () => void;

        //Function to set or unset emoji picker for last message
        emitShortcutReactToLastPostFrom: (emittedFrom: string) => void;

        getChannelMemberCountsByGroup: (channelId: string, includeTimezones: boolean) => void;

        //Function used to advance the tutorial forward
        savePreferences: (userId: string, preferences: PreferenceType[]) => ActionResult;
    };

    groupsWithAllowReference: Map<string, Group> | null;
    channelMemberCountsByGroup: ChannelMemberCountsByGroup;
    useLDAPGroupMentions: boolean;
    useCustomGroupMentions: boolean;
}

type State = {
    message: string;
    caretPosition: number;
    submitting: boolean;
    showEmojiPicker: boolean;
    uploadsProgressPercent: {[clientID: string]: FilePreviewInfo};
    renderScrollbar: boolean;
    scrollbarWidth: number;
    currentChannel: Channel;
    errorClass: string | null;
    serverError: (ServerError & {submittedMessage?: string}) | null;
    postError?: React.ReactNode;
    showFormat: boolean;
    isFormattingBarHidden: boolean;
    showPostPriorityPicker: boolean;
};

class AdvancedCreatePost extends React.PureComponent<Props, State> {
    static defaultProps = {
        latestReplyablePostId: '',
    };

    private lastBlurAt = 0;
    private lastChannelSwitchAt = 0;
    private draftsForChannel: {[channelID: string]: PostDraft | null} = {};
    private lastOrientation?: string;
    private saveDraftFrame?: number | null;

    private topDiv: React.RefObject<HTMLFormElement>;
    private textboxRef: React.RefObject<TextboxClass>;
    private fileUploadRef: React.RefObject<FileUploadClass>;
    private postPriorityPickerRef: React.RefObject<HTMLButtonElement>;

    static getDerivedStateFromProps(props: Props, state: State): Partial<State> {
        let updatedState: Partial<State> = {
            currentChannel: props.currentChannel,
        };
        if (
            props.currentChannel.id !== state.currentChannel.id ||
            (props.draft.remote && props.draft.message !== state.message)
        ) {
            updatedState = {
                ...updatedState,
                message: props.draft.message,
                submitting: false,
                serverError: null,
            };
        }
        return updatedState;
    }

    constructor(props: Props) {
        super(props);
        this.state = {
            message: this.props.draft.message,
            caretPosition: this.props.draft.message.length,
            submitting: false,
            showEmojiPicker: false,
            uploadsProgressPercent: {},
            renderScrollbar: false,
            scrollbarWidth: 0,
            currentChannel: props.currentChannel,
            errorClass: null,
            serverError: null,
            showFormat: false,
            isFormattingBarHidden: props.isFormattingBarHidden,
            showPostPriorityPicker: false,
        };

        this.topDiv = React.createRef<HTMLFormElement>();
        this.textboxRef = React.createRef<TextboxClass>();
        this.fileUploadRef = React.createRef<FileUploadClass>();
        this.postPriorityPickerRef = React.createRef<HTMLButtonElement>();
    }

    componentDidMount() {
        const {useLDAPGroupMentions, currentChannel, isTimezoneEnabled, actions} = this.props;
        this.onOrientationChange();
        actions.setShowPreview(false);
        actions.clearDraftUploads();
        this.focusTextbox();
        document.addEventListener('paste', this.pasteHandler);
        document.addEventListener('keydown', this.documentKeyHandler);
        window.addEventListener('beforeunload', this.unloadHandler);
        this.setOrientationListeners();

        if (useLDAPGroupMentions && currentChannel.id) {
            actions.getChannelMemberCountsByGroup(currentChannel.id, isTimezoneEnabled);
        }
    }

    componentDidUpdate(prevProps: Props, prevState: State) {
        const {useLDAPGroupMentions, currentChannel, isTimezoneEnabled, actions} = this.props;
        if (prevProps.currentChannel.id !== currentChannel.id) {
            this.lastChannelSwitchAt = Date.now();
            this.focusTextbox();
<<<<<<< HEAD
            this.saveDraftWithShow(prevProps);
            if (useLDAPGroupMentions) {
=======
            this.saveDraft(prevProps);
            if (useLDAPGroupMentions && currentChannel.id) {
>>>>>>> 21cbc080
                actions.getChannelMemberCountsByGroup(currentChannel.id, isTimezoneEnabled);
            }
        }

        if (currentChannel.id !== prevProps.currentChannel.id) {
            actions.setShowPreview(false);
        }

        // Focus on textbox when emoji picker is closed
        if (prevState.showEmojiPicker && !this.state.showEmojiPicker) {
            this.focusTextbox();
        }

        // Focus on textbox when returned from preview mode
        if (prevProps.shouldShowPreview && !this.props.shouldShowPreview) {
            this.focusTextbox();
        }
    }

    componentWillUnmount() {
        document.removeEventListener('paste', this.pasteHandler);
        document.removeEventListener('keydown', this.documentKeyHandler);
        window.removeEventListener('beforeunload', this.unloadHandler);
        this.removeOrientationListeners();
        this.saveDraftWithShow();
    }

    unloadHandler = () => {
        this.saveDraftWithShow();
    }

    saveDraftWithShow = (props = this.props) => {
        if (this.saveDraftFrame && props.currentChannel) {
            const channelId = props.currentChannel.id;
            const draft = this.draftsForChannel[channelId];

            if (draft) {
                this.draftsForChannel[channelId] = {
                    ...draft,
                    show: !isDraftEmpty(draft),
                } as PostDraft;
            }
        }

        this.saveDraft(props, true);
    }

    saveDraft = (props = this.props, save = false) => {
        if (this.saveDraftFrame && props.currentChannel) {
            const channelId = props.currentChannel.id;
            props.actions.setDraft(StoragePrefixes.DRAFT + channelId, this.draftsForChannel[channelId], save);
            clearTimeout(this.saveDraftFrame);
            this.saveDraftFrame = null;
        }
    }

    setShowPreview = (newPreviewValue: boolean) => {
        this.props.actions.setShowPreview(newPreviewValue);
    }

    setOrientationListeners = () => {
        if (window.screen.orientation && 'onchange' in window.screen.orientation) {
            window.screen.orientation.addEventListener('change', this.onOrientationChange);
        } else if ('onorientationchange' in window) {
            window.addEventListener('orientationchange', this.onOrientationChange);
        }
    };

    removeOrientationListeners = () => {
        if (window.screen.orientation && 'onchange' in window.screen.orientation) {
            window.screen.orientation.removeEventListener('change', this.onOrientationChange);
        } else if ('onorientationchange' in window) {
            window.removeEventListener('orientationchange', this.onOrientationChange);
        }
    };

    onOrientationChange = () => {
        if (!UserAgent.isIosWeb()) {
            return;
        }

        const LANDSCAPE_ANGLE = 90;
        let orientation = 'portrait';
        if (window.orientation) {
            orientation = Math.abs(window.orientation as number) === LANDSCAPE_ANGLE ? 'landscape' : 'portrait';
        }

        if (window.screen.orientation) {
            orientation = window.screen.orientation.type.split('-')[0];
        }

        if (
            this.lastOrientation &&
            orientation !== this.lastOrientation &&
            (document.activeElement || {}).id === 'post_textbox'
        ) {
            this.textboxRef.current?.blur();
        }

        this.lastOrientation = orientation;
    }

    handlePostError = (postError: React.ReactNode) => {
        this.setState({postError});
    }

    toggleEmojiPicker = (e?: React.MouseEvent<HTMLButtonElement, MouseEvent>): void => {
        e?.stopPropagation();
        this.setState({showEmojiPicker: !this.state.showEmojiPicker});
    }

    hideEmojiPicker = () => {
        this.handleEmojiClose();
    }

    doSubmit = async (e?: React.FormEvent) => {
        const channelId = this.props.currentChannel.id;
        if (e) {
            e.preventDefault();
        }

        if (this.props.draft.uploadsInProgress.length > 0 || this.state.submitting) {
            return;
        }

        let message = this.state.message;

        let ignoreSlash = false;
        const serverError = this.state.serverError;

        if (serverError && isErrorInvalidSlashCommand(serverError) && serverError.submittedMessage === message) {
            message = serverError.submittedMessage;
            ignoreSlash = true;
        }

        const post = {} as Post;
        post.file_ids = [];
        post.message = message;
        post.props = this.props.draft.props || {};

        if (post.message.trim().length === 0 && this.props.draft.fileInfos.length === 0) {
            return;
        }

        if (this.state.postError) {
            this.setState({errorClass: 'animation--highlight'});
            setTimeout(() => {
                this.setState({errorClass: null});
            }, Constants.ANIMATION_TIMEOUT);
            return;
        }

        this.props.actions.addMessageIntoHistory(this.state.message);

        this.setState({submitting: true, serverError: null});

        const fasterThanHumanWillClick = 150;
        const forceFocus = Date.now() - this.lastBlurAt < fasterThanHumanWillClick;
        this.focusTextbox(forceFocus);

        const isReaction = Utils.REACTION_PATTERN.exec(post.message);
        if (post.message.indexOf('/') === 0 && !ignoreSlash) {
            this.setState({message: '', postError: null});
            let args: CommandArgs = {
                channel_id: channelId,
                team_id: this.props.currentTeamId,
            };

            const hookResult = await this.props.actions.runSlashCommandWillBePostedHooks(post.message, args);

            if (hookResult.error) {
                this.setState({
                    serverError: {
                        ...hookResult.error,
                        submittedMessage: post.message,
                    },
                    message: post.message,
                });
            } else if (!hookResult.data.message && !hookResult.data.args) {
                // do nothing with an empty return from a hook
            } else {
                post.message = hookResult.data.message;
                args = hookResult.data.args;

                const {error} = await this.props.actions.executeCommand(post.message, args);

                if (error) {
                    if (error.sendMessage) {
                        await this.sendMessage(post);
                    } else {
                        this.setState({
                            serverError: {
                                ...error,
                                submittedMessage: post.message,
                            },
                            message: post.message,
                        });
                    }
                }
            }
        } else if (isReaction && this.props.emojiMap.has(isReaction[2])) {
            this.sendReaction(isReaction);

            this.setState({message: ''});
        } else {
            const {error} = await this.sendMessage(post);

            if (!error) {
                this.setState({message: ''});
            }
        }

        this.setState({
            submitting: false,
            postError: null,
            showFormat: false,
        });

        if (this.saveDraftFrame) {
            clearTimeout(this.saveDraftFrame);
        }

        this.props.actions.setDraft(StoragePrefixes.DRAFT + channelId, null);
        this.draftsForChannel[channelId] = null;
    }

    handleNotifyAllConfirmation = () => {
        this.doSubmit();
    }

    showNotifyAllModal = (mentions: string[], channelTimezoneCount: number, memberNotifyCount: number) => {
        this.props.actions.openModal({
            modalId: ModalIdentifiers.NOTIFY_CONFIRM_MODAL,
            dialogType: NotifyConfirmModal,
            dialogProps: {
                mentions,
                channelTimezoneCount,
                memberNotifyCount,
                onConfirm: () => this.handleNotifyAllConfirmation(),
            },
        });
    }

    getStatusFromSlashCommand = () => {
        const {message} = this.state;
        const tokens = message.split(' ');

        if (tokens.length > 0) {
            return tokens[0].substring(1);
        }
        return '';
    };

    isStatusSlashCommand = (command: string) => {
        return command === 'online' || command === 'away' || command === 'dnd' || command === 'offline';
    };

    handleSubmit = async (e: React.FormEvent) => {
        const {
            currentChannel: updateChannel,
            userIsOutOfOffice,
            groupsWithAllowReference,
            channelMemberCountsByGroup,
            currentChannelMembersCount,
            useLDAPGroupMentions,
            useCustomGroupMentions,
        } = this.props;

        this.setShowPreview(false);

        const notificationsToChannel = this.props.enableConfirmNotificationsToChannel && this.props.useChannelMentions;
        let memberNotifyCount = 0;
        let channelTimezoneCount = 0;
        let mentions: string[] = [];

        const specialMentions = specialMentionsInText(this.state.message);
        const hasSpecialMentions = Object.values(specialMentions).includes(true);

        if (this.props.enableConfirmNotificationsToChannel && !hasSpecialMentions && (useLDAPGroupMentions || useCustomGroupMentions)) {
            // Groups mentioned in users text
            const mentionGroups = groupsMentionedInText(this.state.message, groupsWithAllowReference);
            if (mentionGroups.length > 0) {
                mentionGroups.
                    forEach((group) => {
                        if (group.source === 'ldap' && !useLDAPGroupMentions) {
                            return;
                        }
                        if (group.source === 'custom' && !useCustomGroupMentions) {
                            return;
                        }
                        const mappedValue = channelMemberCountsByGroup[group.id];
                        if (mappedValue && mappedValue.channel_member_count > Constants.NOTIFY_ALL_MEMBERS && mappedValue.channel_member_count > memberNotifyCount) {
                            memberNotifyCount = mappedValue.channel_member_count;
                            channelTimezoneCount = mappedValue.channel_member_timezones_count;
                        }
                        mentions.push(`@${group.name}`);
                    });
                mentions = [...new Set(mentions)];
            }
        }

        if (notificationsToChannel && currentChannelMembersCount > Constants.NOTIFY_ALL_MEMBERS && hasSpecialMentions) {
            memberNotifyCount = currentChannelMembersCount - 1;

            for (const k in specialMentions) {
                if (specialMentions[k]) {
                    mentions.push('@' + k);
                }
            }

            if (this.props.isTimezoneEnabled) {
                const {data} = await this.props.actions.getChannelTimezones(this.props.currentChannel.id);
                channelTimezoneCount = data ? data.length : 0;
            }
        }

        if (memberNotifyCount > 0) {
            this.showNotifyAllModal(mentions, channelTimezoneCount, memberNotifyCount);
            return;
        }

        const status = this.getStatusFromSlashCommand();
        if (userIsOutOfOffice && this.isStatusSlashCommand(status)) {
            const resetStatusModalData = {
                modalId: ModalIdentifiers.RESET_STATUS,
                dialogType: ResetStatusModal,
                dialogProps: {newStatus: status},
            };

            this.props.actions.openModal(resetStatusModalData);

            this.setState({message: ''});
            return;
        }

        if (trimRight(this.state.message) === '/header') {
            const editChannelHeaderModalData = {
                modalId: ModalIdentifiers.EDIT_CHANNEL_HEADER,
                dialogType: EditChannelHeaderModal,
                dialogProps: {channel: updateChannel},
            };

            this.props.actions.openModal(editChannelHeaderModalData);

            this.setState({message: ''});
            return;
        }

        const isDirectOrGroup =
            updateChannel.type === Constants.DM_CHANNEL || updateChannel.type === Constants.GM_CHANNEL;
        if (!isDirectOrGroup && trimRight(this.state.message) === '/purpose') {
            const editChannelPurposeModalData = {
                modalId: ModalIdentifiers.EDIT_CHANNEL_PURPOSE,
                dialogType: EditChannelPurposeModal,
                dialogProps: {channel: updateChannel},
            };

            this.props.actions.openModal(editChannelPurposeModalData);

            this.setState({message: ''});
            return;
        }

        await this.doSubmit(e);
    }

    sendMessage = async (originalPost: Post) => {
        const {
            actions,
            currentChannel,
            currentUserId,
            draft,
            useLDAPGroupMentions,
            useChannelMentions,
            groupsWithAllowReference,
            useCustomGroupMentions,
        } = this.props;

        let post = originalPost;

        post.channel_id = currentChannel.id;

        const time = Utils.getTimestamp();
        const userId = currentUserId;
        post.pending_post_id = `${userId}:${time}`;
        post.user_id = userId;
        post.create_at = time;
        post.metadata = {} as PostMetadata;
        post.props = {
            ...originalPost.props,
        };

        if (!useChannelMentions && containsAtChannel(post.message, {checkAllMentions: true})) {
            post.props.mentionHighlightDisabled = true;
        }
        if (!useLDAPGroupMentions && !useCustomGroupMentions && groupsMentionedInText(post.message, groupsWithAllowReference)) {
            post.props.disable_group_highlight = true;
        }

        const hookResult = await actions.runMessageWillBePostedHooks(post);

        if (hookResult.error) {
            this.setState({
                serverError: hookResult.error,
                submitting: false,
            });

            return hookResult;
        }

        post = hookResult.data;

        actions.onSubmitPost(post, draft.fileInfos);
        actions.scrollPostListToBottom();

        this.setState({
            submitting: false,
        });

        return {data: true};
    }

    sendReaction(isReaction: RegExpExecArray) {
        const channelId = this.props.currentChannel.id;
        const action = isReaction[1];
        const emojiName = isReaction[2];
        const postId = this.props.latestReplyablePostId;

        if (postId && action === '+') {
            this.props.actions.addReaction(postId, emojiName);
        } else if (postId && action === '-') {
            this.props.actions.removeReaction(postId, emojiName);
        }

        this.props.actions.setDraft(StoragePrefixes.DRAFT + channelId, null);
        this.draftsForChannel[channelId] = null;
    }

    focusTextbox = (keepFocus = false) => {
        const postTextboxDisabled = !this.props.canPost;
        if (this.textboxRef.current && postTextboxDisabled) {
            this.textboxRef.current.blur(); // Fixes Firefox bug which causes keyboard shortcuts to be ignored (MM-22482)
            return;
        }
        if (this.textboxRef.current && (keepFocus || !UserAgent.isMobile())) {
            this.textboxRef.current.focus();
        }
    }

    postMsgKeyPress = (e: React.KeyboardEvent<TextboxElement>) => {
        const {ctrlSend, codeBlockOnCtrlEnter} = this.props;

        const {allowSending, withClosedCodeBlock, ignoreKeyPress, message} = postMessageOnKeyPress(
            e,
            this.state.message,
            Boolean(ctrlSend),
            Boolean(codeBlockOnCtrlEnter),
            Date.now(),
            this.lastChannelSwitchAt,
            this.state.caretPosition,
        ) as {
            allowSending: boolean;
            withClosedCodeBlock?: boolean;
            ignoreKeyPress?: boolean;
            message?: string;
        };

        if (ignoreKeyPress) {
            e.preventDefault();
            e.stopPropagation();
            return;
        }

        if (allowSending) {
            if (e.persist) {
                e.persist();
            }
            if (this.textboxRef.current) {
                this.textboxRef.current.blur();
            }

            if (withClosedCodeBlock && message) {
                this.setState({message}, () => this.handleSubmit(e));
            } else {
                this.handleSubmit(e);
            }

            this.setShowPreview(false);
        }

        this.emitTypingEvent();
    }

    emitTypingEvent = () => {
        const channelId = this.props.currentChannel.id;
        GlobalActions.emitLocalUserTypingEvent(channelId, '');
    }

    handleChange = (e: React.ChangeEvent<TextboxElement>) => {
        const message = e.target.value;
        const channelId = this.props.currentChannel.id;

        let serverError = this.state.serverError;
        if (isErrorInvalidSlashCommand(serverError)) {
            serverError = null;
        }

        this.setState({
            message,
            serverError,
        });

        const draft = {
            ...this.props.draft,
            message,
        };

        if (this.saveDraftFrame) {
            clearTimeout(this.saveDraftFrame);
        }

        this.saveDraftFrame = window.setTimeout(() => {
            this.props.actions.setDraft(StoragePrefixes.DRAFT + channelId, draft);
        }, Constants.SAVE_DRAFT_TIMEOUT);
        this.draftsForChannel[channelId] = draft;
    }

    pasteHandler = (e: ClipboardEvent) => {
        /**
         * casting HTMLInputElement on the EventTarget was necessary here
         * since the ClipboardEvent type is not generic
         */
        if (!e.clipboardData || !e.clipboardData.items || ((e.target as TextboxElement)?.id !== 'post_textbox')) {
            return;
        }

        const {clipboardData} = e;

        const hasLinks = hasHtmlLink(clipboardData);
        let table = getTable(clipboardData);
        if (!table && !hasLinks) {
            return;
        }
        table = table as HTMLTableElement;

        e.preventDefault();

        let message = this.state.message;
        if (table && isGitHubCodeBlock(table.className)) {
            const selectionStart = (e.target as any).selectionStart;
            const selectionEnd = (e.target as any).selectionEnd;
            const {formattedMessage, formattedCodeBlock} = formatGithubCodePaste({selectionStart, selectionEnd, message, clipboardData});
            const newCaretPosition = this.state.caretPosition + formattedCodeBlock.length;
            this.setMessageAndCaretPostion(formattedMessage, newCaretPosition);
            return;
        }

        const originalSize = message.length;
        message = formatMarkdownMessage(clipboardData, message.trim(), this.state.caretPosition);
        const newCaretPosition = message.length - (originalSize - this.state.caretPosition);
        this.setMessageAndCaretPostion(message, newCaretPosition);
    }

    handleFileUploadChange = () => {
        this.focusTextbox();
    }

    handleUploadStart = (clientIds: string[], channelId: string) => {
        const uploadsInProgress = [...this.props.draft.uploadsInProgress, ...clientIds];

        const draft = {
            ...this.props.draft,
            uploadsInProgress,
        };

        this.props.actions.setDraft(StoragePrefixes.DRAFT + channelId, draft);
        this.draftsForChannel[channelId] = draft;

        // this is a bit redundant with the code that sets focus when the file input is clicked,
        // but this also resets the focus after a drag and drop
        this.focusTextbox();
    }

    handleUploadProgress = (filePreviewInfo: FilePreviewInfo) => {
        const uploadsProgressPercent = {
            ...this.state.uploadsProgressPercent,
            [filePreviewInfo.clientId]: filePreviewInfo,
        };
        this.setState({uploadsProgressPercent});
    }

    handleFileUploadComplete = (fileInfos: FileInfo[], clientIds: string[], channelId: string) => {
        const draft = {...this.draftsForChannel[channelId]!};

        // remove each finished file from uploads
        for (let i = 0; i < clientIds.length; i++) {
            if (draft.uploadsInProgress) {
                const index = draft.uploadsInProgress.indexOf(clientIds[i]);

                if (index !== -1) {
                    draft.uploadsInProgress = draft.uploadsInProgress.filter((item, itemIndex) => index !== itemIndex);
                }
            }
        }

        if (draft.fileInfos) {
            draft.fileInfos = sortFileInfos(draft.fileInfos.concat(fileInfos), this.props.locale);
        }

        this.draftsForChannel[channelId] = draft;
        this.props.actions.setDraft(StoragePrefixes.DRAFT + channelId, draft);
    }

    handleUploadError = (err: string | ServerError, clientId?: string, channelId?: string) => {
        let serverError = null;
        if (typeof err === 'string' && err.length > 0) {
            serverError = new Error(err);
        }

        if (!channelId || !clientId) {
            this.setState({serverError});
            return;
        }

        const draft = {...this.draftsForChannel[channelId]!};

        if (draft.uploadsInProgress) {
            const index = draft.uploadsInProgress.indexOf(clientId);

            if (index !== -1) {
                const uploadsInProgress = draft.uploadsInProgress.filter((item, itemIndex) => index !== itemIndex);
                const modifiedDraft = {
                    ...draft,
                    uploadsInProgress,
                };
                this.props.actions.setDraft(StoragePrefixes.DRAFT + channelId, modifiedDraft);
                this.draftsForChannel[channelId] = modifiedDraft;
            }
        }

        this.setState({serverError});
    };

    removePreview = (id: string) => {
        let modifiedDraft = {} as PostDraft;
        const draft = {...this.props.draft};
        const channelId = this.props.currentChannel.id;

        // Clear previous errors
        this.setState({serverError: null});

        // id can either be the id of an uploaded file or the client id of an in progress upload
        let index = draft.fileInfos.findIndex((info) => info.id === id);
        if (index === -1) {
            index = draft.uploadsInProgress.indexOf(id);

            if (index !== -1) {
                const uploadsInProgress = draft.uploadsInProgress.filter((item, itemIndex) => index !== itemIndex);

                modifiedDraft = {
                    ...draft,
                    uploadsInProgress,
                };

                if (this.fileUploadRef.current && this.fileUploadRef.current) {
                    this.fileUploadRef.current.cancelUpload(id);
                }
            }
        } else {
            const fileInfos = draft.fileInfos.filter((item, itemIndex) => index !== itemIndex);

            modifiedDraft = {
                ...draft,
                fileInfos,
            };
        }

        this.props.actions.setDraft(StoragePrefixes.DRAFT + channelId, modifiedDraft);
        this.draftsForChannel[channelId] = modifiedDraft;

        this.handleFileUploadChange();
    };

    focusTextboxIfNecessary = (e: KeyboardEvent) => {
        // Focus should go to the RHS when it is expanded
        if (this.props.rhsExpanded) {
            return;
        }

        // Hacky fix to avoid cursor jumping textbox sometimes
        if (this.props.rhsOpen && document.activeElement?.tagName === 'BODY') {
            return;
        }

        // Bit of a hack to not steal focus from the channel switch modal if it's open
        // This is a special case as the channel switch modal does not enforce focus like
        // most modals do
        if (document.getElementsByClassName('channel-switch-modal').length) {
            return;
        }

        if (shouldFocusMainTextbox(e, document.activeElement)) {
            this.focusTextbox();
        }
    }

    documentKeyHandler = (e: KeyboardEvent) => {
        const ctrlOrMetaKeyPressed = e.ctrlKey || e.metaKey;
        const lastMessageReactionKeyCombo = ctrlOrMetaKeyPressed && e.shiftKey && Utils.isKeyPressed(e, KeyCodes.BACK_SLASH);
        if (lastMessageReactionKeyCombo) {
            this.reactToLastMessage(e);
            return;
        }

        this.focusTextboxIfNecessary(e);
    }

    getFileUploadTarget = () => {
        return this.textboxRef.current?.getInputBox();
    }

    fillMessageFromHistory() {
        const lastMessage = this.props.messageInHistoryItem;
        if (lastMessage) {
            this.setState({
                message: lastMessage,
            });
        }
    }

    handleMouseUpKeyUp = (e: React.MouseEvent | React.KeyboardEvent) => {
        this.setState({
            caretPosition: (e.target as HTMLInputElement).selectionStart || 0,
        });
    }

    handleSelect = (e: React.SyntheticEvent<Element, Event>) => {
        Utils.adjustSelection(this.textboxRef.current?.getInputBox(), e as React.KeyboardEvent<HTMLInputElement>);
    }

    handleKeyDown = (e: React.KeyboardEvent<TextboxElement>) => {
        const messageIsEmpty = this.state.message.length === 0;
        const draftMessageIsEmpty = this.props.draft.message.length === 0;

        const ctrlOrMetaKeyPressed = e.ctrlKey || e.metaKey;
        const ctrlEnterKeyCombo = (this.props.ctrlSend || this.props.codeBlockOnCtrlEnter) &&
            Utils.isKeyPressed(e, KeyCodes.ENTER) &&
            ctrlOrMetaKeyPressed;

        const ctrlKeyCombo = Utils.cmdOrCtrlPressed(e) && !e.altKey && !e.shiftKey;
        const ctrlAltCombo = Utils.cmdOrCtrlPressed(e, true) && e.altKey;
        const shiftAltCombo = !Utils.cmdOrCtrlPressed(e) && e.shiftKey && e.altKey;

        // listen for line break key combo and insert new line character
        if (Utils.isUnhandledLineBreakKeyCombo(e)) {
            this.setState({message: Utils.insertLineBreakFromKeyEvent(e)});
            return;
        }

        if (ctrlEnterKeyCombo) {
            this.setShowPreview(false);
            this.postMsgKeyPress(e);
            return;
        }

        const {message} = this.state;

        if (Utils.isKeyPressed(e, KeyCodes.ESCAPE)) {
            this.textboxRef.current?.blur();
        }

        if (
            !e.ctrlKey &&
            !e.metaKey &&
            !e.altKey &&
            !e.shiftKey &&
            Utils.isKeyPressed(e, KeyCodes.UP) &&
            message === ''
        ) {
            e.preventDefault();
            if (this.textboxRef.current) {
                this.textboxRef.current.blur();
            }

            this.editLastPost(e);
        }

        const {
            selectionStart,
            selectionEnd,
            value,
        } = e.target as TextboxElement;

        if (ctrlKeyCombo) {
            if (draftMessageIsEmpty && Utils.isKeyPressed(e, KeyCodes.UP)) {
                e.stopPropagation();
                e.preventDefault();
                this.loadPrevMessage(e);
            } else if (draftMessageIsEmpty && Utils.isKeyPressed(e, KeyCodes.DOWN)) {
                e.stopPropagation();
                e.preventDefault();
                this.loadNextMessage(e);
            } else if (Utils.isKeyPressed(e, KeyCodes.B)) {
                e.stopPropagation();
                e.preventDefault();
                this.applyMarkdown({
                    markdownMode: 'bold',
                    selectionStart,
                    selectionEnd,
                    message: value,
                });
            } else if (Utils.isKeyPressed(e, KeyCodes.I)) {
                e.stopPropagation();
                e.preventDefault();
                this.applyMarkdown({
                    markdownMode: 'italic',
                    selectionStart,
                    selectionEnd,
                    message: value,
                });
            }
        } else if (ctrlAltCombo) {
            if (Utils.isKeyPressed(e, KeyCodes.K)) {
                e.stopPropagation();
                e.preventDefault();
                this.applyMarkdown({
                    markdownMode: 'link',
                    selectionStart,
                    selectionEnd,
                    message: value,
                });
            } else if (Utils.isKeyPressed(e, KeyCodes.C)) {
                e.stopPropagation();
                e.preventDefault();
                this.applyMarkdown({
                    markdownMode: 'code',
                    selectionStart,
                    selectionEnd,
                    message: value,
                });
            } else if (Utils.isKeyPressed(e, KeyCodes.E)) {
                e.stopPropagation();
                e.preventDefault();
                this.toggleEmojiPicker();
            } else if (Utils.isKeyPressed(e, KeyCodes.T)) {
                e.stopPropagation();
                e.preventDefault();
                this.toggleAdvanceTextEditor();
            } else if (Utils.isKeyPressed(e, KeyCodes.P) && message.length) {
                e.stopPropagation();
                e.preventDefault();
                this.setShowPreview(!this.props.shouldShowPreview);
            }
        } else if (shiftAltCombo) {
            if (Utils.isKeyPressed(e, KeyCodes.X)) {
                e.stopPropagation();
                e.preventDefault();
                this.applyMarkdown({
                    markdownMode: 'strike',
                    selectionStart,
                    selectionEnd,
                    message: value,
                });
            } else if (Utils.isKeyPressed(e, KeyCodes.SEVEN)) {
                e.preventDefault();
                this.applyMarkdown({
                    markdownMode: 'ol',
                    selectionStart,
                    selectionEnd,
                    message: value,
                });
            } else if (Utils.isKeyPressed(e, KeyCodes.EIGHT)) {
                e.preventDefault();
                this.applyMarkdown({
                    markdownMode: 'ul',
                    selectionStart,
                    selectionEnd,
                    message: value,
                });
            } else if (Utils.isKeyPressed(e, KeyCodes.NINE)) {
                e.preventDefault();
                this.applyMarkdown({
                    markdownMode: 'quote',
                    selectionStart,
                    selectionEnd,
                    message: value,
                });
            }
        }
        const upKeyOnly = !ctrlOrMetaKeyPressed && !e.altKey && !e.shiftKey && Utils.isKeyPressed(e, KeyCodes.UP);
        const shiftUpKeyCombo = !ctrlOrMetaKeyPressed && !e.altKey && e.shiftKey && Utils.isKeyPressed(e, KeyCodes.UP);
        const ctrlShiftCombo = Utils.cmdOrCtrlPressed(e, true) && e.shiftKey;

        if (upKeyOnly && messageIsEmpty) {
            this.editLastPost(e);
        } else if (shiftUpKeyCombo && messageIsEmpty) {
            this.replyToLastPost(e);
        } else if (ctrlShiftCombo && Utils.isKeyPressed(e, KeyCodes.E)) {
            e.stopPropagation();
            e.preventDefault();
            this.toggleEmojiPicker();
        } else if (((isMac() && ctrlShiftCombo) || (!isMac() && ctrlAltCombo)) && Utils.isKeyPressed(e, KeyCodes.P) && this.state.message.length) {
            this.setShowPreview(!this.props.shouldShowPreview);
        } else if (ctrlAltCombo && Utils.isKeyPressed(e, KeyCodes.T)) {
            this.toggleAdvanceTextEditor();
        }
    }

    editLastPost = (e: React.KeyboardEvent) => {
        e.preventDefault();

        const lastPost = this.props.currentUsersLatestPost;
        if (!lastPost) {
            return;
        }

        let type;
        if (lastPost.root_id && lastPost.root_id.length > 0) {
            type = Utils.localizeMessage('create_post.comment', Posts.MESSAGE_TYPES.COMMENT);
        } else {
            type = Utils.localizeMessage('create_post.post', Posts.MESSAGE_TYPES.POST);
        }
        if (this.textboxRef.current) {
            this.textboxRef.current.blur();
        }
        this.props.actions.setEditingPost(lastPost.id, 'post_textbox', type);
    }

    replyToLastPost = (e: React.KeyboardEvent) => {
        e.preventDefault();
        const latestReplyablePostId = this.props.latestReplyablePostId;
        const replyBox = document.getElementById('reply_textbox');
        if (replyBox) {
            replyBox.focus();
        }
        if (latestReplyablePostId) {
            this.props.actions.selectPostFromRightHandSideSearchByPostId(latestReplyablePostId);
        }
    }

    loadPrevMessage = (e: React.KeyboardEvent) => {
        e.preventDefault();
        this.props.actions.moveHistoryIndexBack(Posts.MESSAGE_TYPES.POST).then(() => this.fillMessageFromHistory());
    }

    loadNextMessage = (e: React.KeyboardEvent) => {
        e.preventDefault();
        this.props.actions.moveHistoryIndexForward(Posts.MESSAGE_TYPES.POST).then(() => this.fillMessageFromHistory());
    }

    applyMarkdown = (params: ApplyMarkdownOptions) => {
        const res = applyMarkdown(params);

        this.setState({
            message: res.message,
        }, () => {
            const textbox = this.textboxRef.current?.getInputBox();
            Utils.setSelectionRange(textbox, res.selectionStart, res.selectionEnd);
        });
    }

    reactToLastMessage = (e: KeyboardEvent) => {
        e.preventDefault();

        const {rhsExpanded, actions: {emitShortcutReactToLastPostFrom}} = this.props;
        const noModalsAreOpen = document.getElementsByClassName(A11yClassNames.MODAL).length === 0;
        const noPopupsDropdownsAreOpen = document.getElementsByClassName(A11yClassNames.POPUP).length === 0;

        // Block keyboard shortcut react to last message when :
        // - RHS is completely expanded
        // - Any dropdown/popups are open
        // - Any modals are open
        if (!rhsExpanded && noModalsAreOpen && noPopupsDropdownsAreOpen) {
            emitShortcutReactToLastPostFrom(Locations.CENTER);
        }
    }

    handleBlur = () => {
        this.saveDraftWithShow();
        this.lastBlurAt = Date.now();
    }

    handleEmojiClose = () => {
        this.setState({showEmojiPicker: false});
    }

    setMessageAndCaretPostion = (newMessage: string, newCaretPosition: number) => {
        const textbox = this.textboxRef.current?.getInputBox();

        this.setState({
            message: newMessage,
            caretPosition: newCaretPosition,
        }, () => {
            Utils.setCaretPosition(textbox, newCaretPosition);
        });
    }

    prefillMessage = (message: string, shouldFocus?: boolean) => {
        this.setMessageAndCaretPostion(message, message.length);

        const draft = {
            ...this.props.draft,
            message,
        };
        const channelId = this.props.currentChannel.id;
        this.props.actions.setDraft(StoragePrefixes.DRAFT + channelId, draft);
        this.draftsForChannel[channelId] = draft;

        if (shouldFocus) {
            const inputBox = this.textboxRef.current?.getInputBox();
            if (inputBox) {
                // programmatic click needed to close the create post tip
                inputBox.click();
            }
            this.focusTextbox(true);
        }
    }

    handleEmojiClick = (emoji: Emoji) => {
        const emojiAlias = ('short_names' in emoji && emoji.short_names && emoji.short_names[0]) || emoji.name;

        if (!emojiAlias) {
            //Oops.. There went something wrong
            return;
        }

        if (this.state.message === '') {
            const newMessage = ':' + emojiAlias + ': ';
            this.setMessageAndCaretPostion(newMessage, newMessage.length);
        } else {
            const {message} = this.state;
            const {firstPiece, lastPiece} = splitMessageBasedOnCaretPosition(this.state.caretPosition, message);

            // check whether the first piece of the message is empty when cursor is placed at beginning of message and avoid adding an empty string at the beginning of the message
            const newMessage =
                firstPiece === '' ? `:${emojiAlias}: ${lastPiece}` : `${firstPiece} :${emojiAlias}: ${lastPiece}`;

            const newCaretPosition =
                firstPiece === '' ? `:${emojiAlias}: `.length : `${firstPiece} :${emojiAlias}: `.length;
            this.setMessageAndCaretPostion(newMessage, newCaretPosition);
        }

        this.handleEmojiClose();
    }

    handleGifClick = (gif: string) => {
        if (this.state.message === '') {
            this.setState({message: gif});
        } else {
            const newMessage = (/\s+$/).test(this.state.message) ? this.state.message + gif : this.state.message + ' ' + gif;
            this.setState({message: newMessage});
        }
        this.handleEmojiClose();
    }

    toggleAdvanceTextEditor = () => {
        this.setState({
            isFormattingBarHidden:
                !this.state.isFormattingBarHidden,
        });
        this.props.actions.savePreferences(this.props.currentUserId, [{
            category: Preferences.ADVANCED_TEXT_EDITOR,
            user_id: this.props.currentUserId,
            name: AdvancedTextEditorConst.POST,
            value: String(!this.state.isFormattingBarHidden),
        }]);
    }

    handleRemovePriority = () => {
        this.handlePostPriorityApply({priority: undefined});
    }

    handlePostPriorityApply = ({priority}: {priority?: PostPriority}) => {
        const updatedDraft = {
            ...this.props.draft,
            props: {
                ...this.props.draft.props,
                priority,
            },
        };

        this.props.actions.setDraft(StoragePrefixes.DRAFT + this.props.currentChannel.id, updatedDraft);
        this.focusTextbox();
    };

    handlePostPriorityHide = () => {
        this.setState({
            showPostPriorityPicker: false,
        });
        this.focusTextbox();
    };

    togglePostPriorityPicker = () => {
        this.setState((prev) => ({
            showPostPriorityPicker: !prev.showPostPriorityPicker,
        }));
    };

    getPostPriorityPickerRef = () => this.postPriorityPickerRef.current;

    render() {
        let centerClass = '';
        if (!this.props.fullWidthTextBox) {
            centerClass = 'center';
        }

        return (
            <form
                id='create_post'
                ref={this.topDiv}
                className={centerClass}
                onSubmit={this.handleSubmit}
            >
                {
                    this.props.canPost &&
                    (this.props.draft.fileInfos.length > 0 || this.props.draft.uploadsInProgress.length > 0) &&
                    <FileLimitStickyBanner/>
                }
                <AdvanceTextEditor
                    location={Locations.CENTER}
                    currentUserId={this.props.currentUserId}
                    postError={this.state.postError}
                    message={this.state.message}
                    showEmojiPicker={this.state.showEmojiPicker}
                    uploadsProgressPercent={this.state.uploadsProgressPercent}
                    currentChannel={this.state.currentChannel}
                    postId={''}
                    channelId={this.props.currentChannel.id}
                    errorClass={this.state.errorClass}
                    serverError={this.state.serverError}
                    isFormattingBarHidden={this.state.isFormattingBarHidden}
                    draft={this.props.draft}
                    showSendTutorialTip={this.props.showSendTutorialTip}
                    handleSubmit={this.handleSubmit}
                    removePreview={this.removePreview}
                    setShowPreview={this.setShowPreview}
                    shouldShowPreview={this.props.shouldShowPreview}
                    maxPostSize={this.props.maxPostSize}
                    canPost={this.props.canPost}
                    applyMarkdown={this.applyMarkdown}
                    useChannelMentions={this.props.useChannelMentions}
                    badConnection={this.props.badConnection}
                    canUploadFiles={this.props.canUploadFiles}
                    enableEmojiPicker={this.props.enableEmojiPicker}
                    enableGifPicker={this.props.enableGifPicker}
                    handleBlur={this.handleBlur}
                    handlePostError={this.handlePostError}
                    emitTypingEvent={this.emitTypingEvent}
                    handleMouseUpKeyUp={this.handleMouseUpKeyUp}
                    handleSelect={this.handleSelect}
                    handleKeyDown={this.handleKeyDown}
                    postMsgKeyPress={this.postMsgKeyPress}
                    handleChange={this.handleChange}
                    toggleEmojiPicker={this.toggleEmojiPicker}
                    handleGifClick={this.handleGifClick}
                    handleEmojiClick={this.handleEmojiClick}
                    hideEmojiPicker={this.hideEmojiPicker}
                    toggleAdvanceTextEditor={this.toggleAdvanceTextEditor}
                    handleUploadProgress={this.handleUploadProgress}
                    handleUploadError={this.handleUploadError}
                    handleFileUploadComplete={this.handleFileUploadComplete}
                    handleUploadStart={this.handleUploadStart}
                    handleFileUploadChange={this.handleFileUploadChange}
                    getFileUploadTarget={this.getFileUploadTarget}
                    fileUploadRef={this.fileUploadRef}
                    prefillMessage={this.prefillMessage}
                    textboxRef={this.textboxRef}
                    labels={(
                        this.props.draft?.props?.priority && this.props.isPostPriorityEnabled && (
                            <div className='AdvancedTextEditor__priority'>
                                <PriorityLabel
                                    size='xs'
                                    priority={this.props.draft.props.priority}
                                />
                                <OverlayTrigger
                                    placement='top'
                                    delayShow={Constants.OVERLAY_TIME_DELAY}
                                    trigger={Constants.OVERLAY_DEFAULT_TRIGGER}
                                    overlay={(
                                        <Tooltip id='post-priority-picker-tooltip'>
                                            <FormattedMessage
                                                id={'post_priority.remove'}
                                                defaultMessage={'Remove {priority} label'}
                                                values={{priority: this.props.draft.props.priority}}
                                            />
                                        </Tooltip>
                                    )}
                                >
                                    <button
                                        type='button'
                                        className='close'
                                        onClick={this.handleRemovePriority}
                                    >
                                        <span aria-hidden='true'>{'×'}</span>
                                        <span className='sr-only'>
                                            <FormattedMessage
                                                id={'post_priority.remove'}
                                                defaultMessage={'Remove {priority} label'}
                                                values={{priority: this.props.draft.props.priority}}
                                            />
                                        </span>
                                    </button>
                                </OverlayTrigger>
                            </div>
                        )
                    )}
                    additionalControls={[
                        this.props.isPostPriorityEnabled ? (
                            <React.Fragment key='PostPriorityPicker'>
                                <PostPriorityPickerOverlay
                                    priority={this.props.draft?.props?.priority}
                                    show={this.state.showPostPriorityPicker}
                                    target={this.getPostPriorityPickerRef}
                                    onApply={this.handlePostPriorityApply}
                                    onHide={this.handlePostPriorityHide}
                                    defaultHorizontalPosition='left'
                                />
                                <OverlayTrigger
                                    placement='top'
                                    delayShow={Constants.OVERLAY_TIME_DELAY}
                                    trigger={Constants.OVERLAY_DEFAULT_TRIGGER}
                                    overlay={this.state.showPostPriorityPicker ? <React.Fragment/> : (
                                        <Tooltip id='post-priority-picker-tooltip'>
                                            <KeyboardShortcutSequence
                                                shortcut={KEYBOARD_SHORTCUTS.msgPostPriority}
                                                hoistDescription={true}
                                                isInsideTooltip={true}
                                            />
                                        </Tooltip>
                                    )}
                                >
                                    <IconContainer
                                        ref={this.postPriorityPickerRef}
                                        className={classNames({control: true, active: this.state.showPostPriorityPicker})}
                                        disabled={this.props.shouldShowPreview}
                                        type='button'
                                        onClick={this.togglePostPriorityPicker}
                                    >
                                        <AlertCircleOutlineIcon
                                            size={18}
                                            color='currentColor'
                                        />
                                    </IconContainer>
                                </OverlayTrigger>
                            </React.Fragment>
                        ) : null,
                    ]}
                />
            </form>
        );
    }
}

export default AdvancedCreatePost;
/* eslint-enable react/no-string-refs */<|MERGE_RESOLUTION|>--- conflicted
+++ resolved
@@ -330,13 +330,8 @@
         if (prevProps.currentChannel.id !== currentChannel.id) {
             this.lastChannelSwitchAt = Date.now();
             this.focusTextbox();
-<<<<<<< HEAD
             this.saveDraftWithShow(prevProps);
-            if (useLDAPGroupMentions) {
-=======
-            this.saveDraft(prevProps);
             if (useLDAPGroupMentions && currentChannel.id) {
->>>>>>> 21cbc080
                 actions.getChannelMemberCountsByGroup(currentChannel.id, isTimezoneEnabled);
             }
         }
