--- conflicted
+++ resolved
@@ -1466,9 +1466,6 @@
             },
         };
 
-<<<<<<< HEAD
-        this.handleDraftChange(updatedDraft);
-=======
         if (settings?.priority || settings?.requested_ack) {
             updatedDraft.metadata = {
                 priority: {
@@ -1481,8 +1478,7 @@
             updatedDraft.metadata = {};
         }
 
-        this.props.actions.setDraft(StoragePrefixes.DRAFT + this.props.currentChannel.id, updatedDraft);
->>>>>>> 9a38c132
+        this.handleDraftChange(updatedDraft);
         this.focusTextbox();
     };
 
