// Copyright (c) 2015-present Mattermost, Inc. All Rights Reserved.
// See LICENSE.txt for license information.

/* eslint-disable max-lines */

import React from 'react';
import {FormattedMessage} from 'react-intl';
import classNames from 'classnames';

import {AlertCircleOutlineIcon} from '@mattermost/compass-icons/components';

import {Posts} from 'mattermost-redux/constants';
import {sortFileInfos} from 'mattermost-redux/utils/file_utils';

import * as GlobalActions from 'actions/global_actions';
import Constants, {
    StoragePrefixes,
    ModalIdentifiers,
    Locations,
    A11yClassNames,
    Preferences,
    AdvancedTextEditor as AdvancedTextEditorConst,
} from 'utils/constants';
import {
    containsAtChannel,
    specialMentionsInText,
    postMessageOnKeyPress,
    shouldFocusMainTextbox,
    isErrorInvalidSlashCommand,
    splitMessageBasedOnCaretPosition,
    groupsMentionedInText,
} from 'utils/post_utils';
import {getTable, formatMarkdownTableMessage, formatGithubCodePaste, isGitHubCodeBlock} from 'utils/paste';
import * as UserAgent from 'utils/user_agent';
import {isMac} from 'utils/utils';
import * as Utils from 'utils/utils';

import KeyboardShortcutSequence, {KEYBOARD_SHORTCUTS} from 'components/keyboard_shortcuts/keyboard_shortcuts_sequence';
import Tooltip from 'components/tooltip';
import OverlayTrigger from 'components/overlay_trigger';
import NotifyConfirmModal from 'components/notify_confirm_modal';
import EditChannelHeaderModal from 'components/edit_channel_header_modal';
import EditChannelPurposeModal from 'components/edit_channel_purpose_modal';
import {FileUpload as FileUploadClass} from 'components/file_upload/file_upload';
import ResetStatusModal from 'components/reset_status_modal';
import TextboxClass from 'components/textbox/textbox';
import PostPriorityPickerOverlay from 'components/post_priority/post_priority_picker_overlay';
import PriorityLabel from 'components/post_priority/post_priority_label';

import {Channel, ChannelMemberCountsByGroup} from '@mattermost/types/channels';
import {PostDraft} from 'types/store/draft';
import {Post, PostMetadata, PostPriority} from '@mattermost/types/posts';
import {PreferenceType} from '@mattermost/types/preferences';
import EmojiMap from 'utils/emoji_map';
import {ActionResult} from 'mattermost-redux/types/actions';
import {ServerError} from '@mattermost/types/errors';
import {CommandArgs} from '@mattermost/types/integrations';
import {Group} from '@mattermost/types/groups';
import {ModalData} from 'types/actions';
import {FileInfo} from '@mattermost/types/files';
import {Emoji} from '@mattermost/types/emojis';
import {FilePreviewInfo} from 'components/file_preview/file_preview';
import {ApplyMarkdownOptions, applyMarkdown} from 'utils/markdown/apply_markdown';

import AdvanceTextEditor from '../advanced_text_editor/advanced_text_editor';
import {IconContainer} from '../advanced_text_editor/formatting_bar/formatting_icon';

import FileLimitStickyBanner from '../file_limit_sticky_banner';
const KeyCodes = Constants.KeyCodes;

<<<<<<< HEAD
const CreatePostDraftTimeoutMilliseconds = 500;

function isDraftEmpty(draft: PostDraft): boolean {
    return !draft || (!draft.message && draft.fileInfos.length === 0);
}

=======
>>>>>>> c0375518
// Temporary fix for IE-11, see MM-13423
function trimRight(str: string) {
    if (String.prototype.trimRight as any) {
        return str.trimRight();
    }

    return str.replace(/\s*$/, '');
}

type TextboxElement = HTMLInputElement | HTMLTextAreaElement;

type Props = {

    // ref passed from channelView for EmojiPickerOverlay
    getChannelView?: () => void;

    // Data used in notifying user for @all and @channel
    currentChannelMembersCount: number;

    // Data used in multiple places of the component
    currentChannel: Channel;

    //Data used for DM prewritten messages
    currentChannelTeammateUsername?: string;

    //Data used in executing commands for channel actions passed down to client4 function
    currentTeamId: string;

    //Data used for posting message
    currentUserId: string;

    //Force message submission on CTRL/CMD + ENTER
    codeBlockOnCtrlEnter?: boolean;

    //Flag used for handling submit
    ctrlSend?: boolean;

    //Flag used for adding a class center to Postbox based on user pref
    fullWidthTextBox?: boolean;

    // Data used for deciding if tutorial tip is to be shown
    showSendTutorialTip: boolean;

    // Data used populating message state when triggered by shortcuts
    messageInHistoryItem?: string;

    // Data used for populating message state from previous draft
    draft: PostDraft;

    // Data used dispatching handleViewAction ex: edit post
    latestReplyablePostId?: string;
    locale: string;

    // Data used for calling edit of post
    currentUsersLatestPost?: Post | null;

    //Whether or not file upload is allowed.
    canUploadFiles: boolean;

    //Whether to show the emoji picker.
    enableEmojiPicker: boolean;

    //Whether to show the gif picker.
    enableGifPicker: boolean;

    //Whether to check with the user before notifying the whole channel.
    enableConfirmNotificationsToChannel: boolean;

    //The maximum length of a post
    maxPostSize: number;
    emojiMap: EmojiMap;

    //If our connection is bad
    badConnection: boolean;

    //Whether to display a confirmation modal to reset status.
    userIsOutOfOffice: boolean;
    rhsExpanded: boolean;

    //If RHS open
    rhsOpen: boolean;

    //To check if the timezones are enable on the server.
    isTimezoneEnabled: boolean;

    canPost: boolean;

    //To determine if the current user can send special channel mentions
    useChannelMentions: boolean;

    //Should preview be showed
    shouldShowPreview: boolean;

    isFormattingBarHidden: boolean;

    isPostPriorityEnabled: boolean;

    actions: {

        //Set show preview for textbox
        setShowPreview: (showPreview: boolean) => void;

        // func called after message submit.
        addMessageIntoHistory: (message: string) => void;

        // func called for navigation through messages by Up arrow
        moveHistoryIndexBack: (index: string) => Promise<void>;

        // func called for navigation through messages by Down arrow
        moveHistoryIndexForward: (index: string) => Promise<void>;

        // func called for adding a reaction
        addReaction: (postId: string, emojiName: string) => void;

        // func called for posting message
        onSubmitPost: (post: Post, fileInfos: FileInfo[]) => void;

        // func called for removing a reaction
        removeReaction: (postId: string, emojiName: string) => void;

        // func called on load of component to clear drafts
        clearDraftUploads: () => void;

        //hooks called before a message is sent to the server
        runMessageWillBePostedHooks: (originalPost: Post) => ActionResult;

        //hooks called before a slash command is sent to the server
        runSlashCommandWillBePostedHooks: (originalMessage: string, originalArgs: CommandArgs) => ActionResult;

        // func called for setting drafts
        setDraft: (name: string, value: PostDraft | null) => void;

        // func called for editing posts
        setEditingPost: (postId?: string, refocusId?: string, title?: string, isRHS?: boolean) => void;

        // func called for opening the last replayable post in the RHS
        selectPostFromRightHandSideSearchByPostId: (postId: string) => void;

        //Function to open a modal
        openModal: <P>(modalData: ModalData<P>) => void;

        executeCommand: (message: string, args: CommandArgs) => ActionResult;

        //Function to get the users timezones in the channel
        getChannelTimezones: (channelId: string) => ActionResult;
        scrollPostListToBottom: () => void;

        //Function to set or unset emoji picker for last message
        emitShortcutReactToLastPostFrom: (emittedFrom: string) => void;

        getChannelMemberCountsByGroup: (channelId: string, includeTimezones: boolean) => void;

        //Function used to advance the tutorial forward
        savePreferences: (userId: string, preferences: PreferenceType[]) => ActionResult;
    };

    groupsWithAllowReference: Map<string, Group> | null;
    channelMemberCountsByGroup: ChannelMemberCountsByGroup;
    useLDAPGroupMentions: boolean;
    useCustomGroupMentions: boolean;
}

type State = {
    message: string;
    caretPosition: number;
    submitting: boolean;
    showEmojiPicker: boolean;
    uploadsProgressPercent: {[clientID: string]: FilePreviewInfo};
    renderScrollbar: boolean;
    scrollbarWidth: number;
    currentChannel: Channel;
    errorClass: string | null;
    serverError: (ServerError & {submittedMessage?: string}) | null;
    postError?: React.ReactNode;
    showFormat: boolean;
    isFormattingBarHidden: boolean;
    showPostPriorityPicker: boolean;
};

class AdvancedCreatePost extends React.PureComponent<Props, State> {
    static defaultProps = {
        latestReplyablePostId: '',
    };

    private lastBlurAt = 0;
    private lastChannelSwitchAt = 0;
    private draftsForChannel: {[channelID: string]: PostDraft | null} = {};
    private lastOrientation?: string;
    private saveDraftFrame?: number | null;

    private topDiv: React.RefObject<HTMLFormElement>;
    private textboxRef: React.RefObject<TextboxClass>;
    private fileUploadRef: React.RefObject<FileUploadClass>;
    private postPriorityPickerRef: React.RefObject<HTMLButtonElement>;

    static getDerivedStateFromProps(props: Props, state: State): Partial<State> {
        let updatedState: Partial<State> = {
            currentChannel: props.currentChannel,
        };
        if (
            props.currentChannel.id !== state.currentChannel.id ||
            (props.draft.remote && props.draft.message !== state.message)
        ) {
            updatedState = {
                ...updatedState,
                message: props.draft.message,
                submitting: false,
                serverError: null,
            };
        }
        return updatedState;
    }

    constructor(props: Props) {
        super(props);
        this.state = {
            message: this.props.draft.message,
            caretPosition: this.props.draft.message.length,
            submitting: false,
            showEmojiPicker: false,
            uploadsProgressPercent: {},
            renderScrollbar: false,
            scrollbarWidth: 0,
            currentChannel: props.currentChannel,
            errorClass: null,
            serverError: null,
            showFormat: false,
            isFormattingBarHidden: props.isFormattingBarHidden,
            showPostPriorityPicker: false,
        };

        this.topDiv = React.createRef<HTMLFormElement>();
        this.textboxRef = React.createRef<TextboxClass>();
        this.fileUploadRef = React.createRef<FileUploadClass>();
        this.postPriorityPickerRef = React.createRef<HTMLButtonElement>();
    }

    componentDidMount() {
        const {useLDAPGroupMentions, currentChannel, isTimezoneEnabled, actions} = this.props;
        this.onOrientationChange();
        actions.setShowPreview(false);
        actions.clearDraftUploads();
        this.focusTextbox();
        document.addEventListener('paste', this.pasteHandler);
        document.addEventListener('keydown', this.documentKeyHandler);
        window.addEventListener('beforeunload', this.unloadHandler);
        this.setOrientationListeners();

        if (useLDAPGroupMentions) {
            actions.getChannelMemberCountsByGroup(currentChannel.id, isTimezoneEnabled);
        }
    }

    componentDidUpdate(prevProps: Props, prevState: State) {
        const {useLDAPGroupMentions, currentChannel, isTimezoneEnabled, actions} = this.props;
        if (prevProps.currentChannel.id !== currentChannel.id) {
            this.lastChannelSwitchAt = Date.now();
            this.focusTextbox();
            this.saveDraftWithShow(prevProps);
            if (useLDAPGroupMentions) {
                actions.getChannelMemberCountsByGroup(currentChannel.id, isTimezoneEnabled);
            }
        }

        if (currentChannel.id !== prevProps.currentChannel.id) {
            actions.setShowPreview(false);
        }

        // Focus on textbox when emoji picker is closed
        if (prevState.showEmojiPicker && !this.state.showEmojiPicker) {
            this.focusTextbox();
        }

        // Focus on textbox when returned from preview mode
        if (prevProps.shouldShowPreview && !this.props.shouldShowPreview) {
            this.focusTextbox();
        }
    }

    componentWillUnmount() {
        document.removeEventListener('paste', this.pasteHandler);
        document.removeEventListener('keydown', this.documentKeyHandler);
        window.removeEventListener('beforeunload', this.unloadHandler);
        this.removeOrientationListeners();
        this.saveDraftWithShow();
    }

    unloadHandler = () => {
        this.saveDraftWithShow();
    }

    saveDraftWithShow = (props = this.props) => {
        if (this.saveDraftFrame && props.currentChannel) {
            const channelId = props.currentChannel.id;
            const draft = this.draftsForChannel[channelId];

            if (draft) {
                this.draftsForChannel[channelId] = {
                    ...draft,
                    show: !isDraftEmpty(draft),
                } as PostDraft;
            }
        }

        this.saveDraft(props);
    }

    saveDraft = (props = this.props) => {
        if (this.saveDraftFrame && props.currentChannel) {
            const channelId = props.currentChannel.id;
            props.actions.setDraft(StoragePrefixes.DRAFT + channelId, this.draftsForChannel[channelId]);
            clearTimeout(this.saveDraftFrame);
            this.saveDraftFrame = null;
        }
    }

    setShowPreview = (newPreviewValue: boolean) => {
        this.props.actions.setShowPreview(newPreviewValue);
    }

    setOrientationListeners = () => {
        if (window.screen.orientation && 'onchange' in window.screen.orientation) {
            window.screen.orientation.addEventListener('change', this.onOrientationChange);
        } else if ('onorientationchange' in window) {
            window.addEventListener('orientationchange', this.onOrientationChange);
        }
    };

    removeOrientationListeners = () => {
        if (window.screen.orientation && 'onchange' in window.screen.orientation) {
            window.screen.orientation.removeEventListener('change', this.onOrientationChange);
        } else if ('onorientationchange' in window) {
            window.removeEventListener('orientationchange', this.onOrientationChange);
        }
    };

    onOrientationChange = () => {
        if (!UserAgent.isIosWeb()) {
            return;
        }

        const LANDSCAPE_ANGLE = 90;
        let orientation = 'portrait';
        if (window.orientation) {
            orientation = Math.abs(window.orientation as number) === LANDSCAPE_ANGLE ? 'landscape' : 'portrait';
        }

        if (window.screen.orientation) {
            orientation = window.screen.orientation.type.split('-')[0];
        }

        if (
            this.lastOrientation &&
            orientation !== this.lastOrientation &&
            (document.activeElement || {}).id === 'post_textbox'
        ) {
            this.textboxRef.current?.blur();
        }

        this.lastOrientation = orientation;
    }

    handlePostError = (postError: React.ReactNode) => {
        this.setState({postError});
    }

    toggleEmojiPicker = (e?: React.MouseEvent<HTMLButtonElement, MouseEvent>): void => {
        e?.stopPropagation();
        this.setState({showEmojiPicker: !this.state.showEmojiPicker});
    }

    hideEmojiPicker = () => {
        this.handleEmojiClose();
    }

    doSubmit = async (e?: React.FormEvent) => {
        const channelId = this.props.currentChannel.id;
        if (e) {
            e.preventDefault();
        }

        if (this.props.draft.uploadsInProgress.length > 0 || this.state.submitting) {
            return;
        }

        let message = this.state.message;

        let ignoreSlash = false;
        const serverError = this.state.serverError;

        if (serverError && isErrorInvalidSlashCommand(serverError) && serverError.submittedMessage === message) {
            message = serverError.submittedMessage;
            ignoreSlash = true;
        }

        const post = {} as Post;
        post.file_ids = [];
        post.message = message;
        post.props = this.props.draft.props || {};

        if (post.message.trim().length === 0 && this.props.draft.fileInfos.length === 0) {
            return;
        }

        if (this.state.postError) {
            this.setState({errorClass: 'animation--highlight'});
            setTimeout(() => {
                this.setState({errorClass: null});
            }, Constants.ANIMATION_TIMEOUT);
            return;
        }

        this.props.actions.addMessageIntoHistory(this.state.message);

        this.setState({submitting: true, serverError: null});

        const fasterThanHumanWillClick = 150;
        const forceFocus = Date.now() - this.lastBlurAt < fasterThanHumanWillClick;
        this.focusTextbox(forceFocus);

        const isReaction = Utils.REACTION_PATTERN.exec(post.message);
        if (post.message.indexOf('/') === 0 && !ignoreSlash) {
            this.setState({message: '', postError: null});
            let args: CommandArgs = {
                channel_id: channelId,
                team_id: this.props.currentTeamId,
            };

            const hookResult = await this.props.actions.runSlashCommandWillBePostedHooks(post.message, args);

            if (hookResult.error) {
                this.setState({
                    serverError: {
                        ...hookResult.error,
                        submittedMessage: post.message,
                    },
                    message: post.message,
                });
            } else if (!hookResult.data.message && !hookResult.data.args) {
                // do nothing with an empty return from a hook
            } else {
                post.message = hookResult.data.message;
                args = hookResult.data.args;

                const {error} = await this.props.actions.executeCommand(post.message, args);

                if (error) {
                    if (error.sendMessage) {
                        await this.sendMessage(post);
                    } else {
                        this.setState({
                            serverError: {
                                ...error,
                                submittedMessage: post.message,
                            },
                            message: post.message,
                        });
                    }
                }
            }
        } else if (isReaction && this.props.emojiMap.has(isReaction[2])) {
            this.sendReaction(isReaction);

            this.setState({message: ''});
        } else {
            const {error} = await this.sendMessage(post);

            if (!error) {
                this.setState({message: ''});
            }
        }

        this.setState({
            submitting: false,
            postError: null,
            showFormat: false,
        });

        if (this.saveDraftFrame) {
            clearTimeout(this.saveDraftFrame);
        }

        this.props.actions.setDraft(StoragePrefixes.DRAFT + channelId, null);
        this.draftsForChannel[channelId] = null;
    }

    handleNotifyAllConfirmation = () => {
        this.doSubmit();
    }

    showNotifyAllModal = (mentions: string[], channelTimezoneCount: number, memberNotifyCount: number) => {
        this.props.actions.openModal({
            modalId: ModalIdentifiers.NOTIFY_CONFIRM_MODAL,
            dialogType: NotifyConfirmModal,
            dialogProps: {
                mentions,
                channelTimezoneCount,
                memberNotifyCount,
                onConfirm: () => this.handleNotifyAllConfirmation(),
            },
        });
    }

    getStatusFromSlashCommand = () => {
        const {message} = this.state;
        const tokens = message.split(' ');

        if (tokens.length > 0) {
            return tokens[0].substring(1);
        }
        return '';
    };

    isStatusSlashCommand = (command: string) => {
        return command === 'online' || command === 'away' || command === 'dnd' || command === 'offline';
    };

    handleSubmit = async (e: React.FormEvent) => {
        const {
            currentChannel: updateChannel,
            userIsOutOfOffice,
            groupsWithAllowReference,
            channelMemberCountsByGroup,
            currentChannelMembersCount,
            useLDAPGroupMentions,
            useCustomGroupMentions,
        } = this.props;

        this.setShowPreview(false);

        const notificationsToChannel = this.props.enableConfirmNotificationsToChannel && this.props.useChannelMentions;
        let memberNotifyCount = 0;
        let channelTimezoneCount = 0;
        let mentions: string[] = [];

        const specialMentions = specialMentionsInText(this.state.message);
        const hasSpecialMentions = Object.values(specialMentions).includes(true);

        if (this.props.enableConfirmNotificationsToChannel && !hasSpecialMentions && (useLDAPGroupMentions || useCustomGroupMentions)) {
            // Groups mentioned in users text
            const mentionGroups = groupsMentionedInText(this.state.message, groupsWithAllowReference);
            if (mentionGroups.length > 0) {
                mentionGroups.
                    forEach((group) => {
                        if (group.source === 'ldap' && !useLDAPGroupMentions) {
                            return;
                        }
                        if (group.source === 'custom' && !useCustomGroupMentions) {
                            return;
                        }
                        const mappedValue = channelMemberCountsByGroup[group.id];
                        if (mappedValue && mappedValue.channel_member_count > Constants.NOTIFY_ALL_MEMBERS && mappedValue.channel_member_count > memberNotifyCount) {
                            memberNotifyCount = mappedValue.channel_member_count;
                            channelTimezoneCount = mappedValue.channel_member_timezones_count;
                        }
                        mentions.push(`@${group.name}`);
                    });
                mentions = [...new Set(mentions)];
            }
        }

        if (notificationsToChannel && currentChannelMembersCount > Constants.NOTIFY_ALL_MEMBERS && hasSpecialMentions) {
            memberNotifyCount = currentChannelMembersCount - 1;

            for (const k in specialMentions) {
                if (specialMentions[k]) {
                    mentions.push('@' + k);
                }
            }

            if (this.props.isTimezoneEnabled) {
                const {data} = await this.props.actions.getChannelTimezones(this.props.currentChannel.id);
                channelTimezoneCount = data ? data.length : 0;
            }
        }

        if (memberNotifyCount > 0) {
            this.showNotifyAllModal(mentions, channelTimezoneCount, memberNotifyCount);
            return;
        }

        const status = this.getStatusFromSlashCommand();
        if (userIsOutOfOffice && this.isStatusSlashCommand(status)) {
            const resetStatusModalData = {
                modalId: ModalIdentifiers.RESET_STATUS,
                dialogType: ResetStatusModal,
                dialogProps: {newStatus: status},
            };

            this.props.actions.openModal(resetStatusModalData);

            this.setState({message: ''});
            return;
        }

        if (trimRight(this.state.message) === '/header') {
            const editChannelHeaderModalData = {
                modalId: ModalIdentifiers.EDIT_CHANNEL_HEADER,
                dialogType: EditChannelHeaderModal,
                dialogProps: {channel: updateChannel},
            };

            this.props.actions.openModal(editChannelHeaderModalData);

            this.setState({message: ''});
            return;
        }

        const isDirectOrGroup =
            updateChannel.type === Constants.DM_CHANNEL || updateChannel.type === Constants.GM_CHANNEL;
        if (!isDirectOrGroup && trimRight(this.state.message) === '/purpose') {
            const editChannelPurposeModalData = {
                modalId: ModalIdentifiers.EDIT_CHANNEL_PURPOSE,
                dialogType: EditChannelPurposeModal,
                dialogProps: {channel: updateChannel},
            };

            this.props.actions.openModal(editChannelPurposeModalData);

            this.setState({message: ''});
            return;
        }

        await this.doSubmit(e);
    }

    sendMessage = async (originalPost: Post) => {
        const {
            actions,
            currentChannel,
            currentUserId,
            draft,
            useLDAPGroupMentions,
            useChannelMentions,
            groupsWithAllowReference,
            useCustomGroupMentions,
        } = this.props;

        let post = originalPost;

        post.channel_id = currentChannel.id;

        const time = Utils.getTimestamp();
        const userId = currentUserId;
        post.pending_post_id = `${userId}:${time}`;
        post.user_id = userId;
        post.create_at = time;
        post.metadata = {} as PostMetadata;
        post.props = {
            ...originalPost.props,
        };

        if (!useChannelMentions && containsAtChannel(post.message, {checkAllMentions: true})) {
            post.props.mentionHighlightDisabled = true;
        }
        if (!useLDAPGroupMentions && !useCustomGroupMentions && groupsMentionedInText(post.message, groupsWithAllowReference)) {
            post.props.disable_group_highlight = true;
        }

        const hookResult = await actions.runMessageWillBePostedHooks(post);

        if (hookResult.error) {
            this.setState({
                serverError: hookResult.error,
                submitting: false,
            });

            return hookResult;
        }

        post = hookResult.data;

        actions.onSubmitPost(post, draft.fileInfos);
        actions.scrollPostListToBottom();

        this.setState({
            submitting: false,
        });

        return {data: true};
    }

    sendReaction(isReaction: RegExpExecArray) {
        const channelId = this.props.currentChannel.id;
        const action = isReaction[1];
        const emojiName = isReaction[2];
        const postId = this.props.latestReplyablePostId;

        if (postId && action === '+') {
            this.props.actions.addReaction(postId, emojiName);
        } else if (postId && action === '-') {
            this.props.actions.removeReaction(postId, emojiName);
        }

        this.props.actions.setDraft(StoragePrefixes.DRAFT + channelId, null);
        this.draftsForChannel[channelId] = null;
    }

    focusTextbox = (keepFocus = false) => {
        const postTextboxDisabled = !this.props.canPost;
        if (this.textboxRef.current && postTextboxDisabled) {
            this.textboxRef.current.blur(); // Fixes Firefox bug which causes keyboard shortcuts to be ignored (MM-22482)
            return;
        }
        if (this.textboxRef.current && (keepFocus || !UserAgent.isMobile())) {
            this.textboxRef.current.focus();
        }
    }

    postMsgKeyPress = (e: React.KeyboardEvent<TextboxElement>) => {
        const {ctrlSend, codeBlockOnCtrlEnter} = this.props;

        const {allowSending, withClosedCodeBlock, ignoreKeyPress, message} = postMessageOnKeyPress(
            e,
            this.state.message,
            Boolean(ctrlSend),
            Boolean(codeBlockOnCtrlEnter),
            Date.now(),
            this.lastChannelSwitchAt,
            this.state.caretPosition,
        ) as {
            allowSending: boolean;
            withClosedCodeBlock?: boolean;
            ignoreKeyPress?: boolean;
            message?: string;
        };

        if (ignoreKeyPress) {
            e.preventDefault();
            e.stopPropagation();
            return;
        }

        if (allowSending) {
            if (e.persist) {
                e.persist();
            }
            if (this.textboxRef.current) {
                this.textboxRef.current.blur();
            }

            if (withClosedCodeBlock && message) {
                this.setState({message}, () => this.handleSubmit(e));
            } else {
                this.handleSubmit(e);
            }

            this.setShowPreview(false);
        }

        this.emitTypingEvent();
    }

    emitTypingEvent = () => {
        const channelId = this.props.currentChannel.id;
        GlobalActions.emitLocalUserTypingEvent(channelId, '');
    }

    handleChange = (e: React.ChangeEvent<TextboxElement>) => {
        const message = e.target.value;
        const channelId = this.props.currentChannel.id;

        let serverError = this.state.serverError;
        if (isErrorInvalidSlashCommand(serverError)) {
            serverError = null;
        }

        this.setState({
            message,
            serverError,
        });

        const draft = {
            ...this.props.draft,
            message,
        };

        if (this.saveDraftFrame) {
            clearTimeout(this.saveDraftFrame);
        }

        this.saveDraftFrame = window.setTimeout(() => {
            this.props.actions.setDraft(StoragePrefixes.DRAFT + channelId, draft);
        }, Constants.SAVE_DRAFT_TIMEOUT);
        this.draftsForChannel[channelId] = draft;
    }

    pasteHandler = (e: ClipboardEvent) => {
        /**
         * casting HTMLInputElement on the EventTarget was necessary here
         * since the ClipboardEvent type is not generic
         */
        if (!e.clipboardData || !e.clipboardData.items || ((e.target as TextboxElement)?.id !== 'post_textbox')) {
            return;
        }

        const {clipboardData} = e;
        let table = getTable(clipboardData);
        if (!table) {
            return;
        }
        table = table as HTMLTableElement;

        e.preventDefault();

        let message = this.state.message;
        if (isGitHubCodeBlock(table.className)) {
            const selectionStart = (e.target as any).selectionStart;
            const selectionEnd = (e.target as any).selectionEnd;
            const {formattedMessage, formattedCodeBlock} = formatGithubCodePaste({selectionStart, selectionEnd, message, clipboardData});
            const newCaretPosition = this.state.caretPosition + formattedCodeBlock.length;
            this.setMessageAndCaretPostion(formattedMessage, newCaretPosition);
            return;
        }

        const originalSize = message.length;
        message = formatMarkdownTableMessage(table, message.trim(), this.state.caretPosition);
        const newCaretPosition = message.length - (originalSize - this.state.caretPosition);
        this.setMessageAndCaretPostion(message, newCaretPosition);
    }

    handleFileUploadChange = () => {
        this.focusTextbox();
    }

    handleUploadStart = (clientIds: string[], channelId: string) => {
        const uploadsInProgress = [...this.props.draft.uploadsInProgress, ...clientIds];

        const draft = {
            ...this.props.draft,
            uploadsInProgress,
        };

        this.props.actions.setDraft(StoragePrefixes.DRAFT + channelId, draft);
        this.draftsForChannel[channelId] = draft;

        // this is a bit redundant with the code that sets focus when the file input is clicked,
        // but this also resets the focus after a drag and drop
        this.focusTextbox();
    }

    handleUploadProgress = (filePreviewInfo: FilePreviewInfo) => {
        const uploadsProgressPercent = {
            ...this.state.uploadsProgressPercent,
            [filePreviewInfo.clientId]: filePreviewInfo,
        };
        this.setState({uploadsProgressPercent});
    }

    handleFileUploadComplete = (fileInfos: FileInfo[], clientIds: string[], channelId: string) => {
        const draft = {...this.draftsForChannel[channelId]!};

        // remove each finished file from uploads
        for (let i = 0; i < clientIds.length; i++) {
            if (draft.uploadsInProgress) {
                const index = draft.uploadsInProgress.indexOf(clientIds[i]);

                if (index !== -1) {
                    draft.uploadsInProgress = draft.uploadsInProgress.filter((item, itemIndex) => index !== itemIndex);
                }
            }
        }

        if (draft.fileInfos) {
            draft.fileInfos = sortFileInfos(draft.fileInfos.concat(fileInfos), this.props.locale);
        }

        this.draftsForChannel[channelId] = draft;
        this.props.actions.setDraft(StoragePrefixes.DRAFT + channelId, draft);
    }

    handleUploadError = (err: string | ServerError, clientId?: string, channelId?: string) => {
        let serverError = null;
        if (typeof err === 'string' && err.length > 0) {
            serverError = new Error(err);
        }

        if (!channelId || !clientId) {
            this.setState({serverError});
            return;
        }

        const draft = {...this.draftsForChannel[channelId]!};

        if (draft.uploadsInProgress) {
            const index = draft.uploadsInProgress.indexOf(clientId);

            if (index !== -1) {
                const uploadsInProgress = draft.uploadsInProgress.filter((item, itemIndex) => index !== itemIndex);
                const modifiedDraft = {
                    ...draft,
                    uploadsInProgress,
                };
                this.props.actions.setDraft(StoragePrefixes.DRAFT + channelId, modifiedDraft);
                this.draftsForChannel[channelId] = modifiedDraft;
            }
        }

        this.setState({serverError});
    };

    removePreview = (id: string) => {
        let modifiedDraft = {} as PostDraft;
        const draft = {...this.props.draft};
        const channelId = this.props.currentChannel.id;

        // Clear previous errors
        this.setState({serverError: null});

        // id can either be the id of an uploaded file or the client id of an in progress upload
        let index = draft.fileInfos.findIndex((info) => info.id === id);
        if (index === -1) {
            index = draft.uploadsInProgress.indexOf(id);

            if (index !== -1) {
                const uploadsInProgress = draft.uploadsInProgress.filter((item, itemIndex) => index !== itemIndex);

                modifiedDraft = {
                    ...draft,
                    uploadsInProgress,
                };

                if (this.fileUploadRef.current && this.fileUploadRef.current) {
                    this.fileUploadRef.current.cancelUpload(id);
                }
            }
        } else {
            const fileInfos = draft.fileInfos.filter((item, itemIndex) => index !== itemIndex);

            modifiedDraft = {
                ...draft,
                fileInfos,
            };
        }

        this.props.actions.setDraft(StoragePrefixes.DRAFT + channelId, modifiedDraft);
        this.draftsForChannel[channelId] = modifiedDraft;

        this.handleFileUploadChange();
    };

    focusTextboxIfNecessary = (e: KeyboardEvent) => {
        // Focus should go to the RHS when it is expanded
        if (this.props.rhsExpanded) {
            return;
        }

        // Hacky fix to avoid cursor jumping textbox sometimes
        if (this.props.rhsOpen && document.activeElement?.tagName === 'BODY') {
            return;
        }

        // Bit of a hack to not steal focus from the channel switch modal if it's open
        // This is a special case as the channel switch modal does not enforce focus like
        // most modals do
        if (document.getElementsByClassName('channel-switch-modal').length) {
            return;
        }

        if (shouldFocusMainTextbox(e, document.activeElement)) {
            this.focusTextbox();
        }
    }

    documentKeyHandler = (e: KeyboardEvent) => {
        const ctrlOrMetaKeyPressed = e.ctrlKey || e.metaKey;
        const lastMessageReactionKeyCombo = ctrlOrMetaKeyPressed && e.shiftKey && Utils.isKeyPressed(e, KeyCodes.BACK_SLASH);
        if (lastMessageReactionKeyCombo) {
            this.reactToLastMessage(e);
            return;
        }

        this.focusTextboxIfNecessary(e);
    }

    getFileUploadTarget = () => {
        return this.textboxRef.current?.getInputBox();
    }

    fillMessageFromHistory() {
        const lastMessage = this.props.messageInHistoryItem;
        if (lastMessage) {
            this.setState({
                message: lastMessage,
            });
        }
    }

    handleMouseUpKeyUp = (e: React.MouseEvent | React.KeyboardEvent) => {
        this.setState({
            caretPosition: (e.target as HTMLInputElement).selectionStart || 0,
        });
    }

    handleSelect = (e: React.SyntheticEvent<Element, Event>) => {
        Utils.adjustSelection(this.textboxRef.current?.getInputBox(), e as React.KeyboardEvent<HTMLInputElement>);
    }

    handleKeyDown = (e: React.KeyboardEvent<TextboxElement>) => {
        const messageIsEmpty = this.state.message.length === 0;
        const draftMessageIsEmpty = this.props.draft.message.length === 0;

        const ctrlOrMetaKeyPressed = e.ctrlKey || e.metaKey;
        const ctrlEnterKeyCombo = (this.props.ctrlSend || this.props.codeBlockOnCtrlEnter) &&
            Utils.isKeyPressed(e, KeyCodes.ENTER) &&
            ctrlOrMetaKeyPressed;

        const ctrlKeyCombo = Utils.cmdOrCtrlPressed(e) && !e.altKey && !e.shiftKey;
        const ctrlAltCombo = Utils.cmdOrCtrlPressed(e, true) && e.altKey;
        const shiftAltCombo = !Utils.cmdOrCtrlPressed(e) && e.shiftKey && e.altKey;

        // listen for line break key combo and insert new line character
        if (Utils.isUnhandledLineBreakKeyCombo(e)) {
            this.setState({message: Utils.insertLineBreakFromKeyEvent(e)});
            return;
        }

        if (ctrlEnterKeyCombo) {
            this.setShowPreview(false);
            this.postMsgKeyPress(e);
            return;
        }

        const {message} = this.state;

        if (Utils.isKeyPressed(e, KeyCodes.ESCAPE)) {
            this.textboxRef.current?.blur();
        }

        if (
            !e.ctrlKey &&
            !e.metaKey &&
            !e.altKey &&
            !e.shiftKey &&
            Utils.isKeyPressed(e, KeyCodes.UP) &&
            message === ''
        ) {
            e.preventDefault();
            if (this.textboxRef.current) {
                this.textboxRef.current.blur();
            }

            this.editLastPost(e);
        }

        const {
            selectionStart,
            selectionEnd,
            value,
        } = e.target as TextboxElement;

        if (ctrlKeyCombo) {
            if (draftMessageIsEmpty && Utils.isKeyPressed(e, KeyCodes.UP)) {
                e.stopPropagation();
                e.preventDefault();
                this.loadPrevMessage(e);
            } else if (draftMessageIsEmpty && Utils.isKeyPressed(e, KeyCodes.DOWN)) {
                e.stopPropagation();
                e.preventDefault();
                this.loadNextMessage(e);
            } else if (Utils.isKeyPressed(e, KeyCodes.B)) {
                e.stopPropagation();
                e.preventDefault();
                this.applyMarkdown({
                    markdownMode: 'bold',
                    selectionStart,
                    selectionEnd,
                    message: value,
                });
            } else if (Utils.isKeyPressed(e, KeyCodes.I)) {
                e.stopPropagation();
                e.preventDefault();
                this.applyMarkdown({
                    markdownMode: 'italic',
                    selectionStart,
                    selectionEnd,
                    message: value,
                });
            }
        } else if (ctrlAltCombo) {
            if (Utils.isKeyPressed(e, KeyCodes.K)) {
                e.stopPropagation();
                e.preventDefault();
                this.applyMarkdown({
                    markdownMode: 'link',
                    selectionStart,
                    selectionEnd,
                    message: value,
                });
            } else if (Utils.isKeyPressed(e, KeyCodes.C)) {
                e.stopPropagation();
                e.preventDefault();
                this.applyMarkdown({
                    markdownMode: 'code',
                    selectionStart,
                    selectionEnd,
                    message: value,
                });
            } else if (Utils.isKeyPressed(e, KeyCodes.E)) {
                e.stopPropagation();
                e.preventDefault();
                this.toggleEmojiPicker();
            } else if (Utils.isKeyPressed(e, KeyCodes.T)) {
                e.stopPropagation();
                e.preventDefault();
                this.toggleAdvanceTextEditor();
            } else if (Utils.isKeyPressed(e, KeyCodes.P) && message.length) {
                e.stopPropagation();
                e.preventDefault();
                this.setShowPreview(!this.props.shouldShowPreview);
            }
        } else if (shiftAltCombo) {
            if (Utils.isKeyPressed(e, KeyCodes.X)) {
                e.stopPropagation();
                e.preventDefault();
                this.applyMarkdown({
                    markdownMode: 'strike',
                    selectionStart,
                    selectionEnd,
                    message: value,
                });
            } else if (Utils.isKeyPressed(e, KeyCodes.SEVEN)) {
                e.preventDefault();
                this.applyMarkdown({
                    markdownMode: 'ol',
                    selectionStart,
                    selectionEnd,
                    message: value,
                });
            } else if (Utils.isKeyPressed(e, KeyCodes.EIGHT)) {
                e.preventDefault();
                this.applyMarkdown({
                    markdownMode: 'ul',
                    selectionStart,
                    selectionEnd,
                    message: value,
                });
            } else if (Utils.isKeyPressed(e, KeyCodes.NINE)) {
                e.preventDefault();
                this.applyMarkdown({
                    markdownMode: 'quote',
                    selectionStart,
                    selectionEnd,
                    message: value,
                });
            }
        }
        const upKeyOnly = !ctrlOrMetaKeyPressed && !e.altKey && !e.shiftKey && Utils.isKeyPressed(e, KeyCodes.UP);
        const shiftUpKeyCombo = !ctrlOrMetaKeyPressed && !e.altKey && e.shiftKey && Utils.isKeyPressed(e, KeyCodes.UP);
        const ctrlShiftCombo = Utils.cmdOrCtrlPressed(e, true) && e.shiftKey;

        if (upKeyOnly && messageIsEmpty) {
            this.editLastPost(e);
        } else if (shiftUpKeyCombo && messageIsEmpty) {
            this.replyToLastPost(e);
        } else if (ctrlShiftCombo && Utils.isKeyPressed(e, KeyCodes.E)) {
            e.stopPropagation();
            e.preventDefault();
            this.toggleEmojiPicker();
        } else if (((isMac() && ctrlShiftCombo) || (!isMac() && ctrlAltCombo)) && Utils.isKeyPressed(e, KeyCodes.P) && this.state.message.length) {
            this.setShowPreview(!this.props.shouldShowPreview);
        } else if (ctrlAltCombo && Utils.isKeyPressed(e, KeyCodes.T)) {
            this.toggleAdvanceTextEditor();
        }
    }

    editLastPost = (e: React.KeyboardEvent) => {
        e.preventDefault();

        const lastPost = this.props.currentUsersLatestPost;
        if (!lastPost) {
            return;
        }

        let type;
        if (lastPost.root_id && lastPost.root_id.length > 0) {
            type = Utils.localizeMessage('create_post.comment', Posts.MESSAGE_TYPES.COMMENT);
        } else {
            type = Utils.localizeMessage('create_post.post', Posts.MESSAGE_TYPES.POST);
        }
        if (this.textboxRef.current) {
            this.textboxRef.current.blur();
        }
        this.props.actions.setEditingPost(lastPost.id, 'post_textbox', type);
    }

    replyToLastPost = (e: React.KeyboardEvent) => {
        e.preventDefault();
        const latestReplyablePostId = this.props.latestReplyablePostId;
        const replyBox = document.getElementById('reply_textbox');
        if (replyBox) {
            replyBox.focus();
        }
        if (latestReplyablePostId) {
            this.props.actions.selectPostFromRightHandSideSearchByPostId(latestReplyablePostId);
        }
    }

    loadPrevMessage = (e: React.KeyboardEvent) => {
        e.preventDefault();
        this.props.actions.moveHistoryIndexBack(Posts.MESSAGE_TYPES.POST).then(() => this.fillMessageFromHistory());
    }

    loadNextMessage = (e: React.KeyboardEvent) => {
        e.preventDefault();
        this.props.actions.moveHistoryIndexForward(Posts.MESSAGE_TYPES.POST).then(() => this.fillMessageFromHistory());
    }

    applyMarkdown = (params: ApplyMarkdownOptions) => {
        const res = applyMarkdown(params);

        this.setState({
            message: res.message,
        }, () => {
            const textbox = this.textboxRef.current?.getInputBox();
            Utils.setSelectionRange(textbox, res.selectionStart, res.selectionEnd);
        });
    }

    reactToLastMessage = (e: KeyboardEvent) => {
        e.preventDefault();

        const {rhsExpanded, actions: {emitShortcutReactToLastPostFrom}} = this.props;
        const noModalsAreOpen = document.getElementsByClassName(A11yClassNames.MODAL).length === 0;
        const noPopupsDropdownsAreOpen = document.getElementsByClassName(A11yClassNames.POPUP).length === 0;

        // Block keyboard shortcut react to last message when :
        // - RHS is completely expanded
        // - Any dropdown/popups are open
        // - Any modals are open
        if (!rhsExpanded && noModalsAreOpen && noPopupsDropdownsAreOpen) {
            emitShortcutReactToLastPostFrom(Locations.CENTER);
        }
    }

    handleBlur = () => {
        this.saveDraftWithShow();
        this.lastBlurAt = Date.now();
    }

    handleEmojiClose = () => {
        this.setState({showEmojiPicker: false});
    }

    setMessageAndCaretPostion = (newMessage: string, newCaretPosition: number) => {
        const textbox = this.textboxRef.current?.getInputBox();

        this.setState({
            message: newMessage,
            caretPosition: newCaretPosition,
        }, () => {
            Utils.setCaretPosition(textbox, newCaretPosition);
        });
    }

    prefillMessage = (message: string, shouldFocus?: boolean) => {
        this.setMessageAndCaretPostion(message, message.length);

        const draft = {
            ...this.props.draft,
            message,
        };
        const channelId = this.props.currentChannel.id;
        this.props.actions.setDraft(StoragePrefixes.DRAFT + channelId, draft);
        this.draftsForChannel[channelId] = draft;

        if (shouldFocus) {
            const inputBox = this.textboxRef.current?.getInputBox();
            if (inputBox) {
                // programmatic click needed to close the create post tip
                inputBox.click();
            }
            this.focusTextbox(true);
        }
    }

    handleEmojiClick = (emoji: Emoji) => {
        const emojiAlias = ('short_names' in emoji && emoji.short_names && emoji.short_names[0]) || emoji.name;

        if (!emojiAlias) {
            //Oops.. There went something wrong
            return;
        }

        if (this.state.message === '') {
            const newMessage = ':' + emojiAlias + ': ';
            this.setMessageAndCaretPostion(newMessage, newMessage.length);
        } else {
            const {message} = this.state;
            const {firstPiece, lastPiece} = splitMessageBasedOnCaretPosition(this.state.caretPosition, message);

            // check whether the first piece of the message is empty when cursor is placed at beginning of message and avoid adding an empty string at the beginning of the message
            const newMessage =
                firstPiece === '' ? `:${emojiAlias}: ${lastPiece}` : `${firstPiece} :${emojiAlias}: ${lastPiece}`;

            const newCaretPosition =
                firstPiece === '' ? `:${emojiAlias}: `.length : `${firstPiece} :${emojiAlias}: `.length;
            this.setMessageAndCaretPostion(newMessage, newCaretPosition);
        }

        this.handleEmojiClose();
    }

    handleGifClick = (gif: string) => {
        if (this.state.message === '') {
            this.setState({message: gif});
        } else {
            const newMessage = (/\s+$/).test(this.state.message) ? this.state.message + gif : this.state.message + ' ' + gif;
            this.setState({message: newMessage});
        }
        this.handleEmojiClose();
    }

    toggleAdvanceTextEditor = () => {
        this.setState({
            isFormattingBarHidden:
                !this.state.isFormattingBarHidden,
        });
        this.props.actions.savePreferences(this.props.currentUserId, [{
            category: Preferences.ADVANCED_TEXT_EDITOR,
            user_id: this.props.currentUserId,
            name: AdvancedTextEditorConst.POST,
            value: String(!this.state.isFormattingBarHidden),
        }]);
    }

    handleRemovePriority = () => {
        this.handlePostPriorityApply({priority: undefined});
    }

    handlePostPriorityApply = ({priority}: {priority?: PostPriority}) => {
        const updatedDraft = {
            ...this.props.draft,
            props: {
                ...this.props.draft.props,
                priority,
            },
        };

        this.props.actions.setDraft(StoragePrefixes.DRAFT + this.props.currentChannel.id, updatedDraft);
        this.focusTextbox();
    };

    handlePostPriorityHide = () => {
        this.setState({
            showPostPriorityPicker: false,
        });
        this.focusTextbox();
    };

    togglePostPriorityPicker = () => {
        this.setState((prev) => ({
            showPostPriorityPicker: !prev.showPostPriorityPicker,
        }));
    };

    getPostPriorityPickerRef = () => this.postPriorityPickerRef.current;

    render() {
        let centerClass = '';
        if (!this.props.fullWidthTextBox) {
            centerClass = 'center';
        }

        return (
            <form
                id='create_post'
                ref={this.topDiv}
                className={centerClass}
                onSubmit={this.handleSubmit}
            >
                {
                    this.props.canPost &&
                    (this.props.draft.fileInfos.length > 0 || this.props.draft.uploadsInProgress.length > 0) &&
                    <FileLimitStickyBanner/>
                }
                <AdvanceTextEditor
                    location={Locations.CENTER}
                    currentUserId={this.props.currentUserId}
                    postError={this.state.postError}
                    message={this.state.message}
                    showEmojiPicker={this.state.showEmojiPicker}
                    uploadsProgressPercent={this.state.uploadsProgressPercent}
                    currentChannel={this.state.currentChannel}
                    postId={''}
                    channelId={this.props.currentChannel.id}
                    errorClass={this.state.errorClass}
                    serverError={this.state.serverError}
                    isFormattingBarHidden={this.state.isFormattingBarHidden}
                    draft={this.props.draft}
                    showSendTutorialTip={this.props.showSendTutorialTip}
                    handleSubmit={this.handleSubmit}
                    removePreview={this.removePreview}
                    setShowPreview={this.setShowPreview}
                    shouldShowPreview={this.props.shouldShowPreview}
                    maxPostSize={this.props.maxPostSize}
                    canPost={this.props.canPost}
                    applyMarkdown={this.applyMarkdown}
                    useChannelMentions={this.props.useChannelMentions}
                    badConnection={this.props.badConnection}
                    canUploadFiles={this.props.canUploadFiles}
                    enableEmojiPicker={this.props.enableEmojiPicker}
                    enableGifPicker={this.props.enableGifPicker}
                    handleBlur={this.handleBlur}
                    handlePostError={this.handlePostError}
                    emitTypingEvent={this.emitTypingEvent}
                    handleMouseUpKeyUp={this.handleMouseUpKeyUp}
                    handleSelect={this.handleSelect}
                    handleKeyDown={this.handleKeyDown}
                    postMsgKeyPress={this.postMsgKeyPress}
                    handleChange={this.handleChange}
                    toggleEmojiPicker={this.toggleEmojiPicker}
                    handleGifClick={this.handleGifClick}
                    handleEmojiClick={this.handleEmojiClick}
                    handleEmojiClose={this.handleEmojiClose}
                    hideEmojiPicker={this.hideEmojiPicker}
                    toggleAdvanceTextEditor={this.toggleAdvanceTextEditor}
                    handleUploadProgress={this.handleUploadProgress}
                    handleUploadError={this.handleUploadError}
                    handleFileUploadComplete={this.handleFileUploadComplete}
                    handleUploadStart={this.handleUploadStart}
                    handleFileUploadChange={this.handleFileUploadChange}
                    getFileUploadTarget={this.getFileUploadTarget}
                    fileUploadRef={this.fileUploadRef}
                    prefillMessage={this.prefillMessage}
                    textboxRef={this.textboxRef}
                    labels={(
                        this.props.draft?.props?.priority && this.props.isPostPriorityEnabled && (
                            <div className='AdvancedTextEditor__priority'>
                                <PriorityLabel
                                    size='xs'
                                    priority={this.props.draft.props.priority}
                                />
                                <OverlayTrigger
                                    placement='top'
                                    delayShow={Constants.OVERLAY_TIME_DELAY}
                                    trigger={Constants.OVERLAY_DEFAULT_TRIGGER}
                                    overlay={(
                                        <Tooltip id='post-priority-picker-tooltip'>
                                            <FormattedMessage
                                                id={'post_priority.remove'}
                                                defaultMessage={'Remove {priority} label'}
                                                values={{priority: this.props.draft.props.priority}}
                                            />
                                        </Tooltip>
                                    )}
                                >
                                    <button
                                        type='button'
                                        className='close'
                                        onClick={this.handleRemovePriority}
                                    >
                                        <span aria-hidden='true'>{'×'}</span>
                                        <span className='sr-only'>
                                            <FormattedMessage
                                                id={'post_priority.remove'}
                                                defaultMessage={'Remove {priority} label'}
                                                values={{priority: this.props.draft.props.priority}}
                                            />
                                        </span>
                                    </button>
                                </OverlayTrigger>
                            </div>
                        )
                    )}
                    additionalControls={[
                        this.props.isPostPriorityEnabled ? (
                            <React.Fragment key='PostPriorityPicker'>
                                <PostPriorityPickerOverlay
                                    priority={this.props.draft?.props?.priority}
                                    show={this.state.showPostPriorityPicker}
                                    target={this.getPostPriorityPickerRef}
                                    onApply={this.handlePostPriorityApply}
                                    onHide={this.handlePostPriorityHide}
                                    defaultHorizontalPosition='left'
                                />
                                <OverlayTrigger
                                    placement='top'
                                    delayShow={Constants.OVERLAY_TIME_DELAY}
                                    trigger={Constants.OVERLAY_DEFAULT_TRIGGER}
                                    overlay={this.state.showPostPriorityPicker ? <React.Fragment/> : (
                                        <Tooltip id='post-priority-picker-tooltip'>
                                            <KeyboardShortcutSequence
                                                shortcut={KEYBOARD_SHORTCUTS.msgPostPriority}
                                                hoistDescription={true}
                                                isInsideTooltip={true}
                                            />
                                        </Tooltip>
                                    )}
                                >
                                    <IconContainer
                                        ref={this.postPriorityPickerRef}
                                        className={classNames({control: true, active: this.state.showPostPriorityPicker})}
                                        disabled={this.props.shouldShowPreview}
                                        type='button'
                                        onClick={this.togglePostPriorityPicker}
                                    >
                                        <AlertCircleOutlineIcon
                                            size={18}
                                            color='currentColor'
                                        />
                                    </IconContainer>
                                </OverlayTrigger>
                            </React.Fragment>
                        ) : null,
                    ]}
                />
            </form>
        );
    }
}

export default AdvancedCreatePost;
/* eslint-enable react/no-string-refs */<|MERGE_RESOLUTION|>--- conflicted
+++ resolved
@@ -68,15 +68,10 @@
 import FileLimitStickyBanner from '../file_limit_sticky_banner';
 const KeyCodes = Constants.KeyCodes;
 
-<<<<<<< HEAD
-const CreatePostDraftTimeoutMilliseconds = 500;
-
 function isDraftEmpty(draft: PostDraft): boolean {
     return !draft || (!draft.message && draft.fileInfos.length === 0);
 }
 
-=======
->>>>>>> c0375518
 // Temporary fix for IE-11, see MM-13423
 function trimRight(str: string) {
     if (String.prototype.trimRight as any) {
