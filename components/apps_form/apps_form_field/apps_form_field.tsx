--- conflicted
+++ resolved
@@ -43,31 +43,9 @@
         listComponent: ModalSuggestionList,
     };
 
-    handleSelected = (selected: AppSelectOption | AppSelectOption[]) => {
+    handleSelected = (selected: AppSelectOption | AppSelectOption[] | null) => {
         const {name, onChange} = this.props;
 
-<<<<<<< HEAD
-    handleSelected = (selected: AppSelectOption | AppSelectOption[] | UserProfile | Channel | null) => {
-        const {name, field, onChange} = this.props;
-
-        if (!selected) {
-            onChange(name, selected);
-            return;
-        }
-
-        if (field.type === AppFieldTypes.USER) {
-            const user = selected as UserProfile;
-            let selectedLabel = user.username;
-            if (this.props.teammateNameDisplay) {
-                selectedLabel = displayUsername(user, this.props.teammateNameDisplay);
-            }
-            const option = {label: selectedLabel, value: user.id};
-            onChange(name, option);
-        } else if (field.type === AppFieldTypes.CHANNEL) {
-            const channel = selected as Channel;
-            const option = {label: channel.display_name, value: channel.id};
-            onChange(name, option);
-=======
         const option = selected;
 
         if (Array.isArray(selected)) {
@@ -75,24 +53,9 @@
             onChange(name, options);
         } else if (selected) {
             onChange(name, {label: selected.label, value: selected.value});
->>>>>>> 99ce9e0f
         } else {
             onChange(name, option);
         }
-    }
-
-<<<<<<< HEAD
-    setProviders = () => {
-        const {actions, field} = this.props;
-
-        let providers: Provider[] = [];
-        if (field.type === AppFieldTypes.USER) {
-            providers = [new GenericUserProvider(actions.autocompleteUsers)];
-        } else if (field.type === AppFieldTypes.CHANNEL) {
-            providers = [new GenericChannelProvider(actions.autocompleteChannels)];
-        }
-
-        this.providers = providers;
     }
 
     onClear = () => {
@@ -106,8 +69,6 @@
         onChange(field.name, newValue);
     }
 
-=======
->>>>>>> 99ce9e0f
     render() {
         const {
             field,
@@ -181,42 +142,14 @@
             );
         }
         case AppFieldTypes.CHANNEL:
-<<<<<<< HEAD
-        case AppFieldTypes.USER: {
-            let selectedValue: string | undefined;
-            if (this.props.value) {
-                selectedValue = (this.props.value as AppSelectOption).label;
-            }
-            return (
-                <AutocompleteSelector
-                    id={name}
-                    clearable={!field.readonly}
-                    onClear={this.onClear}
-                    disabled={field.readonly}
-                    providers={this.providers}
-                    onSelected={this.handleSelected}
-                    label={displayNameContent}
-                    helpText={helpTextContent}
-                    placeholder={placeholder}
-                    value={selectedValue}
-                    listComponent={listComponent}
-                    listPosition={'bottom'}
-                />
-            );
-        }
-=======
         case AppFieldTypes.USER:
->>>>>>> 99ce9e0f
         case AppFieldTypes.STATIC_SELECT:
         case AppFieldTypes.DYNAMIC_SELECT: {
             return (
                 <AppsFormSelectField
                     {...this.props}
-<<<<<<< HEAD
                     onClear={this.onClear}
-=======
                     teammateNameDisplay={this.props.teammateNameDisplay}
->>>>>>> 99ce9e0f
                     field={field}
                     label={displayNameContent}
                     helpText={helpTextContent}
