--- conflicted
+++ resolved
@@ -2,36 +2,26 @@
 // See LICENSE.txt for license information.
 
 import React from 'react';
-<<<<<<< HEAD
-
-import {Props as AsyncSelectProps} from 'react-select/async';
-import ReactSelect from 'react-select';
+
+import AsyncSelect, {Props as AsyncSelectProps} from 'react-select/async';
 
 import {Tooltip} from 'react-bootstrap';
 import {FormattedMessage} from 'react-intl';
 
+import Constants from 'utils/constants.jsx';
+
+import ReactSelect from 'react-select';
+
+import OverlayTrigger from 'components/overlay_trigger';
+
 import {AppField, AppSelectOption} from '@mattermost/types/apps';
 import {AppFieldTypes} from 'mattermost-redux/constants/apps';
-
-import Constants from 'utils/constants.jsx';
-
-import OverlayTrigger from 'components/overlay_trigger';
-=======
-import ReactSelect from 'react-select';
-import AsyncSelect from 'react-select/async';
-
-import {AppField, AppSelectOption} from '@mattermost/types/apps';
-import {AppFieldTypes} from 'mattermost-redux/constants/apps';
->>>>>>> 99ce9e0f
 
 import {Channel} from '@mattermost/types/channels';
 import {UserAutocomplete} from '@mattermost/types/autocomplete';
 import {displayUsername} from 'mattermost-redux/utils/user_utils';
 
 import {imageURLForUser} from 'utils/utils';
-
-import {SelectUserOption} from './select_user_option';
-import {SelectChannelOption} from './select_channel_option';
 
 type SelectValue = AppSelectOption | AppSelectOption[] | null;
 
@@ -62,8 +52,6 @@
     }),
 };
 
-<<<<<<< HEAD
-=======
 const commonComponents = {
     MultiValueLabel: (props: {data: {label: string}}) => (
         <div className='react-select__padded-component'>
@@ -80,7 +68,6 @@
     styles: reactStyles,
 };
 
->>>>>>> 99ce9e0f
 export default class AppsFormSelectField extends React.PureComponent<Props, State> {
     constructor(props: Props) {
         super(props);
@@ -177,8 +164,6 @@
                     id={`AppsDynamicSelect_${field.name}`}
                     loadOptions={this.loadDynamicOptions}
                     defaultOptions={true}
-<<<<<<< HEAD
-=======
                     isMulti={field.multiselect || false}
                     placeholder={placeholder}
                     value={value}
@@ -231,7 +216,6 @@
                     onChange={this.onChange as any} // types are not working correctly for multiselect
                     isDisabled={readonly}
                     components={{...commonComponents, Option: SelectChannelOption}}
->>>>>>> 99ce9e0f
                     {...commonProps}
                 />
             </div>
@@ -248,22 +232,18 @@
                 <ReactSelect
                     id={`AppsStaticSelect_${field.name}`}
                     options={options}
-<<<<<<< HEAD
-=======
                     isMulti={field.multiselect || false}
                     placeholder={placeholder}
                     value={value}
                     onChange={this.onChange as any} // types are not working correctly for multiselect
                     isDisabled={field.readonly}
                     components={commonComponents}
->>>>>>> 99ce9e0f
                     {...commonProps}
                 />
             </div>
         );
     }
 
-<<<<<<< HEAD
     renderClearComponent = () => {
         if (this.props.field.multiselect) {
             return null;
@@ -298,7 +278,8 @@
                 </OverlayTrigger>
             </div>
         );
-=======
+    }
+
     getAppFieldRenderer(type: string) {
         switch (type) {
         case AppFieldTypes.DYNAMIC_SELECT:
@@ -312,24 +293,12 @@
         default:
             return undefined;
         }
->>>>>>> 99ce9e0f
     }
 
     render() {
         const {field, label, helpText} = this.props;
 
-<<<<<<< HEAD
-        let selectComponent;
-        if (field.type === AppFieldTypes.DYNAMIC_SELECT) {
-            selectComponent = this.renderDynamicSelect();
-        } else if (field.type === AppFieldTypes.STATIC_SELECT) {
-            selectComponent = this.renderStaticSelect();
-        } else {
-            return null;
-        }
-=======
         const selectComponent = this.getAppFieldRenderer(field.type);
->>>>>>> 99ce9e0f
 
         return (
             <div
