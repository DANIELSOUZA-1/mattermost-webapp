--- conflicted
+++ resolved
@@ -97,13 +97,9 @@
             value,
             disabled,
             listComponent,
-<<<<<<< HEAD
-            listStyle,
             clearable,
             onClear,
-=======
             listPosition,
->>>>>>> 83df8d6a
         } = this.props;
 
         const {focused} = this.state;
