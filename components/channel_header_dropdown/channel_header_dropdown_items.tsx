--- conflicted
+++ resolved
@@ -11,11 +11,7 @@
 
 import MobileChannelHeaderPlug from 'plugins/mobile_channel_header_plug';
 
-<<<<<<< HEAD
-import ChannelMoveToSubmenu from 'components/channel_move_to_submenu';
-=======
 import ChannelMoveToSubMenu from 'components/channel_move_to_sub_menu';
->>>>>>> 2ca98211
 import ChannelNotificationsModal from 'components/channel_notifications_modal';
 import ChannelInviteModal from 'components/channel_invite_modal';
 import EditChannelHeaderModal from 'components/edit_channel_header_modal';
@@ -112,15 +108,9 @@
                     show={channel.type !== Constants.DM_CHANNEL && channel.type !== Constants.GM_CHANNEL}
                     channel={channel}
                 />
-<<<<<<< HEAD
-                <ChannelMoveToSubmenu
-                    channel={channel}
-=======
                 <ChannelMoveToSubMenu
                     channel={channel}
-                    openUp={false}
                     inHeaderDropdown={true}
->>>>>>> 2ca98211
                 />
                 <Menu.Group divider={divider}>
                     <MenuItemToggleFavoriteChannel
