// Copyright (c) 2015-present Mattermost, Inc. All Rights Reserved.
// See LICENSE.txt for license information.

import React from 'react';
import {Route, Switch, Redirect} from 'react-router-dom';
import classNames from 'classnames';

import LoadingScreen from 'components/loading_screen';
import PermalinkView from 'components/permalink_view';
import ChannelIdentifierRouter from 'components/channel_layout/channel_identifier_router';
import PlaybookRunner from 'components/channel_layout/playbook_runner';
import {makeAsyncComponent} from 'components/async_load';

import type {OwnProps, PropsFromRedux} from './index';

const LazyChannelHeaderMobile = makeAsyncComponent(
    'LazyChannelHeaderMobile',
    React.lazy(() => import('components/channel_header_mobile')),
);

const LazyGlobalThreads = makeAsyncComponent(
    'LazyGlobalThreads',
    React.lazy(() => import('components/threading/global_threads')),
    (
        <div className='app__content'>
            <LoadingScreen/>
        </div>
    ),
);

<<<<<<< HEAD
const LazyDrafts = makeAsyncComponent(
    'LazyDrafts',
    React.lazy(() => import('components/drafts')),
=======
const LazyActivityAndInsights = makeAsyncComponent(
    'LazyActivityAndInsights',
    React.lazy(() => import('components/activity_and_insights/activity_and_insights')),
>>>>>>> dd423bf3
    (
        <div className='app__content'>
            <LoadingScreen/>
        </div>
    ),
);

<<<<<<< HEAD
type Props = {
    match: {
        url: string;
    };
    location: {
        pathname: string;
    };
    lastChannelPath: string;
    lhsOpen: boolean;
    rhsOpen: boolean;
    rhsMenuOpen: boolean;
    isCollapsedThreadsEnabled: boolean;
    currentUserId: string;
    insightsAreEnabled: boolean;
    isMobileView: boolean;
    actions: {
        getProfiles: (page?: number, perPage?: number, options?: Record<string, string | boolean>) => ActionFunc;
    };
};
=======
type Props = PropsFromRedux & OwnProps;
>>>>>>> dd423bf3

type State = {
    returnTo: string;
    lastReturnTo: string;
};

export default class CenterChannel extends React.PureComponent<Props, State> {
    constructor(props: Props) {
        super(props);
        this.state = {
            returnTo: '',
            lastReturnTo: '',
        };
    }

    static getDerivedStateFromProps(nextProps: Props, prevState: State) {
        if (prevState.lastReturnTo !== nextProps.location.pathname && nextProps.location.pathname.includes('/pl/')) {
            return {
                lastReturnTo: nextProps.location.pathname,
                returnTo: prevState.lastReturnTo,
            };
        }
        return {lastReturnTo: nextProps.location.pathname};
    }

    async componentDidMount() {
        const {actions} = this.props;
        await actions.getProfiles();
    }

    render() {
        const {lastChannelPath, isCollapsedThreadsEnabled, insightsAreEnabled, isMobileView} = this.props;
        const url = this.props.match.url;

        return (
            <div
                key='inner-wrap'
                className={classNames('inner-wrap', 'channel__wrap', {
                    'move--right': this.props.lhsOpen,
                    'move--left': this.props.rhsOpen,
                    'move--left-small': this.props.rhsMenuOpen,
                })}
            >
                {isMobileView && (
                    <div className='row header'>
                        <div id='navbar_wrapper'>
                            <LazyChannelHeaderMobile/>
                        </div>
                    </div>
                )}
                <div className='row main'>
                    <Switch>
                        <Route
                            path={`${url}/pl/:postid`}
                            render={(props) => (
                                <PermalinkView
                                    {...props}
                                    returnTo={this.state.returnTo}
                                />
                            )}
                        />
                        <Route
                            path='/:team/:path(channels|messages)/:identifier/:postid?'
                            component={ChannelIdentifierRouter}
                        />
                        <Route
                            path='/:team/_playbooks/:playbookId/run'
                        >
                            <PlaybookRunner/>
                        </Route>
                        {isCollapsedThreadsEnabled ? (
                            <Route
                                path='/:team/threads/:threadIdentifier?'
                                component={LazyGlobalThreads}
                            />
                        ) : null}
                        <Route
                            path='/:team/drafts'
                            component={LazyDrafts}
                        />
                        {insightsAreEnabled ? (
                            <Route
                                path='/:team/activity-and-insights'
                                component={LazyActivityAndInsights}
                            />
                        ) : null}
                        <Redirect to={lastChannelPath}/>
                    </Switch>
                </div>
            </div>
        );
    }
}<|MERGE_RESOLUTION|>--- conflicted
+++ resolved
@@ -28,15 +28,9 @@
     ),
 );
 
-<<<<<<< HEAD
 const LazyDrafts = makeAsyncComponent(
     'LazyDrafts',
     React.lazy(() => import('components/drafts')),
-=======
-const LazyActivityAndInsights = makeAsyncComponent(
-    'LazyActivityAndInsights',
-    React.lazy(() => import('components/activity_and_insights/activity_and_insights')),
->>>>>>> dd423bf3
     (
         <div className='app__content'>
             <LoadingScreen/>
@@ -44,29 +38,17 @@
     ),
 );
 
-<<<<<<< HEAD
-type Props = {
-    match: {
-        url: string;
-    };
-    location: {
-        pathname: string;
-    };
-    lastChannelPath: string;
-    lhsOpen: boolean;
-    rhsOpen: boolean;
-    rhsMenuOpen: boolean;
-    isCollapsedThreadsEnabled: boolean;
-    currentUserId: string;
-    insightsAreEnabled: boolean;
-    isMobileView: boolean;
-    actions: {
-        getProfiles: (page?: number, perPage?: number, options?: Record<string, string | boolean>) => ActionFunc;
-    };
-};
-=======
+const LazyActivityAndInsights = makeAsyncComponent(
+    'LazyActivityAndInsights',
+    React.lazy(() => import('components/activity_and_insights/activity_and_insights')),
+    (
+        <div className='app__content'>
+            <LoadingScreen/>
+        </div>
+    ),
+);
+
 type Props = PropsFromRedux & OwnProps;
->>>>>>> dd423bf3
 
 type State = {
     returnTo: string;
