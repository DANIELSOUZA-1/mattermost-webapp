// Copyright (c) 2015-present Mattermost, Inc. All Rights Reserved.
// See LICENSE.txt for license information.

import React from 'react';
import {Route, Switch, Redirect} from 'react-router-dom';
import classNames from 'classnames';

import {ActionFunc} from 'mattermost-redux/types/actions';

import LoadingScreen from 'components/loading_screen';
import PermalinkView from 'components/permalink_view';
import ChannelHeaderMobile from 'components/channel_header_mobile';
import ChannelIdentifierRouter from 'components/channel_layout/channel_identifier_router';
import PlaybookRunner from 'components/channel_layout/playbook_runner';
import NextStepsView from 'components/next_steps_view';
import ActivityAndInsights from 'components/activity_and_insights/activity_and_insights';
import {makeAsyncComponent} from 'components/async_load';

const LazyGlobalThreads = makeAsyncComponent(
    'LazyGlobalThreads',
    React.lazy(() => import('components/threading/global_threads')),
    (
        <div className='app__content'>
            <LoadingScreen/>
        </div>
    ),
);

type Props = {
    match: {
        url: string;
    };
    location: {
        pathname: string;
    };
    lastChannelPath: string;
    lhsOpen: boolean;
    rhsOpen: boolean;
    rhsMenuOpen: boolean;
    isCollapsedThreadsEnabled: boolean;
    currentUserId: string;
    enableTipsViewRoute: boolean;
<<<<<<< HEAD
    isInsightsEnabled: boolean;
=======
    insightsAreEnabled: boolean;
>>>>>>> 364c71a7
    actions: {
        getProfiles: (page?: number, perPage?: number, options?: Record<string, string | boolean>) => ActionFunc;
    };
};

type State = {
    returnTo: string;
    lastReturnTo: string;
};

export default class CenterChannel extends React.PureComponent<Props, State> {
    constructor(props: Props) {
        super(props);
        this.state = {
            returnTo: '',
            lastReturnTo: '',
        };
    }

    static getDerivedStateFromProps(nextProps: Props, prevState: State) {
        if (prevState.lastReturnTo !== nextProps.location.pathname && nextProps.location.pathname.includes('/pl/')) {
            return {
                lastReturnTo: nextProps.location.pathname,
                returnTo: prevState.lastReturnTo,
            };
        }
        return {lastReturnTo: nextProps.location.pathname};
    }

    async componentDidMount() {
        const {actions} = this.props;
        await actions.getProfiles();
    }

    render() {
<<<<<<< HEAD
        const {lastChannelPath, isCollapsedThreadsEnabled, enableTipsViewRoute, isInsightsEnabled} = this.props;
=======
        const {lastChannelPath, isCollapsedThreadsEnabled, enableTipsViewRoute, insightsAreEnabled} = this.props;
>>>>>>> 364c71a7
        const url = this.props.match.url;
        return (
            <div
                key='inner-wrap'
                className={classNames('inner-wrap', 'channel__wrap', {
                    'move--right': this.props.lhsOpen,
                    'move--left': this.props.rhsOpen,
                    'move--left-small': this.props.rhsMenuOpen,
                })}
            >
                <div className='row header'>
                    <div id='navbar_wrapper'>
                        <ChannelHeaderMobile/>
                    </div>
                </div>
                <div className='row main'>
                    <Switch>
                        <Route
                            path={`${url}/pl/:postid`}
                            render={(props) => (
                                <PermalinkView
                                    {...props}
                                    returnTo={this.state.returnTo}
                                />
                            )}
                        />
                        <Route
                            path='/:team/:path(channels|messages)/:identifier/:postid?'
                            component={ChannelIdentifierRouter}
                        />
                        <Route
                            path='/:team/_playbooks/:playbookId/run'
                        >
                            <PlaybookRunner/>
                        </Route>
                        {enableTipsViewRoute ? (
                            <Route
                                path='/:team/tips'
                                component={NextStepsView}
                            />

                        ) : null}
                        {isCollapsedThreadsEnabled ? (
                            <Route
                                path='/:team/threads/:threadIdentifier?'
                                component={LazyGlobalThreads}
                            />
                        ) : null}
<<<<<<< HEAD
                        {isInsightsEnabled ? (
=======
                        {insightsAreEnabled ? (
>>>>>>> 364c71a7
                            <Route
                                path='/:team/activity-and-insights'
                                component={ActivityAndInsights}
                            />
                        ) : null}
                        <Redirect to={lastChannelPath}/>
                    </Switch>
                </div>
            </div>
        );
    }
}<|MERGE_RESOLUTION|>--- conflicted
+++ resolved
@@ -40,11 +40,7 @@
     isCollapsedThreadsEnabled: boolean;
     currentUserId: string;
     enableTipsViewRoute: boolean;
-<<<<<<< HEAD
-    isInsightsEnabled: boolean;
-=======
     insightsAreEnabled: boolean;
->>>>>>> 364c71a7
     actions: {
         getProfiles: (page?: number, perPage?: number, options?: Record<string, string | boolean>) => ActionFunc;
     };
@@ -80,11 +76,7 @@
     }
 
     render() {
-<<<<<<< HEAD
-        const {lastChannelPath, isCollapsedThreadsEnabled, enableTipsViewRoute, isInsightsEnabled} = this.props;
-=======
         const {lastChannelPath, isCollapsedThreadsEnabled, enableTipsViewRoute, insightsAreEnabled} = this.props;
->>>>>>> 364c71a7
         const url = this.props.match.url;
         return (
             <div
@@ -133,11 +125,7 @@
                                 component={LazyGlobalThreads}
                             />
                         ) : null}
-<<<<<<< HEAD
-                        {isInsightsEnabled ? (
-=======
                         {insightsAreEnabled ? (
->>>>>>> 364c71a7
                             <Route
                                 path='/:team/activity-and-insights'
                                 component={ActivityAndInsights}
