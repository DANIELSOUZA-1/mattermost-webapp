--- conflicted
+++ resolved
@@ -40,11 +40,7 @@
     isCollapsedThreadsEnabled: boolean;
     currentUserId: string;
     enableTipsViewRoute: boolean;
-<<<<<<< HEAD
-    isInsightsEnabled: boolean;
-=======
     insightsAreEnabled: boolean;
->>>>>>> 9b242def
     actions: {
         getProfiles: (page?: number, perPage?: number, options?: Record<string, string | boolean>) => ActionFunc;
     };
@@ -80,11 +76,7 @@
     }
 
     render() {
-<<<<<<< HEAD
-        const {lastChannelPath, isCollapsedThreadsEnabled, enableTipsViewRoute, isInsightsEnabled} = this.props;
-=======
         const {lastChannelPath, isCollapsedThreadsEnabled, enableTipsViewRoute, insightsAreEnabled} = this.props;
->>>>>>> 9b242def
         const url = this.props.match.url;
         return (
             <div
@@ -133,11 +125,7 @@
                                 component={LazyGlobalThreads}
                             />
                         ) : null}
-<<<<<<< HEAD
-                        {isInsightsEnabled ? (
-=======
                         {insightsAreEnabled ? (
->>>>>>> 9b242def
                             <Route
                                 path='/:team/activity-and-insights'
                                 component={ActivityAndInsights}
