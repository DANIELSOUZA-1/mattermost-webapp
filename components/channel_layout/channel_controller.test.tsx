// Copyright (c) 2015-present Mattermost, Inc. All Rights Reserved.
// See LICENSE.txt for license information.

import React from 'react';
import {shallow} from 'enzyme';

import ChannelController from './channel_controller';

describe('components/channel_layout/ChannelController', () => {
    const props = {
        fetchingChannels: false,
<<<<<<< HEAD

        // TODO@Michel: remove once the inline post editing feature is enabled by default
        enableEditPostModal: true,
=======
        shouldShowAppBar: true,
>>>>>>> 0c9f9338
    };

    test('Should match snapshot', () => {
        const wrapper = shallow(<ChannelController {...props}/>);
        expect(wrapper).toMatchSnapshot();
    });

    test('Should have app__body and channel-view classes on body after mount', () => {
        Object.defineProperty(window.navigator, 'platform', {
            value: 'Win32',
            writable: true,
        });
        shallow(<ChannelController {...props}/>);

        expect(document.body.classList.contains('app__body')).toBe(true);
        expect(document.body.classList.contains('channel-view')).toBe(true);
    });

    test('Should have os--windows class on body for windows 32', () => {
        Object.defineProperty(window.navigator, 'platform', {
            value: 'Win32',
            writable: true,
        });
        shallow(<ChannelController {...props}/>);

        expect(document.body.classList.contains('os--windows')).toBe(true);
    });

    test('Should have os--windows class on body for windows 64', () => {
        Object.defineProperty(window.navigator, 'platform', {
            value: 'Win32',
            writable: true,
        });
        shallow(<ChannelController {...props}/>);

        expect(document.body.classList.contains('os--windows')).toBe(true);
    });

    test('Should have os--mac class on body for MacIntel', () => {
        Object.defineProperty(window.navigator, 'platform', {
            value: 'MacIntel',
            writable: true,
        });
        shallow(<ChannelController {...props}/>);

        expect(document.body.classList.contains('os--mac')).toBe(true);
    });

    test('Should have os--mac class on body for MacPPC', () => {
        Object.defineProperty(window.navigator, 'platform', {
            value: 'MacPPC',
            writable: true,
        });
        shallow(<ChannelController {...props}/>);

        expect(document.body.classList.contains('os--mac')).toBe(true);
    });

    test('Should remove app__body and channel-view classes on body on unmount', () => {
        Object.defineProperty(window.navigator, 'platform', {
            value: 'MacPPC',
            writable: true,
        });
        const wrapper = shallow(<ChannelController {...props}/>);

        wrapper.unmount();
        expect(document.body.classList.contains('app__body')).toBe(false);
        expect(document.body.classList.contains('channel-view')).toBe(false);
    });

    test('Should add .app-bar-enabled class when app bar is enabled', () => {
        let wrapper = shallow(
            <ChannelController
                {...props}
                shouldShowAppBar={true}
            />,
        );
        expect(wrapper.find('.channel-view-inner').hasClass('app-bar-enabled')).toBe(true);

        wrapper = shallow(
            <ChannelController
                {...props}
                shouldShowAppBar={false}
            />,
        );
        expect(wrapper.find('.channel-view-inner').hasClass('app-bar-enabled')).toBe(false);
    });
});<|MERGE_RESOLUTION|>--- conflicted
+++ resolved
@@ -9,13 +9,10 @@
 describe('components/channel_layout/ChannelController', () => {
     const props = {
         fetchingChannels: false,
-<<<<<<< HEAD
+        shouldShowAppBar: true,
 
         // TODO@Michel: remove once the inline post editing feature is enabled by default
         enableEditPostModal: true,
-=======
-        shouldShowAppBar: true,
->>>>>>> 0c9f9338
     };
 
     test('Should match snapshot', () => {
