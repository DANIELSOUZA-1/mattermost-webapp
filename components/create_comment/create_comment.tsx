--- conflicted
+++ resolved
@@ -799,15 +799,11 @@
         GlobalActions.emitLocalUserTypingEvent(channelId, rootId);
     }
 
-<<<<<<< HEAD
     isDraftEmpty = (draft: PostDraft): boolean => {
         return !draft || (!draft.message && draft.fileInfos.length === 0);
     }
 
-    handleChange = (e: React.ChangeEvent<HTMLInputElement>) => {
-=======
     handleChange = (e: React.ChangeEvent<TextboxElement>) => {
->>>>>>> 2020967e
         const message = e.target.value;
 
         let serverError = this.state.serverError;
