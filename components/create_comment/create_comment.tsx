--- conflicted
+++ resolved
@@ -321,13 +321,8 @@
 
         document.addEventListener('paste', this.pasteHandler);
         document.addEventListener('keydown', this.focusTextboxIfNecessary);
-<<<<<<< HEAD
         window.addEventListener('beforeunload', this.saveDraftWithShow);
-        if (useGroupMentions) {
-=======
-        window.addEventListener('beforeunload', this.saveDraft);
         if (useLDAPGroupMentions) {
->>>>>>> 85899bbb
             getChannelMemberCountsByGroup(channelId);
         }
 
