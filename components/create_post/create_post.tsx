// Copyright (c) 2015-present Mattermost, Inc. All Rights Reserved.
// See LICENSE.txt for license information.

/* eslint-disable max-lines */

import React from 'react';
import classNames from 'classnames';
import {injectIntl, IntlShape} from 'react-intl';

import {Posts} from 'mattermost-redux/constants';
import {sortFileInfos} from 'mattermost-redux/utils/file_utils';

import * as GlobalActions from 'actions/global_actions';
import Constants, {StoragePrefixes, ModalIdentifiers, Locations, A11yClassNames} from 'utils/constants';
import {t} from 'utils/i18n';
import {
    containsAtChannel,
    specialMentionsInText,
    postMessageOnKeyPress,
    shouldFocusMainTextbox,
    isErrorInvalidSlashCommand,
    splitMessageBasedOnCaretPosition,
    groupsMentionedInText,
} from 'utils/post_utils';
import {getTable, formatMarkdownTableMessage, formatGithubCodePaste, isGitHubCodeBlock} from 'utils/paste';
import * as UserAgent from 'utils/user_agent';
import * as Utils from 'utils/utils.jsx';

import NotifyConfirmModal from 'components/notify_confirm_modal';
import EditChannelHeaderModal from 'components/edit_channel_header_modal';
import EditChannelPurposeModal from 'components/edit_channel_purpose_modal';
import EmojiPickerOverlay from 'components/emoji_picker/emoji_picker_overlay.jsx';
import FilePreview from 'components/file_preview';
import FileUpload from 'components/file_upload';
import {FileUpload as FileUploadClass} from 'components/file_upload/file_upload';
import LocalizedIcon from 'components/localized_icon';
import MsgTyping from 'components/msg_typing';
import ResetStatusModal from 'components/reset_status_modal';
import EmojiIcon from 'components/widgets/icons/emoji_icon';
import Textbox from 'components/textbox';
import TextboxClass from 'components/textbox/textbox';
import TextboxLinks from 'components/textbox/textbox_links';

import MessageSubmitError from 'components/message_submit_error';
import {Channel, ChannelMemberCountsByGroup} from 'mattermost-redux/types/channels';
import {PostDraft} from 'types/store/rhs';
import {Post, PostMetadata} from 'mattermost-redux/types/posts';
import {PreferenceType} from 'mattermost-redux/types/preferences';
import EmojiMap from 'utils/emoji_map';
import {ActionResult} from 'mattermost-redux/types/actions';
import {ServerError} from 'mattermost-redux/types/errors';
import {CommandArgs} from 'mattermost-redux/types/integrations';
import {Group} from 'mattermost-redux/types/groups';
import {ModalData} from 'types/actions';
import {FileInfo} from 'mattermost-redux/types/files';
import {Emoji} from 'mattermost-redux/types/emojis';
import {FilePreviewInfo} from 'components/file_preview/file_preview';
import {SendMessageTour} from 'components/onboarding_tour';
const KeyCodes = Constants.KeyCodes;

const CreatePostDraftTimeoutMilliseconds = 500;

// Temporary fix for IE-11, see MM-13423
function trimRight(str: string) {
    if (String.prototype.trimRight as any) {
        return str.trimRight();
    }

    return str.replace(/\s*$/, '');
}

type Props = {

    /**
         *  ref passed from channelView for EmojiPickerOverlay
         */
    getChannelView?: () => void;

    /**
  *  Data used in notifying user for @all and @channel
  */
    currentChannelMembersCount: number;

    /**
  *  Data used in multiple places of the component
  */
    currentChannel: Channel;

    /**
  *  Data used for DM prewritten messages
  */
    currentChannelTeammateUsername?: string;

    /**
  *  Data used in executing commands for channel actions passed down to client4 function
  */
    currentTeamId: string;

    /**
  *  Data used for posting message
  */
    currentUserId: string;

    /**
  * Force message submission on CTRL/CMD + ENTER
  */
    codeBlockOnCtrlEnter?: boolean;

    /**
  *  Flag used for handling submit
  */
    ctrlSend?: boolean;

    /**
  *  Flag used for adding a class center to Postbox based on user pref
  */
    fullWidthTextBox?: boolean;

    /**
  *  Data used for deciding if tutorial tip is to be shown
  */
    showSendTutorialTip: boolean;

    /**
  *  Data used populating message state when triggered by shortcuts
  */
    messageInHistoryItem?: string;

    /**
  *  Data used for populating message state from previous draft
  */
    draft: PostDraft;

    /**
  *  Data used dispatching handleViewAction ex: edit post
  */
    latestReplyablePostId?: string;
    locale: string;

    /**
  *  Data used for calling edit of post
  */
    currentUsersLatestPost?: Post | null;

    /**
  * Whether or not file upload is allowed.
  */
    canUploadFiles: boolean;

    /**
  * Whether to show the emoji picker.
  */
    enableEmojiPicker: boolean;

    /**
  * Whether to show the gif picker.
  */
    enableGifPicker: boolean;

    /**
  * Whether to check with the user before notifying the whole channel.
  */
    enableConfirmNotificationsToChannel: boolean;

    /**
  * The maximum length of a post
  */
    maxPostSize: number;
    emojiMap: EmojiMap;

    /**
  * If our connection is bad
  */
    badConnection: boolean;

    /**
  * Whether to display a confirmation modal to reset status.
  */
    userIsOutOfOffice: boolean;
    rhsExpanded: boolean;

    /**
  * To check if the timezones are enable on the server.
  */
    isTimezoneEnabled: boolean;

    canPost: boolean;

    /**
  * To determine if the current user can send special channel mentions
  */
    useChannelMentions: boolean;

    intl: IntlShape;

    /**
  * Should preview be showed
  */
    shouldShowPreview: boolean;

    actions: {

        /**
      * Set show preview for textbox
      */
        setShowPreview: (showPreview: boolean) => void;

        /**
      *  func called after message submit.
      */
        addMessageIntoHistory: (message: string) => void;

        /**
      *  func called for navigation through messages by Up arrow
      */
        moveHistoryIndexBack: (index: string) => Promise<void>;

        /**
      *  func called for navigation through messages by Down arrow
      */
        moveHistoryIndexForward: (index: string) => Promise<void>;

        /**
      *  func called for adding a reaction
      */
        addReaction: (postId: string, emojiName: string) => void;

        /**
      *  func called for posting message
      */
        onSubmitPost: (post: Post, fileInfos: FileInfo[]) => void;

        /**
      *  func called for removing a reaction
      */
        removeReaction: (postId: string, emojiName: string) => void;

        /**
      *  func called on load of component to clear drafts
      */
        clearDraftUploads: () => void;

        /**
      * hooks called before a message is sent to the server
      */
        runMessageWillBePostedHooks: (originalPost: Post) => ActionResult;

        /**
      * hooks called before a slash command is sent to the server
      */
        runSlashCommandWillBePostedHooks: (originalMessage: string, originalArgs: CommandArgs) => ActionResult;

        /**
      *  func called for setting drafts
      */
        setDraft: (name: string, value: PostDraft | null) => void;

        /**
      *  func called for editing posts
      */
        setEditingPost: (postId?: string, refocusId?: string, title?: string, isRHS?: boolean) => void;

        /**
      *  func called for opening the last replayable post in the RHS
      */
        selectPostFromRightHandSideSearchByPostId: (postId: string) => void;

        /**
      * Function to open a modal
      */
        openModal: <P>(modalData: ModalData<P>) => void;

        executeCommand: (message: string, args: CommandArgs) => ActionResult;

        /**
      * Function to get the users timezones in the channel
      */
        getChannelTimezones: (channelId: string) => ActionResult;
        scrollPostListToBottom: () => void;

        /**
      * Function to set or unset emoji picker for last message
      */
        emitShortcutReactToLastPostFrom: (emittedFrom: string) => void;

        getChannelMemberCountsByGroup: (channelId: string, includeTimezones: boolean) => void;

        /**
      * Function used to advance the tutorial forward
      */
        savePreferences: (userId: string, preferences: PreferenceType[]) => ActionResult;
    };

    groupsWithAllowReference: Map<string, Group> | null;
    channelMemberCountsByGroup: ChannelMemberCountsByGroup;
    useLDAPGroupMentions: boolean;
    useCustomGroupMentions: boolean;
    markdownPreviewFeatureIsEnabled: boolean;
}

type State = {
    message: string;
    caretPosition: number;
    submitting: boolean;
    showEmojiPicker: boolean;
    uploadsProgressPercent: {[clientID: string]: FilePreviewInfo};
    renderScrollbar: boolean;
    scrollbarWidth: number;
    currentChannel: Channel;
    errorClass: string | null;
    serverError: (ServerError & {submittedMessage?: string}) | null;
    postError?: React.ReactNode;
}

class CreatePost extends React.PureComponent<Props, State> {
    static defaultProps = {
        latestReplyablePostId: '',
    }

    private lastBlurAt = 0;
    private lastChannelSwitchAt = 0;
    private draftsForChannel: {[channelID: string]: PostDraft | null} = {}
    private lastOrientation?: string;
    private saveDraftFrame?: number | null;

    private topDiv: React.RefObject<HTMLFormElement>;
    private textboxRef: React.RefObject<TextboxClass>;
    private fileUploadRef: React.RefObject<FileUploadClass>;
    private createPostControlsRef: React.RefObject<HTMLSpanElement>;

    static getDerivedStateFromProps(props: Props, state: State): Partial<State> {
        let updatedState: Partial<State> = {currentChannel: props.currentChannel};
        if (props.currentChannel.id !== state.currentChannel.id) {
            updatedState = {
                ...updatedState,
                message: props.draft.message,
                submitting: false,
                serverError: null,
            };
        }
        return updatedState;
    }

    constructor(props: Props) {
        super(props);
        this.state = {
            message: this.props.draft.message,
            caretPosition: this.props.draft.message.length,
            submitting: false,
            showEmojiPicker: false,
            uploadsProgressPercent: {},
            renderScrollbar: false,
            scrollbarWidth: 0,
            currentChannel: props.currentChannel,
            errorClass: null,
            serverError: null,
        };

        this.topDiv = React.createRef<HTMLFormElement>();
        this.textboxRef = React.createRef<TextboxClass>();
        this.fileUploadRef = React.createRef<FileUploadClass>();
        this.createPostControlsRef = React.createRef<HTMLSpanElement>();
    }

    componentDidMount() {
        const {useLDAPGroupMentions, currentChannel, isTimezoneEnabled, actions} = this.props;
        this.onOrientationChange();
        actions.setShowPreview(false);
        actions.clearDraftUploads();
        this.focusTextbox();
        document.addEventListener('paste', this.pasteHandler);
        document.addEventListener('keydown', this.documentKeyHandler);
        window.addEventListener('beforeunload', this.unloadHandler);
        this.setOrientationListeners();

        if (useLDAPGroupMentions) {
            actions.getChannelMemberCountsByGroup(currentChannel.id, isTimezoneEnabled);
        }
    }

    componentDidUpdate(prevProps: Props, prevState: State) {
        const {useLDAPGroupMentions, currentChannel, isTimezoneEnabled, actions} = this.props;
        if (prevProps.currentChannel.id !== currentChannel.id) {
            this.lastChannelSwitchAt = Date.now();
            this.focusTextbox();
<<<<<<< HEAD
            this.saveDraftWithShow(prevProps);
            if (useGroupMentions) {
=======
            this.saveDraft(prevProps);
            if (useLDAPGroupMentions) {
>>>>>>> 85899bbb
                actions.getChannelMemberCountsByGroup(currentChannel.id, isTimezoneEnabled);
            }
        }

        if (currentChannel.id !== prevProps.currentChannel.id) {
            actions.setShowPreview(false);
        }

        // Focus on textbox when emoji picker is closed
        if (prevState.showEmojiPicker && !this.state.showEmojiPicker) {
            this.focusTextbox();
        }
    }

    componentWillUnmount() {
        document.removeEventListener('paste', this.pasteHandler);
        document.removeEventListener('keydown', this.documentKeyHandler);
        window.removeEventListener('beforeunload', this.unloadHandler);
        this.removeOrientationListeners();
        this.saveDraftWithShow();
    }

    unloadHandler = () => {
        this.saveDraftWithShow();
    }

    isDraftEmpty = (draft: PostDraft): boolean => {
        return !draft || (!draft.message && draft.fileInfos.length === 0);
    }

    saveDraftWithShow = (props = this.props) => {
        if (this.saveDraftFrame && props.currentChannel) {
            const channelId = props.currentChannel.id;
            const draft = this.draftsForChannel[channelId];

            if (draft) {
                this.draftsForChannel[channelId] = {
                    ...draft,
                    show: !this.isDraftEmpty(draft),
                } as PostDraft;
            }
        }

        this.saveDraft(props);
    }

    saveDraft = (props = this.props) => {
        if (this.saveDraftFrame && props.currentChannel) {
            const channelId = props.currentChannel.id;
            props.actions.setDraft(StoragePrefixes.DRAFT + channelId, this.draftsForChannel[channelId]);
            clearTimeout(this.saveDraftFrame);
            this.saveDraftFrame = null;
        }
    }

    setShowPreview = (newPreviewValue: boolean) => {
        this.props.actions.setShowPreview(newPreviewValue);
    }

    setOrientationListeners = () => {
        if ((window.screen.orientation) && ('onchange' in window.screen.orientation)) {
            window.screen.orientation.addEventListener('change', this.onOrientationChange);
        } else if ('onorientationchange' in window) {
            window.addEventListener('orientationchange', this.onOrientationChange);
        }
    };

    removeOrientationListeners = () => {
        if ((window.screen.orientation) && ('onchange' in window.screen.orientation)) {
            window.screen.orientation.removeEventListener('change', this.onOrientationChange);
        } else if ('onorientationchange' in window) {
            window.removeEventListener('orientationchange', this.onOrientationChange);
        }
    };

    onOrientationChange = () => {
        if (!UserAgent.isIosWeb()) {
            return;
        }

        const LANDSCAPE_ANGLE = 90;
        let orientation = 'portrait';
        if (window.orientation) {
            orientation = Math.abs(window.orientation as number) === LANDSCAPE_ANGLE ? 'landscape' : 'portrait';
        }

        if (window.screen.orientation) {
            orientation = window.screen.orientation.type.split('-')[0];
        }

        if (this.lastOrientation && orientation !== this.lastOrientation && (document.activeElement || {}).id === 'post_textbox') {
            this.textboxRef.current?.blur();
        }

        this.lastOrientation = orientation;
    }

    handlePostError = (postError: React.ReactNode) => {
        this.setState({postError});
    }

    toggleEmojiPicker = () => {
        this.setState({showEmojiPicker: !this.state.showEmojiPicker});
    }

    hideEmojiPicker = () => {
        this.handleEmojiClose();
    }

    doSubmit = async (e?: React.FormEvent) => {
        const channelId = this.props.currentChannel.id;
        if (e) {
            e.preventDefault();
        }

        if (this.props.draft.uploadsInProgress.length > 0 || this.state.submitting) {
            return;
        }

        let message = this.state.message;
        let ignoreSlash = false;
        const serverError = this.state.serverError;

        if (serverError && isErrorInvalidSlashCommand(serverError) && serverError.submittedMessage === message) {
            message = serverError.submittedMessage;
            ignoreSlash = true;
        }

        const post = {} as Post;
        post.file_ids = [];
        post.message = message;

        if (post.message.trim().length === 0 && this.props.draft.fileInfos.length === 0) {
            return;
        }

        if (this.state.postError) {
            this.setState({errorClass: 'animation--highlight'});
            setTimeout(() => {
                this.setState({errorClass: null});
            }, Constants.ANIMATION_TIMEOUT);
            return;
        }

        this.props.actions.addMessageIntoHistory(this.state.message);

        this.setState({submitting: true, serverError: null});

        const fasterThanHumanWillClick = 150;
        const forceFocus = (Date.now() - this.lastBlurAt < fasterThanHumanWillClick);
        this.focusTextbox(forceFocus);

        const isReaction = Utils.REACTION_PATTERN.exec(post.message);
        if (post.message.indexOf('/') === 0 && !ignoreSlash) {
            this.setState({message: '', postError: null});
            let args: CommandArgs = {
                channel_id: channelId,
                team_id: this.props.currentTeamId,
            };

            const hookResult = await this.props.actions.runSlashCommandWillBePostedHooks(post.message, args);

            if (hookResult.error) {
                this.setState({
                    serverError: {
                        ...hookResult.error,
                        submittedMessage: post.message,
                    },
                    message: post.message,
                });
            } else if (!hookResult.data.message && !hookResult.data.args) {
                // do nothing with an empty return from a hook
            } else {
                post.message = hookResult.data.message;
                args = hookResult.data.args;

                const {error} = await this.props.actions.executeCommand(post.message, args);

                if (error) {
                    if (error.sendMessage) {
                        await this.sendMessage(post);
                    } else {
                        this.setState({
                            serverError: {
                                ...error,
                                submittedMessage: post.message,
                            },
                            message: post.message,
                        });
                    }
                }
            }
        } else if (isReaction && this.props.emojiMap.has(isReaction[2])) {
            this.sendReaction(isReaction);

            this.setState({message: ''});
        } else {
            const {error} = await this.sendMessage(post);

            if (!error) {
                this.setState({message: ''});
            }
        }

        this.setState({
            submitting: false,
            postError: null,
        });

        if (this.saveDraftFrame) {
            clearTimeout(this.saveDraftFrame);
        }

        this.props.actions.setDraft(StoragePrefixes.DRAFT + channelId, null);
        this.draftsForChannel[channelId] = null;
    }

    handleNotifyAllConfirmation = () => {
        this.doSubmit();
    }

    showNotifyAllModal = (mentions: string[], channelTimezoneCount: number, memberNotifyCount: number) => {
        this.props.actions.openModal({
            modalId: ModalIdentifiers.NOTIFY_CONFIRM_MODAL,
            dialogType: NotifyConfirmModal,
            dialogProps: {
                mentions,
                channelTimezoneCount,
                memberNotifyCount,
                onConfirm: () => this.handleNotifyAllConfirmation(),
            },
        });
    }

    getStatusFromSlashCommand = () => {
        const {message} = this.state;
        const tokens = message.split(' ');

        if (tokens.length > 0) {
            return tokens[0].substring(1);
        }
        return '';
    };

    isStatusSlashCommand = (command: string) => {
        return command === 'online' || command === 'away' ||
            command === 'dnd' || command === 'offline';
    };

    handleSubmit = async (e: React.FormEvent) => {
        const {
            currentChannel: updateChannel,
            userIsOutOfOffice,
            groupsWithAllowReference,
            channelMemberCountsByGroup,
            currentChannelMembersCount,
            useLDAPGroupMentions,
            useCustomGroupMentions,
        } = this.props;

        const notificationsToChannel = this.props.enableConfirmNotificationsToChannel && this.props.useChannelMentions;
        let memberNotifyCount = 0;
        let channelTimezoneCount = 0;
        let mentions: string[] = [];

        const specialMentions = specialMentionsInText(this.state.message);
        const hasSpecialMentions = Object.values(specialMentions).includes(true);

        if (this.props.enableConfirmNotificationsToChannel && !hasSpecialMentions && (useLDAPGroupMentions || useCustomGroupMentions)) {
            // Groups mentioned in users text
            const mentionGroups = groupsMentionedInText(this.state.message, groupsWithAllowReference);
            if (mentionGroups.length > 0) {
                mentionGroups.
                    forEach((group) => {
                        if (group.source === 'ldap' && !useLDAPGroupMentions) {
                            return;
                        }
                        if (group.source === 'custom' && !useCustomGroupMentions) {
                            return;
                        }
                        const mappedValue = channelMemberCountsByGroup[group.id];
                        if (mappedValue && mappedValue.channel_member_count > Constants.NOTIFY_ALL_MEMBERS && mappedValue.channel_member_count > memberNotifyCount) {
                            memberNotifyCount = mappedValue.channel_member_count;
                            channelTimezoneCount = mappedValue.channel_member_timezones_count;
                        }
                        mentions.push(`@${group.name}`);
                    });
                mentions = [...new Set(mentions)];
            }
        }

        if (notificationsToChannel &&
            currentChannelMembersCount > Constants.NOTIFY_ALL_MEMBERS &&
            hasSpecialMentions) {
            memberNotifyCount = currentChannelMembersCount - 1;

            for (const k in specialMentions) {
                if (specialMentions[k] === true) {
                    mentions.push('@' + k);
                }
            }

            if (this.props.isTimezoneEnabled) {
                const {data} = await this.props.actions.getChannelTimezones(this.props.currentChannel.id);
                channelTimezoneCount = data ? data.length : 0;
            }
        }

        if (memberNotifyCount > 0) {
            this.showNotifyAllModal(mentions, channelTimezoneCount, memberNotifyCount);
            return;
        }

        const status = this.getStatusFromSlashCommand();
        if (userIsOutOfOffice && this.isStatusSlashCommand(status)) {
            const resetStatusModalData = {
                modalId: ModalIdentifiers.RESET_STATUS,
                dialogType: ResetStatusModal,
                dialogProps: {newStatus: status},
            };

            this.props.actions.openModal(resetStatusModalData);

            this.setState({message: ''});
            return;
        }

        if (trimRight(this.state.message) === '/header') {
            const editChannelHeaderModalData = {
                modalId: ModalIdentifiers.EDIT_CHANNEL_HEADER,
                dialogType: EditChannelHeaderModal,
                dialogProps: {channel: updateChannel},
            };

            this.props.actions.openModal(editChannelHeaderModalData);

            this.setState({message: ''});
            return;
        }

        const isDirectOrGroup = ((updateChannel.type === Constants.DM_CHANNEL) || (updateChannel.type === Constants.GM_CHANNEL));
        if (!isDirectOrGroup && trimRight(this.state.message) === '/purpose') {
            const editChannelPurposeModalData = {
                modalId: ModalIdentifiers.EDIT_CHANNEL_PURPOSE,
                dialogType: EditChannelPurposeModal,
                dialogProps: {channel: updateChannel},
            };

            this.props.actions.openModal(editChannelPurposeModalData);

            this.setState({message: ''});
            return;
        }

        await this.doSubmit(e);
    }

    sendMessage = async (originalPost: Post) => {
        const {
            actions,
            currentChannel,
            currentUserId,
            draft,
            useLDAPGroupMentions,
            useChannelMentions,
            groupsWithAllowReference,
            useCustomGroupMentions,
        } = this.props;

        let post = originalPost;

        post.channel_id = currentChannel.id;

        const time = Utils.getTimestamp();
        const userId = currentUserId;
        post.pending_post_id = `${userId}:${time}`;
        post.user_id = userId;
        post.create_at = time;
        post.metadata = {} as PostMetadata;
        post.props = {};
        if (!useChannelMentions && containsAtChannel(post.message, {checkAllMentions: true})) {
            post.props.mentionHighlightDisabled = true;
        }
        if (!useLDAPGroupMentions && !useCustomGroupMentions && groupsMentionedInText(post.message, groupsWithAllowReference)) {
            post.props.disable_group_highlight = true;
        }

        const hookResult = await actions.runMessageWillBePostedHooks(post);

        if (hookResult.error) {
            this.setState({
                serverError: hookResult.error,
                submitting: false,
            });

            return hookResult;
        }

        post = hookResult.data;

        actions.onSubmitPost(post, draft.fileInfos);
        actions.scrollPostListToBottom();

        this.setState({
            submitting: false,
        });

        return {data: true};
    }

    sendReaction(isReaction: RegExpExecArray) {
        const channelId = this.props.currentChannel.id;
        const action = isReaction[1];
        const emojiName = isReaction[2];
        const postId = this.props.latestReplyablePostId;

        if (postId && action === '+') {
            this.props.actions.addReaction(postId, emojiName);
        } else if (postId && action === '-') {
            this.props.actions.removeReaction(postId, emojiName);
        }

        this.props.actions.setDraft(StoragePrefixes.DRAFT + channelId, null);
        this.draftsForChannel[channelId] = null;
    }

    focusTextbox = (keepFocus = false) => {
        const postTextboxDisabled = !this.props.canPost;
        if (this.textboxRef.current && postTextboxDisabled) {
            this.textboxRef.current.blur(); // Fixes Firefox bug which causes keyboard shortcuts to be ignored (MM-22482)
            return;
        }
        if (this.textboxRef.current && (keepFocus || !UserAgent.isMobile())) {
            this.textboxRef.current.focus();
        }
    }

    postMsgKeyPress = (e: React.KeyboardEvent<Element>) => {
        const {ctrlSend, codeBlockOnCtrlEnter} = this.props;

        const {
            allowSending,
            withClosedCodeBlock,
            ignoreKeyPress,
            message,
        } = postMessageOnKeyPress(
            e,
            this.state.message,
            Boolean(ctrlSend),
            Boolean(codeBlockOnCtrlEnter),
            Date.now(),
            this.lastChannelSwitchAt,
            this.state.caretPosition,
        ) as {
            allowSending: boolean;
            withClosedCodeBlock?: boolean;
            ignoreKeyPress?: boolean;
            message?: string;
        };

        if (ignoreKeyPress) {
            e.preventDefault();
            e.stopPropagation();
            return;
        }

        if (allowSending) {
            if (e.persist) {
                e.persist();
            }
            if (this.textboxRef.current) {
                this.textboxRef.current.blur();
            }

            if (withClosedCodeBlock && message) {
                this.setState({message}, () => this.handleSubmit(e));
            } else {
                this.handleSubmit(e);
            }

            this.setShowPreview(false);
        }

        this.emitTypingEvent();
    }

    emitTypingEvent = () => {
        const channelId = this.props.currentChannel.id;
        GlobalActions.emitLocalUserTypingEvent(channelId, '');
    }

    handleChange = (e: React.ChangeEvent<HTMLInputElement>) => {
        const message = e.target.value;
        const channelId = this.props.currentChannel.id;

        let serverError = this.state.serverError;
        if (isErrorInvalidSlashCommand(serverError)) {
            serverError = null;
        }

        this.setState({
            message,
            serverError,
        });

        const show = this.isDraftEmpty(this.props.draft) ? false : this.props.draft!.show;
        const draft = {
            ...this.props.draft,
            message,
            show,
        };
        if (this.saveDraftFrame) {
            clearTimeout(this.saveDraftFrame);
        }

        this.saveDraftFrame = window.setTimeout(() => {
            this.props.actions.setDraft(StoragePrefixes.DRAFT + channelId, draft);
        }, CreatePostDraftTimeoutMilliseconds);
        this.draftsForChannel[channelId] = draft;
    }

    pasteHandler = (e: ClipboardEvent) => {
        if (!e.clipboardData || !e.clipboardData.items || (e.target && (e.target as any).id !== 'post_textbox')) {
            return;
        }

        const {clipboardData} = e;
        let table = getTable(clipboardData);
        if (!table) {
            return;
        }
        table = table as HTMLTableElement;

        e.preventDefault();

        let message = this.state.message;
        if (isGitHubCodeBlock(table.className)) {
            const {formattedMessage, formattedCodeBlock} = formatGithubCodePaste(this.state.caretPosition, message, clipboardData);
            const newCaretPosition = this.state.caretPosition + formattedCodeBlock.length;
            this.setMessageAndCaretPostion(formattedMessage, newCaretPosition);
            return;
        }

        const originalSize = message.length;
        message = formatMarkdownTableMessage(table, message.trim(), this.state.caretPosition);
        const newCaretPosition = message.length - (originalSize - this.state.caretPosition);
        this.setMessageAndCaretPostion(message, newCaretPosition);
    }

    handleFileUploadChange = () => {
        this.focusTextbox();
    }

    handleUploadStart = (clientIds: string[], channelId: string) => {
        const uploadsInProgress = [
            ...this.props.draft.uploadsInProgress,
            ...clientIds,
        ];

        const draft = {
            ...this.props.draft,
            uploadsInProgress,
        };

        this.props.actions.setDraft(StoragePrefixes.DRAFT + channelId, draft);
        this.draftsForChannel[channelId] = draft;

        // this is a bit redundant with the code that sets focus when the file input is clicked,
        // but this also resets the focus after a drag and drop
        this.focusTextbox();
    }

    handleUploadProgress = (filePreviewInfo: FilePreviewInfo) => {
        const uploadsProgressPercent = {...this.state.uploadsProgressPercent, [filePreviewInfo.clientId]: filePreviewInfo};
        this.setState({uploadsProgressPercent});
    }

    handleFileUploadComplete = (fileInfos: FileInfo[], clientIds: string[], channelId: string) => {
        const draft = {...this.draftsForChannel[channelId]!};

        // remove each finished file from uploads
        for (let i = 0; i < clientIds.length; i++) {
            if (draft.uploadsInProgress) {
                const index = draft.uploadsInProgress.indexOf(clientIds[i]);

                if (index !== -1) {
                    draft.uploadsInProgress = draft.uploadsInProgress.filter((item, itemIndex) => index !== itemIndex);
                }
            }
        }

        if (draft.fileInfos) {
            draft.fileInfos = sortFileInfos(draft.fileInfos.concat(fileInfos), this.props.locale);
        }

        this.draftsForChannel[channelId] = {
            ...draft,
            show: true,
        };

        this.props.actions.setDraft(StoragePrefixes.DRAFT + channelId, draft);
    }

    handleUploadError = (err: string | ServerError, clientId: string, channelId: string) => {
        const draft = {...this.draftsForChannel[channelId]!};

        let serverError = err;
        if (typeof serverError === 'string') {
            serverError = new Error(serverError);
        }

        if (draft.uploadsInProgress) {
            const index = draft.uploadsInProgress.indexOf(clientId);

            if (index !== -1) {
                const uploadsInProgress = draft.uploadsInProgress.filter((item, itemIndex) => index !== itemIndex);
                const modifiedDraft = {
                    ...draft,
                    uploadsInProgress,
                };
                this.props.actions.setDraft(StoragePrefixes.DRAFT + channelId, modifiedDraft);
                this.draftsForChannel[channelId] = modifiedDraft;
            }
        }

        this.setState({serverError});
    }

    removePreview = (id: string) => {
        let modifiedDraft = {} as PostDraft;
        const draft = {...this.props.draft};
        const channelId = this.props.currentChannel.id;

        // Clear previous errors
        this.setState({serverError: null});

        // id can either be the id of an uploaded file or the client id of an in progress upload
        let index = draft.fileInfos.findIndex((info) => info.id === id);
        if (index === -1) {
            index = draft.uploadsInProgress.indexOf(id);

            if (index !== -1) {
                const uploadsInProgress = draft.uploadsInProgress.filter((item, itemIndex) => index !== itemIndex);

                modifiedDraft = {
                    ...draft,
                    uploadsInProgress,
                };

                if (this.fileUploadRef.current && this.fileUploadRef.current) {
                    this.fileUploadRef.current.cancelUpload(id);
                }
            }
        } else {
            const fileInfos = draft.fileInfos.filter((item, itemIndex) => index !== itemIndex);

            modifiedDraft = {
                ...draft,
                fileInfos,
            };
        }

        this.props.actions.setDraft(StoragePrefixes.DRAFT + channelId, modifiedDraft);
        this.draftsForChannel[channelId] = modifiedDraft;

        this.handleFileUploadChange();
    }

    focusTextboxIfNecessary = (e: KeyboardEvent) => {
        // Focus should go to the RHS when it is expanded
        if (this.props.rhsExpanded) {
            return;
        }

        // Bit of a hack to not steal focus from the channel switch modal if it's open
        // This is a special case as the channel switch modal does not enforce focus like
        // most modals do
        if (document.getElementsByClassName('channel-switch-modal').length) {
            return;
        }

        if (shouldFocusMainTextbox(e, document.activeElement)) {
            this.focusTextbox();
        }
    }

    documentKeyHandler = (e: KeyboardEvent) => {
        const ctrlOrMetaKeyPressed = e.ctrlKey || e.metaKey;
        const lastMessageReactionKeyCombo = ctrlOrMetaKeyPressed && e.shiftKey && Utils.isKeyPressed(e, KeyCodes.BACK_SLASH);
        if (lastMessageReactionKeyCombo) {
            this.reactToLastMessage(e);
            return;
        }

        this.focusTextboxIfNecessary(e);
    }

    getFileCount = () => {
        const draft = this.props.draft;
        return draft.fileInfos.length + draft.uploadsInProgress.length;
    }

    getFileUploadTarget = () => {
        if (this.textboxRef.current) {
            return this.textboxRef.current;
        }

        return null;
    }

    getCreatePostControls = () => {
        return this.createPostControlsRef.current;
    }

    fillMessageFromHistory() {
        const lastMessage = this.props.messageInHistoryItem;
        if (lastMessage) {
            this.setState({
                message: lastMessage,
            });
        }
    }

    handleMouseUpKeyUp = (e: React.MouseEvent | React.KeyboardEvent) => {
        const caretPosition = Utils.getCaretPosition(e.target as HTMLElement);
        this.setState({
            caretPosition,
        });
    }

    handleSelect = (e: React.SyntheticEvent) => {
        Utils.adjustSelection(this.textboxRef.current?.getInputBox(), e);
    }

    handleKeyDown = (e: React.KeyboardEvent) => {
        const ctrlOrMetaKeyPressed = e.ctrlKey || e.metaKey;
        const messageIsEmpty = this.state.message.length === 0;
        const draftMessageIsEmpty = this.props.draft.message.length === 0;
        const ctrlEnterKeyCombo = (this.props.ctrlSend || this.props.codeBlockOnCtrlEnter) && Utils.isKeyPressed(e, KeyCodes.ENTER) && ctrlOrMetaKeyPressed;
        const upKeyOnly = !ctrlOrMetaKeyPressed && !e.altKey && !e.shiftKey && Utils.isKeyPressed(e, KeyCodes.UP);
        const shiftUpKeyCombo = !ctrlOrMetaKeyPressed && !e.altKey && e.shiftKey && Utils.isKeyPressed(e, KeyCodes.UP);
        const ctrlKeyCombo = Utils.cmdOrCtrlPressed(e) && !e.altKey && !e.shiftKey;
        const markdownHotkey = Utils.isKeyPressed(e, KeyCodes.B) || Utils.isKeyPressed(e, KeyCodes.I);
        const ctrlAltCombo = Utils.cmdOrCtrlPressed(e, true) && e.altKey;
        const markdownLinkKey = Utils.isKeyPressed(e, KeyCodes.K);

        // listen for line break key combo and insert new line character
        if (Utils.isUnhandledLineBreakKeyCombo(e)) {
            this.setState({message: Utils.insertLineBreakFromKeyEvent(e)});
        } else if (ctrlEnterKeyCombo) {
            this.postMsgKeyPress(e);
        } else if (upKeyOnly && messageIsEmpty) {
            this.editLastPost(e);
        } else if (shiftUpKeyCombo && messageIsEmpty) {
            this.replyToLastPost(e);
        } else if (ctrlKeyCombo && draftMessageIsEmpty && Utils.isKeyPressed(e, KeyCodes.UP)) {
            this.loadPrevMessage(e);
        } else if (ctrlKeyCombo && draftMessageIsEmpty && Utils.isKeyPressed(e, KeyCodes.DOWN)) {
            this.loadNextMessage(e);
        } else if ((ctrlKeyCombo && markdownHotkey) || (ctrlAltCombo && markdownLinkKey)) {
            this.applyHotkeyMarkdown(e);
        }
    }

    editLastPost = (e: React.KeyboardEvent) => {
        e.preventDefault();

        const lastPost = this.props.currentUsersLatestPost;
        if (!lastPost) {
            return;
        }

        let type;
        if (lastPost.root_id && lastPost.root_id.length > 0) {
            type = Utils.localizeMessage('create_post.comment', Posts.MESSAGE_TYPES.COMMENT);
        } else {
            type = Utils.localizeMessage('create_post.post', Posts.MESSAGE_TYPES.POST);
        }
        if (this.textboxRef.current) {
            this.textboxRef.current.blur();
        }
        this.props.actions.setEditingPost(lastPost.id, 'post_textbox', type);
    }

    replyToLastPost = (e: React.KeyboardEvent) => {
        e.preventDefault();
        const latestReplyablePostId = this.props.latestReplyablePostId;
        const replyBox = document.getElementById('reply_textbox');
        if (replyBox) {
            replyBox.focus();
        }
        if (latestReplyablePostId) {
            this.props.actions.selectPostFromRightHandSideSearchByPostId(latestReplyablePostId);
        }
    }

    loadPrevMessage = (e: React.KeyboardEvent) => {
        e.preventDefault();
        this.props.actions.moveHistoryIndexBack(Posts.MESSAGE_TYPES.POST).then(() => this.fillMessageFromHistory());
    }

    loadNextMessage = (e: React.KeyboardEvent) => {
        e.preventDefault();
        this.props.actions.moveHistoryIndexForward(Posts.MESSAGE_TYPES.POST).then(() => this.fillMessageFromHistory());
    }

    applyHotkeyMarkdown = (e: React.KeyboardEvent) => {
        const res = Utils.applyHotkeyMarkdown(e);

        this.setState({
            message: res.message,
        }, () => {
            const textbox = this.textboxRef.current?.getInputBox();
            Utils.setSelectionRange(textbox, res.selectionStart, res.selectionEnd);
        });
    }

    reactToLastMessage = (e: KeyboardEvent) => {
        e.preventDefault();

        const {rhsExpanded, actions: {emitShortcutReactToLastPostFrom}} = this.props;
        const noModalsAreOpen = document.getElementsByClassName(A11yClassNames.MODAL).length === 0;
        const noPopupsDropdownsAreOpen = document.getElementsByClassName(A11yClassNames.POPUP).length === 0;

        // Block keyboard shortcut react to last message when :
        // - RHS is completely expanded
        // - Any dropdown/popups are open
        // - Any modals are open
        if (!rhsExpanded && noModalsAreOpen && noPopupsDropdownsAreOpen) {
            emitShortcutReactToLastPostFrom(Locations.CENTER);
        }
    }

    handleBlur = () => {
        this.lastBlurAt = Date.now();
        this.saveDraftWithShow();
    }

    handleEmojiClose = () => {
        this.setState({showEmojiPicker: false});
    }

    setMessageAndCaretPostion = (newMessage: string, newCaretPosition: number) => {
        const textbox = this.textboxRef.current?.getInputBox();

        this.setState({
            message: newMessage,
            caretPosition: newCaretPosition,
        }, () => {
            Utils.setCaretPosition(textbox, newCaretPosition);
        });
    }

    prefillMessage = (message: string, shouldFocus?: boolean) => {
        this.setMessageAndCaretPostion(message, message.length);

        const draft = {
            ...this.props.draft,
            message,
        };
        const channelId = this.props.currentChannel.id;
        this.props.actions.setDraft(StoragePrefixes.DRAFT + channelId, draft);
        this.draftsForChannel[channelId] = draft;

        if (shouldFocus) {
            const inputBox = this.textboxRef.current?.getInputBox();
            if (inputBox) {
                // programmatic click needed to close the create post tip
                inputBox.click();
            }
            this.focusTextbox(true);
        }
    }

    handleEmojiClick = (emoji: Emoji) => {
        const emojiAlias = ('short_names' in emoji && emoji.short_names && emoji.short_names[0]) || emoji.name;

        if (!emojiAlias) {
            //Oops.. There went something wrong
            return;
        }

        if (this.state.message === '') {
            const newMessage = ':' + emojiAlias + ': ';
            this.setMessageAndCaretPostion(newMessage, newMessage.length);
        } else {
            const {message} = this.state;
            const {firstPiece, lastPiece} = splitMessageBasedOnCaretPosition(this.state.caretPosition, message);

            // check whether the first piece of the message is empty when cursor is placed at beginning of message and avoid adding an empty string at the beginning of the message
            const newMessage = firstPiece === '' ? `:${emojiAlias}: ${lastPiece}` : `${firstPiece} :${emojiAlias}: ${lastPiece}`;

            const newCaretPosition = firstPiece === '' ? `:${emojiAlias}: `.length : `${firstPiece} :${emojiAlias}: `.length;
            this.setMessageAndCaretPostion(newMessage, newCaretPosition);
        }

        this.handleEmojiClose();
    }

    handleGifClick = (gif: string) => {
        if (this.state.message === '') {
            this.setState({message: gif});
        } else {
            const newMessage = ((/\s+$/).test(this.state.message)) ? this.state.message + gif : this.state.message + ' ' + gif;
            this.setState({message: newMessage});
        }
        this.handleEmojiClose();
    }

    shouldEnableSendButton() {
        return this.state.message.trim().length !== 0 || this.props.draft.fileInfos.length !== 0;
    }

    handleHeightChange = (height: number, maxHeight: number) => {
        this.setState({
            renderScrollbar: height > maxHeight,
        });

        window.requestAnimationFrame(() => {
            if (this.textboxRef.current) {
                this.setState({scrollbarWidth: Utils.scrollbarWidth(this.textboxRef.current.getInputBox())});
            }
        });
    }

    render() {
        const {
            currentChannel,
            draft,
            fullWidthTextBox,
            showSendTutorialTip,
            canPost,
        } = this.props;
        const readOnlyChannel = !canPost;
        const {formatMessage} = this.props.intl;
        const {renderScrollbar} = this.state;
        const ariaLabelMessageInput = Utils.localizeMessage('accessibility.sections.centerFooter', 'message input complimentary region');

        let serverError = null;
        if (this.state.serverError) {
            serverError = (
                <MessageSubmitError
                    error={this.state.serverError}
                    submittedMessage={this.state.serverError.submittedMessage}
                    handleSubmit={this.handleSubmit}
                />
            );
        }

        let postError = null;
        if (this.state.postError) {
            const postErrorClass = 'post-error' + (this.state.errorClass ? (' ' + this.state.errorClass) : '');
            postError = <label className={postErrorClass}>{this.state.postError}</label>;
        }

        let preview = null;
        if (!readOnlyChannel && (draft.fileInfos.length > 0 || draft.uploadsInProgress.length > 0)) {
            preview = (
                <FilePreview
                    fileInfos={draft.fileInfos}
                    onRemove={this.removePreview}
                    uploadsInProgress={draft.uploadsInProgress}
                    uploadsProgressPercent={this.state.uploadsProgressPercent}
                />
            );
        }

        let postFooterClassName = 'post-create-footer';
        if (postError) {
            postFooterClassName += ' has-error';
        }

        let SendTutorialTip = null;
        if (showSendTutorialTip) {
            SendTutorialTip = (
                <SendMessageTour
                    prefillMessage={this.prefillMessage}
                    currentChannel={this.props.currentChannel}
                    currentUserId={this.props.currentUserId}
                    currentChannelTeammateUsername={this.props.currentChannelTeammateUsername}
                />
            );
        }

        let centerClass = '';
        if (!fullWidthTextBox) {
            centerClass = 'center';
        }

        let sendButtonClass = 'send-button theme';
        if (!this.shouldEnableSendButton()) {
            sendButtonClass += ' disabled';
        }

        let attachmentsDisabled = '';
        if (!this.props.canUploadFiles) {
            attachmentsDisabled = ' post-create--attachment-disabled';
        }

        let fileUpload;
        if (!readOnlyChannel && !this.props.shouldShowPreview) {
            fileUpload = (
                <FileUpload
                    ref={this.fileUploadRef}
                    fileCount={this.getFileCount()}
                    getTarget={this.getFileUploadTarget}
                    onFileUploadChange={this.handleFileUploadChange}
                    onUploadStart={this.handleUploadStart}
                    onFileUpload={this.handleFileUploadComplete}
                    onUploadError={this.handleUploadError}
                    onUploadProgress={this.handleUploadProgress}
                    postType='post'
                    channelId={currentChannel.id}
                />
            );
        }

        let emojiPicker = null;
        const emojiButtonAriaLabel = formatMessage({id: 'emoji_picker.emojiPicker', defaultMessage: 'Emoji Picker'}).toLowerCase();

        if (this.props.enableEmojiPicker && !readOnlyChannel && !this.props.shouldShowPreview) {
            emojiPicker = (
                <div>
                    <EmojiPickerOverlay
                        show={this.state.showEmojiPicker}
                        target={this.getCreatePostControls}
                        onHide={this.hideEmojiPicker}
                        onEmojiClose={this.handleEmojiClose}
                        onEmojiClick={this.handleEmojiClick}
                        onGifClick={this.handleGifClick}
                        enableGifPicker={this.props.enableGifPicker}
                        topOffset={-7}
                    />
                    <button
                        type='button'
                        aria-label={emojiButtonAriaLabel}
                        onClick={this.toggleEmojiPicker}
                        className={classNames('emoji-picker__container', 'post-action', {
                            'post-action--active': this.state.showEmojiPicker,
                        })}
                    >
                        <EmojiIcon
                            id='emojiPickerButton'
                            className={'icon icon--emoji '}
                        />
                    </button>
                </div>
            );
        }

        let createMessage;
        if (readOnlyChannel) {
            createMessage = Utils.localizeMessage('create_post.read_only', 'This channel is read-only. Only members with permission can post here.');
        } else {
            createMessage = formatMessage(
                {id: 'create_post.write', defaultMessage: 'Write to {channelDisplayName}'},
                {channelDisplayName: currentChannel.display_name},
            );
        }

        let scrollbarClass = '';
        if (renderScrollbar) {
            scrollbarClass = ' scroll';
        }

        return (
            <form
                id='create_post'
                ref={this.topDiv}
                className={centerClass}
                onSubmit={this.handleSubmit}
            >
                <div
                    className={'post-create' + attachmentsDisabled + scrollbarClass}
                    style={this.state.renderScrollbar && this.state.scrollbarWidth ? {'--detected-scrollbar-width': `${this.state.scrollbarWidth}px`} as any : undefined}
                >
                    <div className='post-create-body'>
                        <div
                            role='application'
                            id='centerChannelFooter'
                            aria-label={ariaLabelMessageInput}
                            tabIndex={-1}
                            className='post-body__cell a11y__region'
                            data-a11y-sort-order='2'
                        >
                            <Textbox
                                onChange={this.handleChange}
                                onKeyPress={this.postMsgKeyPress}
                                onKeyDown={this.handleKeyDown}
                                onSelect={this.handleSelect}
                                onMouseUp={this.handleMouseUpKeyUp}
                                onKeyUp={this.handleMouseUpKeyUp}
                                onComposition={this.emitTypingEvent}
                                onHeightChange={this.handleHeightChange}
                                handlePostError={this.handlePostError}
                                value={readOnlyChannel ? '' : this.state.message}
                                onBlur={this.handleBlur}
                                emojiEnabled={this.props.enableEmojiPicker}
                                createMessage={createMessage}
                                channelId={currentChannel.id}
                                id='post_textbox'
                                ref={this.textboxRef}
                                disabled={readOnlyChannel}
                                characterLimit={this.props.maxPostSize}
                                preview={this.props.shouldShowPreview}
                                badConnection={this.props.badConnection}
                                listenForMentionKeyClick={true}
                                useChannelMentions={this.props.useChannelMentions}
                            />
                            <span
                                ref={this.createPostControlsRef}
                                className='post-body__actions'
                            >
                                {fileUpload}
                                {emojiPicker}
                                <a
                                    role='button'
                                    tabIndex={0}
                                    aria-label={formatMessage({
                                        id: 'create_post.send_message',
                                        defaultMessage: 'Send a message',
                                    })}
                                    className={sendButtonClass}
                                    onClick={this.handleSubmit}
                                >
                                    <LocalizedIcon
                                        className='fa fa-paper-plane'
                                        title={{
                                            id: t('create_post.icon'),
                                            defaultMessage: 'Create a post',
                                        }}
                                    />
                                </a>
                            </span>
                        </div>
                        {SendTutorialTip}
                    </div>
                    <div
                        id='postCreateFooter'
                        role='form'
                        className={postFooterClassName}
                    >
                        <div className='d-flex justify-content-between'>
                            <MsgTyping
                                channelId={currentChannel.id}
                                postId=''
                            />
                            <TextboxLinks
                                isMarkdownPreviewEnabled={this.props.canPost && this.props.markdownPreviewFeatureIsEnabled}
                                hasExceededCharacterLimit={readOnlyChannel ? false : this.state.message.length > this.props.maxPostSize}
                                showPreview={this.props.shouldShowPreview}
                                updatePreview={this.setShowPreview}
                                hasText={readOnlyChannel ? false : this.state.message.length > 0}
                            />
                        </div>
                        <div>
                            {postError}
                            {preview}
                            {serverError}
                        </div>
                    </div>
                </div>
            </form>
        );
    }
}

export default injectIntl(CreatePost);
/* eslint-enable react/no-string-refs */<|MERGE_RESOLUTION|>--- conflicted
+++ resolved
@@ -383,13 +383,8 @@
         if (prevProps.currentChannel.id !== currentChannel.id) {
             this.lastChannelSwitchAt = Date.now();
             this.focusTextbox();
-<<<<<<< HEAD
             this.saveDraftWithShow(prevProps);
-            if (useGroupMentions) {
-=======
-            this.saveDraft(prevProps);
             if (useLDAPGroupMentions) {
->>>>>>> 85899bbb
                 actions.getChannelMemberCountsByGroup(currentChannel.id, isTimezoneEnabled);
             }
         }
