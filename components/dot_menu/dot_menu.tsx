--- conflicted
+++ resolved
@@ -574,22 +574,9 @@
                         onClick={this.handleMarkPostAsUnread}
                     />
                     <Menu.ItemAction
-<<<<<<< HEAD
-                        show={isMobile && !isSystemMessage && this.props.isFlagged}
-                        text={Utils.localizeMessage('rhs_root.mobile.unflag', 'Remove from Saved')}
-                        icon={Utils.getMenuItemIcon('icon-bookmark')}
-                        rightDecorator={<ShortcutKey shortcutKey='S'/>}
-                        onClick={this.handleFlagMenuItemActivated}
-                    />
-                    <Menu.ItemAction
-                        show={isMobile && !isSystemMessage && !this.props.isFlagged}
-                        text={Utils.localizeMessage('rhs_root.mobile.flag', 'Save Message')}
-                        icon={Utils.getMenuItemIcon('icon-bookmark-outline')}
-=======
                         show={!isSystemMessage}
                         text={this.props.isFlagged ? Utils.localizeMessage('rhs_root.mobile.unflag', 'Remove from Saved') : Utils.localizeMessage('rhs_root.mobile.flag', 'Save')}
                         icon={this.props.isFlagged ? Utils.getMenuItemIcon('icon-bookmark') : Utils.getMenuItemIcon('icon-bookmark-outline')}
->>>>>>> 3908c1af
                         rightDecorator={<ShortcutKey shortcutKey='S'/>}
                         onClick={this.handleFlagMenuItemActivated}
                     />
