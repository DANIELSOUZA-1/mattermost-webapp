// Copyright (c) 2015-present Mattermost, Inc. All Rights Reserved.
// See LICENSE.txt for license information.

import React from 'react';
import classNames from 'classnames';
import {FormattedDate, FormattedMessage, FormattedTime, injectIntl, IntlShape} from 'react-intl';

import Permissions from 'mattermost-redux/constants/permissions';
import {Post} from '@mattermost/types/posts';
import {UserThread} from '@mattermost/types/threads';

import {Locations, ModalIdentifiers, Constants, TELEMETRY_LABELS, Preferences} from 'utils/constants';
import DeletePostModal from 'components/delete_post_modal';
import PostReminderCustomTimePicker from 'components/post_reminder_time_picker_modal';
import OverlayTrigger from 'components/overlay_trigger';
import Tooltip from 'components/tooltip';
import DelayedAction from 'utils/delayed_action';
import * as PostUtils from 'utils/post_utils';
import * as Utils from 'utils/utils';
import ChannelPermissionGate from 'components/permissions_gates/channel_permission_gate';
import Menu from 'components/widgets/menu/menu';
import MenuWrapper from 'components/widgets/menu/menu_wrapper';
import DotsHorizontalIcon from 'components/widgets/icons/dots_horizontal';
import {ModalData} from 'types/actions';
import {PluginComponent} from 'types/store/plugins';
import ForwardPostModal from '../forward_post_modal';
import Badge from '../widgets/badges/badge';

import {toUTCUnix} from 'utils/datetime';
import {getCurrentMomentForTimezone} from 'utils/timezone';

import {ChangeEvent, trackDotMenuEvent} from './utils';
import './dot_menu.scss';

type ShortcutKeyProps = {
    shortcutKey: string;
};

const ShortcutKey = ({shortcutKey: shortcut}: ShortcutKeyProps) => (
    <span className={'MenuItem__opacity MenuItem__right-decorator'}>
        {shortcut}
    </span>
);

const MENU_BOTTOM_MARGIN = 80;

type Props = {
    intl: IntlShape;
    post: Post;
    teamId: string;
    location?: 'CENTER' | 'RHS_ROOT' | 'RHS_COMMENT' | 'SEARCH' | string;
    isFlagged?: boolean;
    handleCommentClick?: React.EventHandler<any>;
    handleDropdownOpened: (open: boolean) => void;
    handleAddReactionClick?: () => void;
    isMenuOpen?: boolean;
    isReadOnly?: boolean;
    isLicensed?: boolean; // TechDebt: Made non-mandatory while converting to typescript
    postEditTimeLimit?: string; // TechDebt: Made non-mandatory while converting to typescript
    enableEmojiPicker?: boolean; // TechDebt: Made non-mandatory while converting to typescript
    channelIsArchived?: boolean; // TechDebt: Made non-mandatory while converting to typescript
    currentTeamUrl?: string; // TechDebt: Made non-mandatory while converting to typescript
    teamUrl?: string; // TechDebt: Made non-mandatory while converting to typescript
    isMobileView: boolean;
    timezone?: string;
    isMilitaryTime: boolean;
    showForwardPostNewLabel: boolean;

    /**
     * Components for overriding provided by plugins
     */
    components: {
        [componentName: string]: PluginComponent[];
    };

    actions: {

        /**
         * Function flag the post
         */
        flagPost: (postId: string) => void;

        /**
         * Function to unflag the post
         */
        unflagPost: (postId: string) => void;

        /**
         * Function to set the editing post
         */
        setEditingPost: (postId?: string, refocusId?: string, title?: string, isRHS?: boolean) => void;

        /**
         * Function to pin the post
         */
        pinPost: (postId: string) => void;

        /**
         * Function to unpin the post
         */
        unpinPost: (postId: string) => void;

        /**
         * Function to open a modal
         */
        openModal: <P>(modalData: ModalData<P>) => void;

        /**
         * Function to set the unread mark at given post
         */
        markPostAsUnread: (post: Post, location?: 'CENTER' | 'RHS_ROOT' | 'RHS_COMMENT' | string) => void;

        /**
         * Function to set the thread as followed/unfollowed
         */
        setThreadFollow: (userId: string, teamId: string, threadId: string, newState: boolean) => void;

        /**
         * Function to add a post reminder
         */
        addPostReminder: (postId: string, userId: string, timestamp: number) => void;

        /**
         * Function to set a global storage item on the store
         */
        setGlobalItem: (name: string, value: any) => void;
    }; // TechDebt: Made non-mandatory while converting to typescript

    canEdit: boolean;
    canDelete: boolean;
    userId: string;
    threadId: UserThread['id'];
    isCollapsedThreadsEnabled: boolean;
    isFollowingThread?: boolean;
    isMentionedInRootPost?: boolean;
    threadReplyCount?: number;
}

type State = {
    openUp: boolean;
    canEdit: boolean;
    canDelete: boolean;
}

export class DotMenuClass extends React.PureComponent<Props, State> {
    public static defaultProps: Partial<Props> = {
        isFlagged: false,
        isReadOnly: false,
        location: Locations.CENTER,
    }
    private editDisableAction: DelayedAction;
    private buttonRef: React.RefObject<HTMLButtonElement>;
    private canPostBeForwarded: boolean;

    constructor(props: Props) {
        super(props);

        this.editDisableAction = new DelayedAction(this.handleEditDisable);

        this.state = {
            openUp: false,
            canEdit: props.canEdit && !props.isReadOnly,
            canDelete: props.canDelete && !props.isReadOnly,
        };

        this.buttonRef = React.createRef<HTMLButtonElement>();

        this.canPostBeForwarded = false;
    }

    static getDerivedStateFromProps(props: Props) {
        const state: Partial<State> = {
            canEdit: props.canEdit && !props.isReadOnly,
            canDelete: props.canDelete && !props.isReadOnly,
        };
        return state;
    }

    disableCanEditPostByTime(): void {
        const {post, isLicensed} = this.props;
        const {canEdit} = this.state;

        const postEditTimeLimit = this.props.postEditTimeLimit || Constants.UNSET_POST_EDIT_TIME_LIMIT;

        if (canEdit && isLicensed) {
            if (postEditTimeLimit !== String(Constants.UNSET_POST_EDIT_TIME_LIMIT)) {
                const milliseconds = 1000;
                const timeLeft = (post.create_at + (Number(postEditTimeLimit) * milliseconds)) - Utils.getTimestamp();
                if (timeLeft > 0) {
                    this.editDisableAction.fireAfter(timeLeft + milliseconds);
                }
            }
        }
    }

    componentDidMount(): void {
        this.disableCanEditPostByTime();
    }

    componentDidUpdate(prevProps: Props): void {
        if (!prevProps.isMenuOpen && this.props.isMenuOpen) {
            window.addEventListener('keydown', this.onShortcutKeyDown);
        }

        if (prevProps.isMenuOpen && !this.props.isMenuOpen) {
            window.removeEventListener('keydown', this.onShortcutKeyDown);
        }
    }

    componentWillUnmount(): void {
        window.removeEventListener('keydown', this.onShortcutKeyDown);
        this.editDisableAction.cancel();
    }

    handleEditDisable = (): void => {
        this.setState({canEdit: false});
    }

    handleFlagMenuItemActivated = (e: ChangeEvent): void => {
        if (this.props.isFlagged) {
            trackDotMenuEvent(e, TELEMETRY_LABELS.UNSAVE);
            this.props.actions.unflagPost(this.props.post.id);
        } else {
            trackDotMenuEvent(e, TELEMETRY_LABELS.SAVE);
            this.props.actions.flagPost(this.props.post.id);
        }
    }

    // listen to clicks/taps on add reaction menu item and pass to parent handler
    handleAddReactionMenuItemActivated = (e: React.MouseEvent): void => {
        e.preventDefault();

        // to be safe, make sure the handler function has been defined
        if (this.props.handleAddReactionClick) {
            this.props.handleAddReactionClick();
        }
    }

    copyLink = (e: ChangeEvent) => {
        trackDotMenuEvent(e, TELEMETRY_LABELS.COPY_LINK);
        Utils.copyToClipboard(`${this.props.teamUrl}/pl/${this.props.post.id}`);
    }

    copyText = (e: ChangeEvent) => {
        trackDotMenuEvent(e, TELEMETRY_LABELS.COPY_TEXT);
        Utils.copyToClipboard(this.props.post.message);
    }

    handlePinMenuItemActivated = (e: ChangeEvent): void => {
        if (this.props.post.is_pinned) {
            trackDotMenuEvent(e, TELEMETRY_LABELS.UNPIN);
            this.props.actions.unpinPost(this.props.post.id);
        } else {
            trackDotMenuEvent(e, TELEMETRY_LABELS.PIN);
            this.props.actions.pinPost(this.props.post.id);
        }
    }

    handleMarkPostAsUnread = (e: ChangeEvent): void => {
        e.preventDefault();
        trackDotMenuEvent(e, TELEMETRY_LABELS.UNREAD);
        this.props.actions.markPostAsUnread(this.props.post, this.props.location);
    }

    handleDeleteMenuItemActivated = (e: ChangeEvent): void => {
        e.preventDefault();

        trackDotMenuEvent(e, TELEMETRY_LABELS.DELETE);
        const deletePostModalData = {
            modalId: ModalIdentifiers.DELETE_POST,
            dialogType: DeletePostModal,
            dialogProps: {
                post: this.props.post,
                isRHS: this.props.location === Locations.RHS_ROOT || this.props.location === Locations.RHS_COMMENT,
            },
        };

        this.props.actions.openModal(deletePostModalData);
    }

    handleForwardMenuItemActivated = (e: ChangeEvent): void => {
        if (!this.canPostBeForwarded) {
            // adding this early return since only hiding the Item from the menu is not enough,
            // since a user can always use the Shortcuts to activate the function as well
            return;
        }

        e.preventDefault();

        trackDotMenuEvent(e, TELEMETRY_LABELS.FORWARD);
        const forwardPostModalData = {
            modalId: ModalIdentifiers.FORWARD_POST_MODAL,
            dialogType: ForwardPostModal,
            dialogProps: {
                post: this.props.post,
            },
        };

        if (this.props.showForwardPostNewLabel) {
            this.props.actions.setGlobalItem(Preferences.FORWARD_POST_VIEWED, false);
        }
        this.props.actions.openModal(forwardPostModalData);
    }

    handleEditMenuItemActivated = (e: ChangeEvent): void => {
        trackDotMenuEvent(e, TELEMETRY_LABELS.EDIT);
        this.props.handleDropdownOpened?.(false);
        this.props.actions.setEditingPost(
            this.props.post.id,
            this.props.location === Locations.CENTER ? 'post_textbox' : 'reply_textbox',
            this.props.post.root_id ? Utils.localizeMessage('rhs_comment.comment', 'Comment') : Utils.localizeMessage('create_post.post', 'Post'),
            this.props.location === Locations.RHS_ROOT || this.props.location === Locations.RHS_COMMENT || this.props.location === Locations.SEARCH,
        );
    }

    handleSetThreadFollow = (e: ChangeEvent) => {
        const {actions, teamId, threadId, userId, isFollowingThread, isMentionedInRootPost} = this.props;
        let followingThread: boolean;

        // This is required as post with mention doesn't have isFollowingThread property set to true but user with mention is following, so we will get null as value kind of hack for this.

        if (isFollowingThread === null) {
            followingThread = !isMentionedInRootPost;
        } else {
            followingThread = !isFollowingThread;
        }

        if (followingThread) {
            trackDotMenuEvent(e, TELEMETRY_LABELS.FOLLOW);
        } else {
            trackDotMenuEvent(e, TELEMETRY_LABELS.UNFOLLOW);
        }
        actions.setThreadFollow(
            userId,
            teamId,
            threadId,
            followingThread,
        );
    }

    handleCommentClick = (e: ChangeEvent) => {
        trackDotMenuEvent(e, TELEMETRY_LABELS.REPLY);
        this.props.handleCommentClick?.(e);
    }

    setPostReminder = (id: string): void => {
        const currentDate = getCurrentMomentForTimezone(this.props.timezone);
        let endTime = currentDate;
        switch (id) {
        case 'thirty_minutes':
            // add 30 minutes in current time
            endTime = currentDate.add(30, 'minutes');
            break;
        case 'one_hour':
            // add 1 hour in current time
            endTime = currentDate.add(1, 'hour');
            break;
        case 'two_hours':
            // add 2 hours in current time
            endTime = currentDate.add(2, 'hours');
            break;
        case 'tomorrow':
            // add one day in current date
            endTime = currentDate.add(1, 'day');
            break;
        }

        this.props.actions.addPostReminder(this.props.userId, this.props.post.id, toUTCUnix(endTime.toDate()));
    }

    setCustomPostReminder = (): void => {
        const postReminderCustomTimePicker = {
            modalId: ModalIdentifiers.POST_REMINDER_CUSTOM_TIME_PICKER,
            dialogType: PostReminderCustomTimePicker,
            dialogProps: {
                postId: this.props.post.id,
                currentDate: new Date(),
            },
        };

        this.props.actions.openModal(postReminderCustomTimePicker);
    }

    tooltip = (
        <Tooltip
            id='dotmenu-icon-tooltip'
            className='hidden-xs'
        >
            <FormattedMessage
                id='post_info.dot_menu.tooltip.more_actions'
                defaultMessage='More'
            />
        </Tooltip>
    )

    renderDivider = (suffix: string): React.ReactNode => {
        return (
            <li
                id={`divider_post_${this.props.post.id}_${suffix}`}
                className='MenuItem__divider'
                role='menuitem'
            />
        );
    }

    isKeyboardEvent = (e: KeyboardEvent): any => {
        return (e).getModifierState !== undefined;
    }

    onShortcutKeyDown = (e: KeyboardEvent): void => {
        e.preventDefault();
        if (!this.isKeyboardEvent(e)) {
            return;
        }

        const isShiftKeyPressed = e.shiftKey;

        switch (true) {
        case Utils.isKeyPressed(e, Constants.KeyCodes.R):
            this.handleCommentClick(e);
            this.props.handleDropdownOpened(false);
            break;

        // edit post
        case Utils.isKeyPressed(e, Constants.KeyCodes.E):
            this.handleEditMenuItemActivated(e);
            this.props.handleDropdownOpened(false);
            break;

        // follow thread
        case Utils.isKeyPressed(e, Constants.KeyCodes.F) && !isShiftKeyPressed:
            this.handleSetThreadFollow(e);
            this.props.handleDropdownOpened(false);
            break;

        // forward post
        case Utils.isKeyPressed(e, Constants.KeyCodes.F) && isShiftKeyPressed:
            this.handleForwardMenuItemActivated(e);
            this.props.handleDropdownOpened(false);
            break;

        // copy link
        case Utils.isKeyPressed(e, Constants.KeyCodes.K):
            this.copyLink(e);
            this.props.handleDropdownOpened(false);
            break;

        // copy text
        case Utils.isKeyPressed(e, Constants.KeyCodes.C):
            this.copyText(e);
            this.props.handleDropdownOpened(false);
            break;

        // delete post
        case Utils.isKeyPressed(e, Constants.KeyCodes.DELETE):
            this.handleDeleteMenuItemActivated(e);
            this.props.handleDropdownOpened(false);
            break;

        // pin / unpin
        case Utils.isKeyPressed(e, Constants.KeyCodes.P):
            this.handlePinMenuItemActivated(e);
            this.props.handleDropdownOpened(false);
            break;

        // save / unsave
        case Utils.isKeyPressed(e, Constants.KeyCodes.S):
            this.handleFlagMenuItemActivated(e);
            this.props.handleDropdownOpened(false);
            break;

        // mark as unread
        case Utils.isKeyPressed(e, Constants.KeyCodes.U):
            this.handleMarkPostAsUnread(e);
            this.props.handleDropdownOpened(false);
            break;
        }
    }

    handleDropdownOpened = (open: boolean) => {
        this.props.handleDropdownOpened?.(open);

        if (!open) {
            return;
        }

        const buttonRect = this.buttonRef.current?.getBoundingClientRect();
        let y;
        if (typeof buttonRect?.y === 'undefined') {
            y = typeof buttonRect?.top == 'undefined' ? 0 : buttonRect?.top;
        } else {
            y = buttonRect?.y;
        }
        const windowHeight = window.innerHeight;

        const totalSpace = windowHeight - MENU_BOTTOM_MARGIN;
        const spaceOnTop = y - Constants.CHANNEL_HEADER_HEIGHT;
        const spaceOnBottom = (totalSpace - (spaceOnTop + Constants.POST_AREA_HEIGHT));

        this.setState({
            openUp: (spaceOnTop > spaceOnBottom),
        });
    }

    postReminderTimes = [

        {id: 'thirty_minutes', label: 'post_info.post_reminder.sub_menu.thirty_minutes', labelDefault: '30 mins'},
        {id: 'one_hour', label: 'post_info.post_reminder.sub_menu.one_hour', labelDefault: '1 hour'},
        {id: 'two_hours', label: 'post_info.post_reminder.sub_menu.two_hours', labelDefault: '2 hours'},
        {id: 'tomorrow', label: 'post_info.post_reminder.sub_menu.tomorrow', labelDefault: 'Tomorrow'},
        {id: 'custom', label: 'post_info.post_reminder.sub_menu.custom', labelDefault: 'Custom'},
    ];

    render(): JSX.Element {
        const isFollowingThread = this.props.isFollowingThread ?? this.props.isMentionedInRootPost;
        const isMobile = this.props.isMobileView;
        const isSystemMessage = PostUtils.isSystemMessage(this.props.post);
        const deleteShortcutText = (
            <span className='MenuItem__opacity'>
                {'delete'}
            </span>
        );

<<<<<<< HEAD
        const postReminderHeaderText = (
            <>
                <span className={'postReminderMenuHeader'}>
                    {Utils.localizeMessage('post_info.post_reminder.sub_menu.header', 'Set a reminder for:')}
                </span>
            </>
        );

        const postReminderSubMenuItems = [
            {
                id: 'postReminderSubMenu-header',
                direction: 'right',
                text: postReminderHeaderText,
                isHeader: true,
            } as any,
        ].concat(
            this.postReminderTimes.map(({id, label, labelDefault}) => {
                let text: React.ReactNode = Utils.localizeMessage(label, labelDefault);
                if (id === 'tomorrow') {
                    const tomorrow = getCurrentMomentForTimezone(this.props.timezone).add(1, 'day').toDate();
                    text = (
                        <>
                            {text}
                            <span className={`postReminder-${id}_timestamp`}>
                                <FormattedDate
                                    value={tomorrow}
                                    weekday='short'
                                />
                                {', '}
                                <FormattedTime
                                    value={tomorrow}
                                    timeStyle='short'
                                    hour12={!this.props.isMilitaryTime}
                                />
                            </span>
                        </>
                    );
                }
                return {
                    id: `postReminder-${id}`,
                    direction: 'right',
                    text,
                    action: id === 'custom' ? () => this.setCustomPostReminder() : () => this.setPostReminder(id),
                } as any;
            }),
        );

        const fromWebhook = this.props.post.props?.from_webhook === 'true';
        const fromBot = this.props.post.props?.from_bot === 'true';
        this.canPostBeForwarded = Boolean(this.props.isPostForwardingEnabled && !(fromWebhook || fromBot || isSystemMessage));
=======
        this.canPostBeForwarded = !(isSystemMessage);
>>>>>>> b8e714b4

        const forwardPostItemText = (
            <span className={'title-with-new-badge'}>
                <FormattedMessage
                    id='forward_post_button.label'
                    defaultMessage='Forward'
                />
                {this.props.showForwardPostNewLabel && (
                    <Badge variant='success'>
                        <FormattedMessage
                            id='badge.label.new'
                            defaultMessage='NEW'
                        />
                    </Badge>
                )}
            </span>
        );

        return (
            <MenuWrapper
                open={this.props.isMenuOpen}
                onToggle={this.handleDropdownOpened}
                className={'dropdown-menu__dotmenu'}
            >
                <OverlayTrigger
                    className='hidden-xs'
                    delayShow={500}
                    placement='top'
                    overlay={this.tooltip}
                    rootClose={true}
                >
                    <button
                        ref={this.buttonRef}
                        id={`${this.props.location}_button_${this.props.post.id}`}
                        aria-label={Utils.localizeMessage('post_info.dot_menu.tooltip.more_actions', 'Actions').toLowerCase()}
                        className={classNames('post-menu__item', {
                            'post-menu__item--active': this.props.isMenuOpen,
                        })}
                        type='button'
                        aria-expanded='false'
                    >
                        <DotsHorizontalIcon className={'icon icon--small'}/>
                    </button>
                </OverlayTrigger>
                <Menu
                    className={'Menu__content dropdown-menu'}
                    id={`${this.props.location}_dropdown_${this.props.post.id}`}
                    openLeft={true}
                    openUp={this.state.openUp}
                    ariaLabel={Utils.localizeMessage('post_info.menuAriaLabel', 'Post extra options')}
                >
                    <Menu.ItemAction
                        className={'MenuItem'}
                        show={!isSystemMessage && this.props.location === Locations.CENTER}
                        text={Utils.localizeMessage('post_info.reply', 'Reply')}
                        icon={Utils.getMenuItemIcon('icon-reply-outline')}
                        rightDecorator={<ShortcutKey shortcutKey='R'/>}
                        onClick={this.handleCommentClick}
                    />
                    <Menu.ItemAction
                        className={'MenuItem'}
                        show={this.canPostBeForwarded}
                        text={forwardPostItemText}
                        icon={Utils.getMenuItemIcon('icon-arrow-right-bold-outline')}
                        rightDecorator={<ShortcutKey shortcutKey='Shift + F'/>}
                        onClick={this.handleForwardMenuItemActivated}
                    />
                    <ChannelPermissionGate
                        channelId={this.props.post.channel_id}
                        teamId={this.props.teamId}
                        permissions={[Permissions.ADD_REACTION]}
                    >
                        <Menu.ItemAction
                            show={isMobile && !isSystemMessage && !this.props.isReadOnly && this.props.enableEmojiPicker}
                            text={Utils.localizeMessage('rhs_root.mobile.add_reaction', 'Add Reaction')}
                            icon={Utils.getMenuItemIcon('icon-emoticon-plus-outline')}
                            onClick={this.handleAddReactionMenuItemActivated}
                        />
                    </ChannelPermissionGate>
                    <Menu.ItemAction
                        id={`follow_post_thread_${this.props.post.id}`}
                        rightDecorator={<ShortcutKey shortcutKey='F'/>}
                        onClick={this.handleSetThreadFollow}
                        show={(
                            !isSystemMessage &&
                            this.props.isCollapsedThreadsEnabled &&
                                (
                                    this.props.location === Locations.CENTER ||
                                    this.props.location === Locations.RHS_ROOT ||
                                    this.props.location === Locations.RHS_COMMENT
                                )
                        )}
                        {...isFollowingThread ? {
                            icon: Utils.getMenuItemIcon('icon-message-minus-outline'),
                            text: this.props.threadReplyCount ? Utils.localizeMessage('threading.threadMenu.unfollow', 'Unfollow thread') : Utils.localizeMessage('threading.threadMenu.unfollowMessage', 'Unfollow message'),
                        } : {
                            icon: Utils.getMenuItemIcon('icon-message-check-outline'),
                            text: this.props.threadReplyCount ? Utils.localizeMessage('threading.threadMenu.follow', 'Follow thread') : Utils.localizeMessage('threading.threadMenu.followMessage', 'Follow message'),
                        }}
                    />
                    <Menu.ItemAction
                        id={`unread_post_${this.props.post.id}`}
                        show={!isSystemMessage && !this.props.channelIsArchived && this.props.location !== Locations.SEARCH}
                        text={Utils.localizeMessage('post_info.unread', 'Mark as Unread')}
                        icon={Utils.getMenuItemIcon('icon-mark-as-unread')}
                        rightDecorator={<ShortcutKey shortcutKey='U'/>}
                        onClick={this.handleMarkPostAsUnread}
                    />
                    <Menu.ItemAction
                        show={!isSystemMessage}
                        text={this.props.isFlagged ? Utils.localizeMessage('rhs_root.mobile.unflag', 'Remove from Saved') : Utils.localizeMessage('rhs_root.mobile.flag', 'Save')}
                        icon={this.props.isFlagged ? Utils.getMenuItemIcon('icon-bookmark') : Utils.getMenuItemIcon('icon-bookmark-outline')}
                        rightDecorator={<ShortcutKey shortcutKey='S'/>}
                        onClick={this.handleFlagMenuItemActivated}
                    />
                    <Menu.ItemSubMenu
                        direction={'left'}
                        icon={Utils.getMenuItemIcon('icon-clock-outline')}
                        id={`remind_post_${this.props.post.id}`}
                        openUp={this.state.openUp}
                        showMenu={!isSystemMessage}
                        subMenu={postReminderSubMenuItems}
                        subMenuClass={this.props.location === Locations.CENTER ? 'postReminderSubMenu' : 'postReminderSubMenuRHS'}
                        text={Utils.localizeMessage('post_info.post_reminder.menu', 'Remind')}
                    />
                    <Menu.ItemAction
                        id={`unpin_post_${this.props.post.id}`}
                        show={!isSystemMessage && !this.props.isReadOnly && this.props.post.is_pinned}
                        text={Utils.localizeMessage('post_info.unpin', 'Unpin')}
                        icon={Utils.getMenuItemIcon('icon-pin')}
                        rightDecorator={<ShortcutKey shortcutKey='P'/>}
                        onClick={this.handlePinMenuItemActivated}
                    />
                    <Menu.ItemAction
                        id={`pin_post_${this.props.post.id}`}
                        show={!isSystemMessage && !this.props.isReadOnly && !this.props.post.is_pinned}
                        text={Utils.localizeMessage('post_info.pin', 'Pin')}
                        icon={Utils.getMenuItemIcon('icon-pin-outline')}
                        rightDecorator={<ShortcutKey shortcutKey='P'/>}
                        onClick={this.handlePinMenuItemActivated}
                    />
                    {!isSystemMessage && (this.state.canEdit || this.state.canDelete) && this.renderDivider('edit')}
                    <Menu.ItemAction
                        id={`permalink_${this.props.post.id}`}
                        show={!isSystemMessage}
                        text={Utils.localizeMessage('post_info.permalink', 'Copy Link')}
                        icon={Utils.getMenuItemIcon('icon-link-variant')}
                        rightDecorator={<ShortcutKey shortcutKey='K'/>}
                        onClick={this.copyLink}
                    />
                    {!isSystemMessage && this.renderDivider('edit')}
                    <Menu.ItemAction
                        id={`edit_post_${this.props.post.id}`}
                        show={this.state.canEdit}
                        text={Utils.localizeMessage('post_info.edit', 'Edit')}
                        icon={Utils.getMenuItemIcon('icon-pencil-outline')}
                        rightDecorator={<ShortcutKey shortcutKey='E'/>}
                        onClick={this.handleEditMenuItemActivated}
                    />
                    <Menu.ItemAction
                        id={`copy_${this.props.post.id}`}
                        show={!isSystemMessage}
                        text={Utils.localizeMessage('post_info.copy', 'Copy Text')}
                        icon={Utils.getMenuItemIcon('icon-content-copy')}
                        rightDecorator={<ShortcutKey shortcutKey='C'/>}
                        onClick={this.copyText}
                    />
                    <Menu.ItemAction
                        id={`delete_post_${this.props.post.id}`}
                        show={this.state.canDelete}
                        text={Utils.localizeMessage('post_info.del', 'Delete')}
                        icon={Utils.getMenuItemIcon('icon-trash-can-outline', true)}
                        rightDecorator={deleteShortcutText}
                        onClick={this.handleDeleteMenuItemActivated}
                        isDangerous={true}
                    />
                </Menu>
            </MenuWrapper>
        );
    }
}

export default injectIntl(DotMenuClass);<|MERGE_RESOLUTION|>--- conflicted
+++ resolved
@@ -521,7 +521,6 @@
             </span>
         );
 
-<<<<<<< HEAD
         const postReminderHeaderText = (
             <>
                 <span className={'postReminderMenuHeader'}>
@@ -571,10 +570,7 @@
 
         const fromWebhook = this.props.post.props?.from_webhook === 'true';
         const fromBot = this.props.post.props?.from_bot === 'true';
-        this.canPostBeForwarded = Boolean(this.props.isPostForwardingEnabled && !(fromWebhook || fromBot || isSystemMessage));
-=======
         this.canPostBeForwarded = !(isSystemMessage);
->>>>>>> b8e714b4
 
         const forwardPostItemText = (
             <span className={'title-with-new-badge'}>
