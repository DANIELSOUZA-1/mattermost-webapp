// Copyright (c) 2015-present Mattermost, Inc. All Rights Reserved.
// See LICENSE.txt for license information.

import React from 'react';
import classNames from 'classnames';
import {FormattedDate, FormattedMessage, FormattedTime, injectIntl, IntlShape} from 'react-intl';

import Permissions from 'mattermost-redux/constants/permissions';
import {Post} from '@mattermost/types/posts';
import {UserThread} from '@mattermost/types/threads';

import {Locations, ModalIdentifiers, Constants, TELEMETRY_LABELS, Preferences} from 'utils/constants';
import DeletePostModal from 'components/delete_post_modal';
import PostReminderCustomTimePicker from 'components/post_reminder_time_picker_modal';
import OverlayTrigger from 'components/overlay_trigger';
import Tooltip from 'components/tooltip';
import DelayedAction from 'utils/delayed_action';
import * as PostUtils from 'utils/post_utils';
import * as Utils from 'utils/utils';
import ChannelPermissionGate from 'components/permissions_gates/channel_permission_gate';
import Menu from 'components/widgets/menu/menu';
import MenuWrapper from 'components/widgets/menu/menu_wrapper';
import DotsHorizontalIcon from 'components/widgets/icons/dots_horizontal';
import {ModalData} from 'types/actions';
import {PluginComponent} from 'types/store/plugins';
import ForwardPostModal from '../forward_post_modal';
import Badge from '../widgets/badges/badge';

import {toUTCUnix} from 'utils/datetime';
import {getCurrentMomentForTimezone} from 'utils/timezone';

import {ChangeEvent, trackDotMenuEvent} from './utils';
import './dot_menu.scss';

type ShortcutKeyProps = {
    shortcutKey: string;
};

const ShortcutKey = ({shortcutKey: shortcut}: ShortcutKeyProps) => (
    <span className={'MenuItem__opacity MenuItem__right-decorator'}>
        {shortcut}
    </span>
);

const MENU_BOTTOM_MARGIN = 80;

type Props = {
    intl: IntlShape;
    post: Post;
    teamId: string;
    location?: 'CENTER' | 'RHS_ROOT' | 'RHS_COMMENT' | 'SEARCH' | string;
    isFlagged?: boolean;
    handleCommentClick: React.EventHandler<any>;
    handleDropdownOpened: (open: boolean) => void;
    handleAddReactionClick?: () => void;
    isMenuOpen?: boolean;
    isReadOnly: boolean | null;
    isLicensed?: boolean; // TechDebt: Made non-mandatory while converting to typescript
    postEditTimeLimit?: string; // TechDebt: Made non-mandatory while converting to typescript
    enableEmojiPicker?: boolean; // TechDebt: Made non-mandatory while converting to typescript
    channelIsArchived?: boolean; // TechDebt: Made non-mandatory while converting to typescript
    currentTeamUrl?: string; // TechDebt: Made non-mandatory while converting to typescript
    teamUrl?: string; // TechDebt: Made non-mandatory while converting to typescript
    isMobileView: boolean;
<<<<<<< HEAD
    timezone?: string;
    isMilitaryTime: boolean;
=======
    showForwardPostNewLabel: boolean;
>>>>>>> 96040d5d

    /**
     * Components for overriding provided by plugins
     */
    components: {
        [componentName: string]: PluginComponent[];
    };

    actions: {

        /**
         * Function flag the post
         */
        flagPost: (postId: string) => void;

        /**
         * Function to unflag the post
         */
        unflagPost: (postId: string) => void;

        /**
         * Function to set the editing post
         */
        setEditingPost: (postId?: string, refocusId?: string, title?: string, isRHS?: boolean) => void;

        /**
         * Function to pin the post
         */
        pinPost: (postId: string) => void;

        /**
         * Function to unpin the post
         */
        unpinPost: (postId: string) => void;

        /**
         * Function to open a modal
         */
        openModal: <P>(modalData: ModalData<P>) => void;

        /**
         * Function to set the unread mark at given post
         */
        markPostAsUnread: (post: Post, location?: 'CENTER' | 'RHS_ROOT' | 'RHS_COMMENT' | string) => void;

        /**
         * Function to set the thread as followed/unfollowed
         */
        setThreadFollow: (userId: string, teamId: string, threadId: string, newState: boolean) => void;

        /**
<<<<<<< HEAD
         * Function to add a post reminder
         */
        addPostReminder: (postId: string, userId: string, timestamp: number) => void;
=======
         * Function to set a global storage item on the store
         */
        setGlobalItem: (name: string, value: any) => void;
>>>>>>> 96040d5d

    }; // TechDebt: Made non-mandatory while converting to typescript

    canEdit: boolean;
    canDelete: boolean;
    userId: string;
    threadId: UserThread['id'];
    isCollapsedThreadsEnabled: boolean;
    isPostForwardingEnabled?: boolean;
    isFollowingThread?: boolean;
    isMentionedInRootPost?: boolean;
    threadReplyCount?: number;
}

type State = {
    openUp: boolean;
    canEdit: boolean;
    canDelete: boolean;
}

export class DotMenuClass extends React.PureComponent<Props, State> {
    public static defaultProps: Partial<Props> = {
        isFlagged: false,
        isReadOnly: false,
        location: Locations.CENTER,
    }
    private editDisableAction: DelayedAction;
    private buttonRef: React.RefObject<HTMLButtonElement>;
    private canPostBeForwarded: boolean;

    constructor(props: Props) {
        super(props);

        this.editDisableAction = new DelayedAction(this.handleEditDisable);

        this.state = {
            openUp: false,
            canEdit: props.canEdit && !props.isReadOnly,
            canDelete: props.canDelete && !props.isReadOnly,
        };

        this.buttonRef = React.createRef<HTMLButtonElement>();

        this.canPostBeForwarded = false;
    }

    static getDerivedStateFromProps(props: Props) {
        const state: Partial<State> = {
            canEdit: props.canEdit && !props.isReadOnly,
            canDelete: props.canDelete && !props.isReadOnly,
        };
        return state;
    }

    disableCanEditPostByTime(): void {
        const {post, isLicensed} = this.props;
        const {canEdit} = this.state;

        const postEditTimeLimit = this.props.postEditTimeLimit || Constants.UNSET_POST_EDIT_TIME_LIMIT;

        if (canEdit && isLicensed) {
            if (postEditTimeLimit !== String(Constants.UNSET_POST_EDIT_TIME_LIMIT)) {
                const milliseconds = 1000;
                const timeLeft = (post.create_at + (Number(postEditTimeLimit) * milliseconds)) - Utils.getTimestamp();
                if (timeLeft > 0) {
                    this.editDisableAction.fireAfter(timeLeft + milliseconds);
                }
            }
        }
    }

    componentDidMount(): void {
        this.disableCanEditPostByTime();
    }

    componentDidUpdate(prevProps: Props): void {
        if (!prevProps.isMenuOpen && this.props.isMenuOpen) {
            window.addEventListener('keydown', this.onShortcutKeyDown);
        }

        if (prevProps.isMenuOpen && !this.props.isMenuOpen) {
            window.removeEventListener('keydown', this.onShortcutKeyDown);
        }
    }

    componentWillUnmount(): void {
        window.removeEventListener('keydown', this.onShortcutKeyDown);
        this.editDisableAction.cancel();
    }

    handleEditDisable = (): void => {
        this.setState({canEdit: false});
    }

    handleFlagMenuItemActivated = (e: ChangeEvent): void => {
        if (this.props.isFlagged) {
            trackDotMenuEvent(e, TELEMETRY_LABELS.UNSAVE);
            this.props.actions.unflagPost(this.props.post.id);
        } else {
            trackDotMenuEvent(e, TELEMETRY_LABELS.SAVE);
            this.props.actions.flagPost(this.props.post.id);
        }
    }

    // listen to clicks/taps on add reaction menu item and pass to parent handler
    handleAddReactionMenuItemActivated = (e: React.MouseEvent): void => {
        e.preventDefault();

        // to be safe, make sure the handler function has been defined
        if (this.props.handleAddReactionClick) {
            this.props.handleAddReactionClick();
        }
    }

    copyLink = (e: ChangeEvent) => {
        trackDotMenuEvent(e, TELEMETRY_LABELS.COPY_LINK);
        Utils.copyToClipboard(`${this.props.teamUrl}/pl/${this.props.post.id}`);
    }

    copyText = (e: ChangeEvent) => {
        trackDotMenuEvent(e, TELEMETRY_LABELS.COPY_TEXT);
        Utils.copyToClipboard(this.props.post.message);
    }

    handlePinMenuItemActivated = (e: ChangeEvent): void => {
        if (this.props.post.is_pinned) {
            trackDotMenuEvent(e, TELEMETRY_LABELS.UNPIN);
            this.props.actions.unpinPost(this.props.post.id);
        } else {
            trackDotMenuEvent(e, TELEMETRY_LABELS.PIN);
            this.props.actions.pinPost(this.props.post.id);
        }
    }

    handleMarkPostAsUnread = (e: ChangeEvent): void => {
        e.preventDefault();
        trackDotMenuEvent(e, TELEMETRY_LABELS.UNREAD);
        this.props.actions.markPostAsUnread(this.props.post, this.props.location);
    }

    handleDeleteMenuItemActivated = (e: ChangeEvent): void => {
        e.preventDefault();

        trackDotMenuEvent(e, TELEMETRY_LABELS.DELETE);
        const deletePostModalData = {
            modalId: ModalIdentifiers.DELETE_POST,
            dialogType: DeletePostModal,
            dialogProps: {
                post: this.props.post,
                isRHS: this.props.location === Locations.RHS_ROOT || this.props.location === Locations.RHS_COMMENT,
            },
        };

        this.props.actions.openModal(deletePostModalData);
    }

    handleForwardMenuItemActivated = (e: ChangeEvent): void => {
        if (!this.canPostBeForwarded) {
            // adding this early return since only hiding the Item from the menu is not enough,
            // since a user can always use the Shortcuts to activate the function as well
            return;
        }

        e.preventDefault();

        trackDotMenuEvent(e, TELEMETRY_LABELS.FORWARD);
        const forwardPostModalData = {
            modalId: ModalIdentifiers.FORWARD_POST_MODAL,
            dialogType: ForwardPostModal,
            dialogProps: {
                post: this.props.post,
            },
        };

        if (this.props.showForwardPostNewLabel) {
            this.props.actions.setGlobalItem(Preferences.FORWARD_POST_VIEWED, false);
        }
        this.props.actions.openModal(forwardPostModalData);
    }

    handleEditMenuItemActivated = (e: ChangeEvent): void => {
        trackDotMenuEvent(e, TELEMETRY_LABELS.EDIT);
        this.props.handleDropdownOpened?.(false);
        this.props.actions.setEditingPost(
            this.props.post.id,
            this.props.location === Locations.CENTER ? 'post_textbox' : 'reply_textbox',
            this.props.post.root_id ? Utils.localizeMessage('rhs_comment.comment', 'Comment') : Utils.localizeMessage('create_post.post', 'Post'),
            this.props.location === Locations.RHS_ROOT || this.props.location === Locations.RHS_COMMENT || this.props.location === Locations.SEARCH,
        );
    }

    handleSetThreadFollow = (e: ChangeEvent) => {
        const {actions, teamId, threadId, userId, isFollowingThread, isMentionedInRootPost} = this.props;
        let followingThread: boolean;

        // This is required as post with mention doesn't have isFollowingThread property set to true but user with mention is following, so we will get null as value kind of hack for this.

        if (isFollowingThread === null) {
            followingThread = !isMentionedInRootPost;
        } else {
            followingThread = !isFollowingThread;
        }

        if (followingThread) {
            trackDotMenuEvent(e, TELEMETRY_LABELS.FOLLOW);
        } else {
            trackDotMenuEvent(e, TELEMETRY_LABELS.UNFOLLOW);
        }
        actions.setThreadFollow(
            userId,
            teamId,
            threadId,
            followingThread,
        );
    }

    handleCommentClick = (e: ChangeEvent) => {
        trackDotMenuEvent(e, TELEMETRY_LABELS.REPLY);
        this.props.handleCommentClick(e);
    }

    setPostReminder = (id: string): void => {
        const currentDate = getCurrentMomentForTimezone(this.props.timezone);
        let endTime = currentDate;
        switch (id) {
        case 'thirty_minutes':
            // add 30 minutes in current time
            endTime = currentDate.add(30, 'minutes');
            break;
        case 'one_hour':
            // add 1 hour in current time
            endTime = currentDate.add(1, 'hour');
            break;
        case 'two_hours':
            // add 2 hours in current time
            endTime = currentDate.add(2, 'hours');
            break;
        case 'tomorrow':
            // add one day in current date
            endTime = currentDate.add(1, 'day');
            break;
        }

        this.props.actions.addPostReminder(this.props.userId, this.props.post.id, toUTCUnix(endTime.toDate()));
    }

    setCustomPostReminder = (): void => {
        const postReminderCustomTimePicker = {
            modalId: ModalIdentifiers.POST_REMINDER_CUSTOM_TIME_PICKER,
            dialogType: PostReminderCustomTimePicker,
            dialogProps: {
                postId: this.props.post.id,
                currentDate: new Date(),
            },
        };

        this.props.actions.openModal(postReminderCustomTimePicker);
    }

    tooltip = (
        <Tooltip
            id='dotmenu-icon-tooltip'
            className='hidden-xs'
        >
            <FormattedMessage
                id='post_info.dot_menu.tooltip.more_actions'
                defaultMessage='More'
            />
        </Tooltip>
    )

    renderDivider = (suffix: string): React.ReactNode => {
        return (
            <li
                id={`divider_post_${this.props.post.id}_${suffix}`}
                className='MenuItem__divider'
                role='menuitem'
            />
        );
    }

    isKeyboardEvent = (e: KeyboardEvent): any => {
        return (e).getModifierState !== undefined;
    }

    onShortcutKeyDown = (e: KeyboardEvent): void => {
        e.preventDefault();
        if (!this.isKeyboardEvent(e)) {
            return;
        }

        const isShiftKeyPressed = e.shiftKey;

        switch (true) {
        case Utils.isKeyPressed(e, Constants.KeyCodes.R):
            this.handleCommentClick(e);
            this.props.handleDropdownOpened(false);
            break;

        // edit post
        case Utils.isKeyPressed(e, Constants.KeyCodes.E):
            this.handleEditMenuItemActivated(e);
            this.props.handleDropdownOpened(false);
            break;

        // follow thread
        case Utils.isKeyPressed(e, Constants.KeyCodes.F) && !isShiftKeyPressed:
            this.handleSetThreadFollow(e);
            this.props.handleDropdownOpened(false);
            break;

        // forward post
        case Utils.isKeyPressed(e, Constants.KeyCodes.F) && isShiftKeyPressed:
            this.handleForwardMenuItemActivated(e);
            this.props.handleDropdownOpened(false);
            break;

        // copy link
        case Utils.isKeyPressed(e, Constants.KeyCodes.K):
            this.copyLink(e);
            this.props.handleDropdownOpened(false);
            break;

        // copy text
        case Utils.isKeyPressed(e, Constants.KeyCodes.C):
            this.copyText(e);
            this.props.handleDropdownOpened(false);
            break;

        // delete post
        case Utils.isKeyPressed(e, Constants.KeyCodes.DELETE):
            this.handleDeleteMenuItemActivated(e);
            this.props.handleDropdownOpened(false);
            break;

        // pin / unpin
        case Utils.isKeyPressed(e, Constants.KeyCodes.P):
            this.handlePinMenuItemActivated(e);
            this.props.handleDropdownOpened(false);
            break;

        // save / unsave
        case Utils.isKeyPressed(e, Constants.KeyCodes.S):
            this.handleFlagMenuItemActivated(e);
            this.props.handleDropdownOpened(false);
            break;

        // mark as unread
        case Utils.isKeyPressed(e, Constants.KeyCodes.U):
            this.handleMarkPostAsUnread(e);
            this.props.handleDropdownOpened(false);
            break;
        }
    }

    handleDropdownOpened = (open: boolean) => {
        this.props.handleDropdownOpened?.(open);

        if (!open) {
            return;
        }

        const buttonRect = this.buttonRef.current?.getBoundingClientRect();
        let y;
        if (typeof buttonRect?.y === 'undefined') {
            y = typeof buttonRect?.top == 'undefined' ? 0 : buttonRect?.top;
        } else {
            y = buttonRect?.y;
        }
        const windowHeight = window.innerHeight;

        const totalSpace = windowHeight - MENU_BOTTOM_MARGIN;
        const spaceOnTop = y - Constants.CHANNEL_HEADER_HEIGHT;
        const spaceOnBottom = (totalSpace - (spaceOnTop + Constants.POST_AREA_HEIGHT));

        this.setState({
            openUp: (spaceOnTop > spaceOnBottom),
        });
    }

    postReminderTimes = [

        {id: 'thirty_minutes', label: 'post_info.post_reminder.sub_menu.thirty_minutes', labelDefault: '30 mins'},
        {id: 'one_hour', label: 'post_info.post_reminder.sub_menu.one_hour', labelDefault: '1 hour'},
        {id: 'two_hours', label: 'post_info.post_reminder.sub_menu.two_hours', labelDefault: '2 hours'},
        {id: 'tomorrow', label: 'post_info.post_reminder.sub_menu.tomorrow', labelDefault: 'Tomorrow'},
        {id: 'custom', label: 'post_info.post_reminder.sub_menu.custom', labelDefault: 'Custom'},
    ];

    render(): JSX.Element {
        const isFollowingThread = this.props.isFollowingThread ?? this.props.isMentionedInRootPost;
        const isMobile = this.props.isMobileView;
        const isSystemMessage = PostUtils.isSystemMessage(this.props.post);
        const deleteShortcutText = (
            <span className='MenuItem__opacity'>
                {'delete'}
            </span>
        );

<<<<<<< HEAD
        const headerText = (
            <>
                <span className={'postReminderMenuHeader'}>
                    {Utils.localizeMessage('post_info.post_reminder.sub_menu.header', 'Set a reminder for:')}
                </span>
            </>
        );

        const postReminderSubMenuItems = [
            {
                id: 'postReminderSubMenu-header',
                direction: 'right',
                text: headerText,
                isHeader: true,
            } as any,
        ].concat(
            this.postReminderTimes.map(({id, label, labelDefault}) => {
                let text: React.ReactNode = Utils.localizeMessage(label, labelDefault);
                if (id === 'tomorrow') {
                    const tomorrow = getCurrentMomentForTimezone(this.props.timezone).add(1, 'day').toDate();
                    text = (
                        <>
                            {text}
                            <span className={`postReminder-${id}_timestamp`}>
                                <FormattedDate
                                    value={tomorrow}
                                    weekday='short'
                                />
                                {', '}
                                <FormattedTime
                                    value={tomorrow}
                                    timeStyle='short'
                                    hour12={!this.props.isMilitaryTime}
                                />
                            </span>
                        </>
                    );
                }
                return {
                    id: `postReminder-${id}`,
                    direction: 'right',
                    text,
                    action: id === 'custom' ? () => this.setCustomPostReminder() : () => this.setPostReminder(id),
                } as any;
            }),
=======
        const fromWebhook = this.props.post.props?.from_webhook === 'true';
        const fromBot = this.props.post.props?.from_bot === 'true';
        this.canPostBeForwarded = Boolean(this.props.isPostForwardingEnabled && !(fromWebhook || fromBot || isSystemMessage));

        const forwardPostItemText = (
            <span className={'title-with-new-badge'}>
                <FormattedMessage
                    id='forward_post_button.label'
                    defaultMessage='Forward'
                />
                {this.props.showForwardPostNewLabel && (
                    <Badge variant='success'>
                        <FormattedMessage
                            id='badge.label.new'
                            defaultMessage='NEW'
                        />
                    </Badge>
                )}
            </span>
>>>>>>> 96040d5d
        );

        return (
            <MenuWrapper
                open={this.props.isMenuOpen}
                onToggle={this.handleDropdownOpened}
                className={'dropdown-menu__dotmenu'}
            >
                <OverlayTrigger
                    className='hidden-xs'
                    delayShow={500}
                    placement='top'
                    overlay={this.tooltip}
                    rootClose={true}
                >
                    <button
                        ref={this.buttonRef}
                        id={`${this.props.location}_button_${this.props.post.id}`}
                        aria-label={Utils.localizeMessage('post_info.dot_menu.tooltip.more_actions', 'Actions').toLowerCase()}
                        className={classNames('post-menu__item', {
                            'post-menu__item--active': this.props.isMenuOpen,
                        })}
                        type='button'
                        aria-expanded='false'
                    >
                        <DotsHorizontalIcon className={'icon icon--small'}/>
                    </button>
                </OverlayTrigger>
                <Menu
                    className={'Menu__content dropdown-menu'}
                    id={`${this.props.location}_dropdown_${this.props.post.id}`}
                    openLeft={true}
                    openUp={this.state.openUp}
                    ariaLabel={Utils.localizeMessage('post_info.menuAriaLabel', 'Post extra options')}
                >
                    <Menu.ItemAction
                        className={'MenuItem'}
                        show={!isSystemMessage && this.props.location === Locations.CENTER}
                        text={Utils.localizeMessage('post_info.reply', 'Reply')}
                        icon={Utils.getMenuItemIcon('icon-reply-outline')}
                        rightDecorator={<ShortcutKey shortcutKey='R'/>}
                        onClick={this.handleCommentClick}
                    />
                    <Menu.ItemAction
                        className={'MenuItem'}
                        show={this.canPostBeForwarded}
                        text={forwardPostItemText}
                        icon={Utils.getMenuItemIcon('icon-arrow-right-bold-outline')}
                        rightDecorator={<ShortcutKey shortcutKey='Shift + F'/>}
                        onClick={this.handleForwardMenuItemActivated}
                    />
                    <ChannelPermissionGate
                        channelId={this.props.post.channel_id}
                        teamId={this.props.teamId}
                        permissions={[Permissions.ADD_REACTION]}
                    >
                        <Menu.ItemAction
                            show={isMobile && !isSystemMessage && !this.props.isReadOnly && this.props.enableEmojiPicker}
                            text={Utils.localizeMessage('rhs_root.mobile.add_reaction', 'Add Reaction')}
                            icon={Utils.getMenuItemIcon('icon-emoticon-plus-outline')}
                            onClick={this.handleAddReactionMenuItemActivated}
                        />
                    </ChannelPermissionGate>
                    <Menu.ItemAction
                        id={`follow_post_thread_${this.props.post.id}`}
                        rightDecorator={<ShortcutKey shortcutKey='F'/>}
                        onClick={this.handleSetThreadFollow}
                        show={(
                            !isSystemMessage &&
                            this.props.isCollapsedThreadsEnabled &&
                                (
                                    this.props.location === Locations.CENTER ||
                                    this.props.location === Locations.RHS_ROOT ||
                                    this.props.location === Locations.RHS_COMMENT
                                )
                        )}
                        {...isFollowingThread ? {
                            icon: Utils.getMenuItemIcon('icon-message-minus-outline'),
                            text: this.props.threadReplyCount ? Utils.localizeMessage('threading.threadMenu.unfollow', 'Unfollow thread') : Utils.localizeMessage('threading.threadMenu.unfollowMessage', 'Unfollow message'),
                        } : {
                            icon: Utils.getMenuItemIcon('icon-message-check-outline'),
                            text: this.props.threadReplyCount ? Utils.localizeMessage('threading.threadMenu.follow', 'Follow thread') : Utils.localizeMessage('threading.threadMenu.followMessage', 'Follow message'),
                        }}
                    />
                    <Menu.ItemAction
                        id={`unread_post_${this.props.post.id}`}
                        show={!isSystemMessage && !this.props.channelIsArchived && this.props.location !== Locations.SEARCH}
                        text={Utils.localizeMessage('post_info.unread', 'Mark as Unread')}
                        icon={Utils.getMenuItemIcon('icon-mark-as-unread')}
                        rightDecorator={<ShortcutKey shortcutKey='U'/>}
                        onClick={this.handleMarkPostAsUnread}
                    />
                    <Menu.ItemAction
                        show={isMobile && !isSystemMessage && this.props.isFlagged}
                        text={Utils.localizeMessage('rhs_root.mobile.unflag', 'Remove from Saved')}
                        icon={Utils.getMenuItemIcon('icon-bookmark')}
                        rightDecorator={<ShortcutKey shortcutKey='S'/>}
                        onClick={this.handleFlagMenuItemActivated}
                    />
                    <Menu.ItemAction
                        show={isMobile && !isSystemMessage && !this.props.isFlagged}
                        text={Utils.localizeMessage('rhs_root.mobile.flag', 'Save')}
                        icon={Utils.getMenuItemIcon('icon-bookmark-outline')}
                        rightDecorator={<ShortcutKey shortcutKey='S'/>}
                        onClick={this.handleFlagMenuItemActivated}
                    />
                    <Menu.ItemSubMenu
                        direction={'left'}
                        icon={Utils.getMenuItemIcon('icon-clock-outline')}
                        id={`remind_post_${this.props.post.id}`}
                        openUp={this.state.openUp}
                        showMenu={!isSystemMessage}
                        subMenu={postReminderSubMenuItems}
                        subMenuClass={this.props.location === Locations.CENTER ? 'postReminderSubMenu' : 'postReminderSubMenuRHS'}
                        text={Utils.localizeMessage('post_info.post_reminder.menu', 'Remind')}
                    />
                    <Menu.ItemAction
                        id={`unpin_post_${this.props.post.id}`}
                        show={!isSystemMessage && !this.props.isReadOnly && this.props.post.is_pinned}
                        text={Utils.localizeMessage('post_info.unpin', 'Unpin')}
                        icon={Utils.getMenuItemIcon('icon-pin')}
                        rightDecorator={<ShortcutKey shortcutKey='P'/>}
                        onClick={this.handlePinMenuItemActivated}
                    />
                    <Menu.ItemAction
                        id={`pin_post_${this.props.post.id}`}
                        show={!isSystemMessage && !this.props.isReadOnly && !this.props.post.is_pinned}
                        text={Utils.localizeMessage('post_info.pin', 'Pin')}
                        icon={Utils.getMenuItemIcon('icon-pin-outline')}
                        rightDecorator={<ShortcutKey shortcutKey='P'/>}
                        onClick={this.handlePinMenuItemActivated}
                    />
                    {!isSystemMessage && (this.state.canEdit || this.state.canDelete) && this.renderDivider('edit')}
                    <Menu.ItemAction
                        id={`permalink_${this.props.post.id}`}
                        show={!isSystemMessage}
                        text={Utils.localizeMessage('post_info.permalink', 'Copy Link')}
                        icon={Utils.getMenuItemIcon('icon-link-variant')}
                        rightDecorator={<ShortcutKey shortcutKey='K'/>}
                        onClick={this.copyLink}
                    />
                    {!isSystemMessage && this.renderDivider('edit')}
                    <Menu.ItemAction
                        id={`edit_post_${this.props.post.id}`}
                        show={this.state.canEdit}
                        text={Utils.localizeMessage('post_info.edit', 'Edit')}
                        icon={Utils.getMenuItemIcon('icon-pencil-outline')}
                        rightDecorator={<ShortcutKey shortcutKey='E'/>}
                        onClick={this.handleEditMenuItemActivated}
                    />
                    <Menu.ItemAction
                        id={`copy_${this.props.post.id}`}
                        show={!isSystemMessage}
                        text={Utils.localizeMessage('post_info.copy', 'Copy Text')}
                        icon={Utils.getMenuItemIcon('icon-content-copy')}
                        rightDecorator={<ShortcutKey shortcutKey='C'/>}
                        onClick={this.copyText}
                    />
                    <Menu.ItemAction
                        id={`delete_post_${this.props.post.id}`}
                        show={this.state.canDelete}
                        text={Utils.localizeMessage('post_info.del', 'Delete')}
                        icon={Utils.getMenuItemIcon('icon-trash-can-outline', true)}
                        rightDecorator={deleteShortcutText}
                        onClick={this.handleDeleteMenuItemActivated}
                        isDangerous={true}
                    />
                </Menu>
            </MenuWrapper>
        );
    }
}

export default injectIntl(DotMenuClass);<|MERGE_RESOLUTION|>--- conflicted
+++ resolved
@@ -62,12 +62,9 @@
     currentTeamUrl?: string; // TechDebt: Made non-mandatory while converting to typescript
     teamUrl?: string; // TechDebt: Made non-mandatory while converting to typescript
     isMobileView: boolean;
-<<<<<<< HEAD
     timezone?: string;
     isMilitaryTime: boolean;
-=======
     showForwardPostNewLabel: boolean;
->>>>>>> 96040d5d
 
     /**
      * Components for overriding provided by plugins
@@ -119,16 +116,14 @@
         setThreadFollow: (userId: string, teamId: string, threadId: string, newState: boolean) => void;
 
         /**
-<<<<<<< HEAD
          * Function to add a post reminder
          */
         addPostReminder: (postId: string, userId: string, timestamp: number) => void;
-=======
+
+        /**
          * Function to set a global storage item on the store
          */
         setGlobalItem: (name: string, value: any) => void;
->>>>>>> 96040d5d
-
     }; // TechDebt: Made non-mandatory while converting to typescript
 
     canEdit: boolean;
@@ -527,8 +522,7 @@
             </span>
         );
 
-<<<<<<< HEAD
-        const headerText = (
+        const postReminderHeaderText = (
             <>
                 <span className={'postReminderMenuHeader'}>
                     {Utils.localizeMessage('post_info.post_reminder.sub_menu.header', 'Set a reminder for:')}
@@ -540,7 +534,7 @@
             {
                 id: 'postReminderSubMenu-header',
                 direction: 'right',
-                text: headerText,
+                text: postReminderHeaderText,
                 isHeader: true,
             } as any,
         ].concat(
@@ -573,7 +567,8 @@
                     action: id === 'custom' ? () => this.setCustomPostReminder() : () => this.setPostReminder(id),
                 } as any;
             }),
-=======
+        );
+
         const fromWebhook = this.props.post.props?.from_webhook === 'true';
         const fromBot = this.props.post.props?.from_bot === 'true';
         this.canPostBeForwarded = Boolean(this.props.isPostForwardingEnabled && !(fromWebhook || fromBot || isSystemMessage));
@@ -593,7 +588,6 @@
                     </Badge>
                 )}
             </span>
->>>>>>> 96040d5d
         );
 
         return (
