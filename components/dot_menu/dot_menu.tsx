// Copyright (c) 2015-present Mattermost, Inc. All Rights Reserved.
// See LICENSE.txt for license information.

import React from 'react';
import classNames from 'classnames';
import {FormattedMessage, injectIntl, IntlShape} from 'react-intl';

import Permissions from 'mattermost-redux/constants/permissions';
import {Post} from 'mattermost-redux/types/posts';
import {UserThread} from 'mattermost-redux/types/threads';

import {trackEvent} from 'actions/telemetry_actions';
import {Locations, ModalIdentifiers, Constants, EventTypes, TELEMETRY_CATEGORIES, TELEMETRY_LABELS} from 'utils/constants';
import DeletePostModal from 'components/delete_post_modal';
import OverlayTrigger from 'components/overlay_trigger';
import Tooltip from 'components/tooltip';
import DelayedAction from 'utils/delayed_action';
import * as PostUtils from 'utils/post_utils';
import * as Utils from 'utils/utils.jsx';
import ChannelPermissionGate from 'components/permissions_gates/channel_permission_gate';
import Menu from 'components/widgets/menu/menu';
import MenuWrapper from 'components/widgets/menu/menu_wrapper';
import DotsHorizontalIcon from 'components/widgets/icons/dots_horizontal';
import {ModalData} from 'types/actions';
import {PluginComponent} from 'types/store/plugins';

const MENU_BOTTOM_MARGIN = 80;

type ChangeEvent = React.KeyboardEvent | React.MouseEvent;

type Props = {
    intl: IntlShape;
    post: Post;
    teamId: string;
    location?: 'CENTER' | 'RHS_ROOT' | 'RHS_COMMENT' | 'SEARCH' | string;
    isFlagged?: boolean;
    handleCommentClick: React.EventHandler<any>;
    handleDropdownOpened: (open: boolean) => void;
    handleAddReactionClick?: () => void;
    isMenuOpen?: boolean;
    isReadOnly: boolean | null;
    isLicensed?: boolean; // TechDebt: Made non-mandatory while converting to typescript
    postEditTimeLimit?: string; // TechDebt: Made non-mandatory while converting to typescript
    enableEmojiPicker?: boolean; // TechDebt: Made non-mandatory while converting to typescript
    channelIsArchived?: boolean; // TechDebt: Made non-mandatory while converting to typescript
    currentTeamUrl?: string; // TechDebt: Made non-mandatory while converting to typescript
    teamUrl?: string; // TechDebt: Made non-mandatory while converting to typescript
    isMobileView: boolean;

    /**
     * Components for overriding provided by plugins
     */
    components: {
        [componentName: string]: PluginComponent[];
    };

    actions: {

        /**
         * Function flag the post
         */
        flagPost: (postId: string) => void;

        /**
         * Function to unflag the post
         */
        unflagPost: (postId: string) => void;

        /**
         * Function to set the editing post
         */
        setEditingPost: (postId?: string, refocusId?: string, title?: string, isRHS?: boolean) => void;

        /**
         * Function to pin the post
         */
        pinPost: (postId: string) => void;

        /**
         * Function to unpin the post
         */
        unpinPost: (postId: string) => void;

        /**
         * Function to open a modal
         */
        openModal: <P>(modalData: ModalData<P>) => void;

        /**
         * Function to set the unread mark at given post
         */
        markPostAsUnread: (post: Post, location?: 'CENTER' | 'RHS_ROOT' | 'RHS_COMMENT' | string) => void;

        /**
         * Function to set the thread as followed/unfollowed
         */
        setThreadFollow: (userId: string, teamId: string, threadId: string, newState: boolean) => void;

    }; // TechDebt: Made non-mandatory while converting to typescript

    canEdit: boolean;
    canDelete: boolean;
    userId: string;
    threadId: UserThread['id'];
    isCollapsedThreadsEnabled: boolean;
    isFollowingThread?: boolean;
    isMentionedInRootPost?: boolean;
    threadReplyCount?: number;
}

type State = {
    openUp: boolean;
    canEdit: boolean;
    canDelete: boolean;
}

export class DotMenuClass extends React.PureComponent<Props, State> {
    public static defaultProps: Partial<Props> = {
        isFlagged: false,
        isReadOnly: false,
        location: Locations.CENTER,
    }
    private keysHeldDown: string[] = [];
    private editDisableAction: DelayedAction;
    private buttonRef: React.RefObject<HTMLButtonElement>;

    constructor(props: Props) {
        super(props);

        this.editDisableAction = new DelayedAction(this.handleEditDisable);

        this.state = {
            openUp: false,
            canEdit: props.canEdit && !props.isReadOnly,
            canDelete: props.canDelete && !props.isReadOnly,
        };

        this.buttonRef = React.createRef<HTMLButtonElement>();
    }

    static getDerivedStateFromProps(props: Props) {
        const state: Partial<State> = {
            canEdit: props.canEdit && !props.isReadOnly,
            canDelete: props.canDelete && !props.isReadOnly,
        };
        return state;
    }

    disableCanEditPostByTime(): void {
        const {post, isLicensed} = this.props;
        const {canEdit} = this.state;

        const postEditTimeLimit = this.props.postEditTimeLimit || Constants.UNSET_POST_EDIT_TIME_LIMIT;

        if (canEdit && isLicensed) {
            if (postEditTimeLimit !== String(Constants.UNSET_POST_EDIT_TIME_LIMIT)) {
                const milliseconds = 1000;
                const timeLeft = (post.create_at + (Number(postEditTimeLimit) * milliseconds)) - Utils.getTimestamp();
                if (timeLeft > 0) {
                    this.editDisableAction.fireAfter(timeLeft + milliseconds);
                }
            }
        }
    }

    componentDidMount(): void {
        this.disableCanEditPostByTime();
    }

    componentDidUpdate(prevProps: Props): void {
        if (!prevProps.isMenuOpen && this.props.isMenuOpen) {
            window.addEventListener('keydown', this.onShortcutKeyDown);
            window.addEventListener('keyup', this.onShortcutKeyUp);
        }

        if (prevProps.isMenuOpen && !this.props.isMenuOpen) {
            window.removeEventListener('keydown', this.onShortcutKeyDown);
            window.removeEventListener('keyup', this.onShortcutKeyUp);
        }
    }

    componentWillUnmount(): void {
        window.removeEventListener('keydown', this.onShortcutKeyDown);
        window.removeEventListener('keyup', this.onShortcutKeyUp);
        this.editDisableAction.cancel();
    }

    handleEditDisable = (): void => {
        this.setState({canEdit: false});
    }

    handleFlagMenuItemActivated = (): void => {
        if (this.props.isFlagged) {
            this.props.actions.unflagPost(this.props.post.id);
        } else {
            this.props.actions.flagPost(this.props.post.id);
        }
    }

    // listen to clicks/taps on add reaction menu item and pass to parent handler
    handleAddReactionMenuItemActivated = (e: React.MouseEvent): void => {
        e.preventDefault();

        // to be safe, make sure the handler function has been defined
        if (this.props.handleAddReactionClick) {
            this.props.handleAddReactionClick();
        }
    }

    copyLink = (e: KeyboardEvent) => {
        this.trackClickEvent(TELEMETRY_LABELS.COPY_LINK, e);
        Utils.copyToClipboard(`${this.props.teamUrl}/pl/${this.props.post.id}`);
    }

<<<<<<< HEAD
    handlePinMenuItemActivated = (e: KeyboardEvent): void => {
=======
    copyText = () => {
        Utils.copyToClipboard(this.props.post.message);
    }

    handlePinMenuItemActivated = (): void => {
>>>>>>> 9851acb8
        if (this.props.post.is_pinned) {
            this.trackClickEvent(TELEMETRY_LABELS.UNPIN, e);
            this.props.actions.unpinPost(this.props.post.id);
        } else {
            this.trackClickEvent(TELEMETRY_LABELS.PIN, e);
            this.props.actions.pinPost(this.props.post.id);
        }
    }

    handleUnreadMenuItemActivated = (e: React.MouseEvent): void => {
        this.trackClickEvent(TELEMETRY_LABELS.UNREAD, e);
        e.preventDefault();
        this.props.actions.markPostAsUnread(this.props.post, this.props.location);
    }

    handleDeleteMenuItemActivated = (e: KeyboardEvent): void => {
        e.preventDefault();

        this.trackClickEvent(TELEMETRY_LABELS.DELETE, e);
        const deletePostModalData = {
            modalId: ModalIdentifiers.DELETE_POST,
            dialogType: DeletePostModal,
            dialogProps: {
                post: this.props.post,
                isRHS: this.props.location === Locations.RHS_ROOT || this.props.location === Locations.RHS_COMMENT,
            },
        };

        this.props.actions.openModal(deletePostModalData);
    }

    handleEditMenuItemActivated = (e: KeyboardEvent): void => {
        this.trackClickEvent(TELEMETRY_LABELS.EDIT, e);
        this.props.handleDropdownOpened?.(false);
        this.props.actions.setEditingPost(
            this.props.post.id,
            this.props.location === Locations.CENTER ? 'post_textbox' : 'reply_textbox',
            this.props.post.root_id ? Utils.localizeMessage('rhs_comment.comment', 'Comment') : Utils.localizeMessage('create_post.post', 'Post'),
            this.props.location === Locations.RHS_ROOT || this.props.location === Locations.RHS_COMMENT || this.props.location === Locations.SEARCH,
        );
    }

    handleSetThreadFollow = (e: KeyboardEvent) => {
        const {actions, teamId, threadId, userId, isFollowingThread, isMentionedInRootPost} = this.props;
        let followingThread: boolean;
        if (isFollowingThread === null) {
            this.trackClickEvent(TELEMETRY_LABELS.UNFOLLOW, e);
            followingThread = !isMentionedInRootPost;
        } else {
            this.trackClickEvent(TELEMETRY_LABELS.FOLLOW, e);
            followingThread = !isFollowingThread;
        }
        actions.setThreadFollow(
            userId,
            teamId,
            threadId,
            followingThread,
        );
    }

    handleCommentClick = (e: ChangeEvent) => {
        this.trackClickEvent(TELEMETRY_LABELS.REPLY, e);
        this.props.handleCommentClick(e);
    }

    tooltip = (
        <Tooltip
            id='dotmenu-icon-tooltip'
            className='hidden-xs'
        >
            <FormattedMessage
                id='post_info.dot_menu.tooltip.more_actions'
                defaultMessage='More'
            />
        </Tooltip>
    )

    renderDivider = (suffix: string): React.ReactNode => {
        return (
            <li
                id={`divider_post_${this.props.post.id}_${suffix}`}
                className='MenuItem__divider'
                role='menuitem'
            />
        );
    }

    trackShortcutEvent = (suffix: string): void => {
        trackEvent(TELEMETRY_CATEGORIES.POST_INFO_MORE, EventTypes.SHORTCUT + '_ ' + suffix);
    }

    trackClickEvent = (suffix: string, e: any): void => {
        if (e.type === EventTypes.CLICK) {
            trackEvent(TELEMETRY_CATEGORIES.POST_INFO_MORE, EventTypes.CLICK + '_' + suffix);
        }
    }

    isKeyboardEvent = (e: KeyboardEvent): any => {
        return (e).getModifierState !== undefined;
    }

    onShortcutKeyDown = (e: KeyboardEvent): void => {
        e.preventDefault();
        if (!this.isKeyboardEvent(e)) {
            return;
        }

        if (this.keysHeldDown.includes(e.key)) {
            return;
        }
        this.keysHeldDown.push(e.key);

        switch (true) {
        case Utils.isKeyPressed(e, Constants.KeyCodes.R):
            this.trackShortcutEvent(TELEMETRY_LABELS.REPLY);
            this.props.handleCommentClick(e);
            this.props.handleDropdownOpened(false);
            break;

        // edit post
        case Utils.isKeyPressed(e, Constants.KeyCodes.E):
            this.trackShortcutEvent(TELEMETRY_LABELS.EDIT);
            this.handleEditMenuItemActivated(e);
            this.props.handleDropdownOpened(false);
            break;

        // follow thread
        case Utils.isKeyPressed(e, Constants.KeyCodes.F):
            if (this.props.isFollowingThread) {
                this.trackShortcutEvent(TELEMETRY_LABELS.UNFOLLOW);
            } else {
                this.trackShortcutEvent(TELEMETRY_LABELS.FOLLOW);
            }
            this.handleSetThreadFollow(e);
            this.props.handleDropdownOpened(false);
            break;

        // copy link
        case Utils.isKeyPressed(e, Constants.KeyCodes.K):
            this.trackShortcutEvent(TELEMETRY_LABELS.COPY_LINK);
            this.copyLink(e);
            this.props.handleDropdownOpened(false);
            break;

        // copy text
        case Utils.isKeyPressed(e, Constants.KeyCodes.C):
            this.trackShortcutEvent(TELEMETRY_LABELS.COPY_TEXT);
            this.copyText();
            this.props.handleDropdownOpened(false);
            break;

        // delete post
        case Utils.isKeyPressed(e, Constants.KeyCodes.DELETE):
            this.trackShortcutEvent(TELEMETRY_LABELS.DELETE);
            this.handleDeleteMenuItemActivated(e);
            this.props.handleDropdownOpened(false);
            break;

        // pin / unpin
        case Utils.isKeyPressed(e, Constants.KeyCodes.P):
            if (this.props.post.is_pinned) {
                this.trackShortcutEvent(TELEMETRY_LABELS.UNPIN);
            } else {
                this.trackShortcutEvent(TELEMETRY_LABELS.PIN);
            }
            this.handlePinMenuItemActivated(e);
            this.props.handleDropdownOpened(false);
            break;

        // mark as unread
        case Utils.isKeyPressed(e, Constants.KeyCodes.U):
            this.trackShortcutEvent(TELEMETRY_LABELS.UNREAD);
            this.props.actions.markPostAsUnread(this.props.post, this.props.location);
            this.props.handleDropdownOpened(false);
            break;
        }
    }

    onShortcutKeyUp = (e: KeyboardEvent): void => {
        e.preventDefault();
        this.keysHeldDown = this.keysHeldDown.filter((key) => key !== e.key);
    }

    handleDropdownOpened = (open: boolean) => {
        this.props.handleDropdownOpened?.(open);

        if (!open) {
            return;
        }

        const buttonRect = this.buttonRef.current?.getBoundingClientRect();
        let y;
        if (typeof buttonRect?.y === 'undefined') {
            y = typeof buttonRect?.top == 'undefined' ? 0 : buttonRect?.top;
        } else {
            y = buttonRect?.y;
        }
        const windowHeight = window.innerHeight;

        const totalSpace = windowHeight - MENU_BOTTOM_MARGIN;
        const spaceOnTop = y - Constants.CHANNEL_HEADER_HEIGHT;
        const spaceOnBottom = (totalSpace - (spaceOnTop + Constants.POST_AREA_HEIGHT));

        this.setState({
            openUp: (spaceOnTop > spaceOnBottom),
        });
    }

    render(): JSX.Element {
        const isMobile = this.props.isMobileView;
        const isSystemMessage = PostUtils.isSystemMessage(this.props.post);
        const deleteShortcutText = (
            <span className='MenuItem__opacity'>
                {'delete'}
            </span>
        );

        return (
            <MenuWrapper
                open={this.props.isMenuOpen}
                onToggle={this.handleDropdownOpened}
            >
                <OverlayTrigger
                    className='hidden-xs'
                    delayShow={500}
                    placement='top'
                    overlay={this.tooltip}
                    rootClose={true}
                >
                    <button
                        ref={this.buttonRef}
                        id={`${this.props.location}_button_${this.props.post.id}`}
                        aria-label={Utils.localizeMessage('post_info.dot_menu.tooltip.more_actions', 'Actions').toLowerCase()}
                        className={classNames('post-menu__item', {
                            'post-menu__item--active': this.props.isMenuOpen,
                        })}
                        type='button'
                        aria-expanded='false'
                    >
                        <DotsHorizontalIcon className={'icon icon--small'}/>
                    </button>
                </OverlayTrigger>
                <Menu
                    id={`${this.props.location}_dropdown_${this.props.post.id}`}
                    openLeft={true}
                    openUp={this.state.openUp}
                    ariaLabel={Utils.localizeMessage('post_info.menuAriaLabel', 'Post extra options')}
                >
                    <Menu.ItemAction
                        show={!isSystemMessage && this.props.location === Locations.CENTER}
                        text={Utils.localizeMessage('post_info.reply', 'Reply')}
                        icon={Utils.getMenuItemIcon('icon-reply-outline')}
                        rightDecorator={'R'}
                        onClick={this.handleCommentClick}
                    />
                    <ChannelPermissionGate
                        channelId={this.props.post.channel_id}
                        teamId={this.props.teamId}
                        permissions={[Permissions.ADD_REACTION]}
                    >
                        <Menu.ItemAction
                            show={isMobile && !isSystemMessage && !this.props.isReadOnly && this.props.enableEmojiPicker}
                            text={Utils.localizeMessage('rhs_root.mobile.add_reaction', 'Add Reaction')}
                            onClick={this.handleAddReactionMenuItemActivated}
                        />
                    </ChannelPermissionGate>
                    <Menu.ItemAction
                        id={`follow_post_thread_${this.props.post.id}`}
                        onClick={this.handleSetThreadFollow}
                        rightDecorator={'F'}
                        show={(
                            !isSystemMessage &&
                            this.props.isCollapsedThreadsEnabled &&
                                (
                                    this.props.location === Locations.CENTER ||
                                    this.props.location === Locations.RHS_ROOT ||
                                    this.props.location === Locations.RHS_COMMENT
                                )
                        )}
                        {...this.props.isFollowingThread ? {
                            icon: Utils.getMenuItemIcon('icon-message-minus-outline'),
                            text: this.props.threadReplyCount ? Utils.localizeMessage('threading.threadMenu.unfollow', 'Unfollow thread') : Utils.localizeMessage('threading.threadMenu.unfollowMessage', 'Unfollow message'),
                        } : {
                            icon: Utils.getMenuItemIcon('icon-message-check-outline'),
                            text: this.props.threadReplyCount ? Utils.localizeMessage('threading.threadMenu.follow', 'Follow thread') : Utils.localizeMessage('threading.threadMenu.followMessage', 'Follow message'),
                        }}
                    />
                    <Menu.ItemAction
                        id={`unread_post_${this.props.post.id}`}
                        show={!isSystemMessage && !this.props.channelIsArchived && this.props.location !== Locations.SEARCH}
                        text={Utils.localizeMessage('post_info.unread', 'Mark as Unread')}
                        icon={Utils.getMenuItemIcon('icon-mark-as-unread')}
                        rightDecorator={'U'}
                        onClick={this.handleUnreadMenuItemActivated}
                    />
                    <Menu.ItemAction
                        show={isMobile && !isSystemMessage && this.props.isFlagged}
                        text={Utils.localizeMessage('rhs_root.mobile.unflag', 'Remove from Saved')}
                        onClick={this.handleFlagMenuItemActivated}
                    />
                    <Menu.ItemAction
                        show={isMobile && !isSystemMessage && !this.props.isFlagged}
                        text={Utils.localizeMessage('rhs_root.mobile.flag', 'Save')}
                        onClick={this.handleFlagMenuItemActivated}
                    />
                    <Menu.ItemAction
                        id={`unpin_post_${this.props.post.id}`}
                        show={!isSystemMessage && !this.props.isReadOnly && this.props.post.is_pinned}
                        text={Utils.localizeMessage('post_info.unpin', 'Unpin')}
                        icon={Utils.getMenuItemIcon('icon-pin')}
                        rightDecorator={'P'}
                        onClick={this.handlePinMenuItemActivated}
                    />
                    <Menu.ItemAction
                        id={`pin_post_${this.props.post.id}`}
                        show={!isSystemMessage && !this.props.isReadOnly && !this.props.post.is_pinned}
                        text={Utils.localizeMessage('post_info.pin', 'Pin')}
                        icon={Utils.getMenuItemIcon('icon-pin-outline')}
                        rightDecorator={'P'}
                        onClick={this.handlePinMenuItemActivated}
                    />
                    {!isSystemMessage && (this.state.canEdit || this.state.canDelete) && this.renderDivider('edit')}
                    <Menu.ItemAction
                        id={`permalink_${this.props.post.id}`}
                        show={!isSystemMessage}
                        text={Utils.localizeMessage('post_info.permalink', 'Copy Link')}
                        icon={Utils.getMenuItemIcon('icon-link-variant')}
                        rightDecorator={'K'}
                        onClick={this.copyLink}
                    />
                    {!isSystemMessage && this.renderDivider('edit')}
                    <Menu.ItemAction
                        id={`edit_post_${this.props.post.id}`}
                        show={this.state.canEdit}
                        text={Utils.localizeMessage('post_info.edit', 'Edit')}
                        icon={Utils.getMenuItemIcon('icon-pencil-outline')}
                        rightDecorator={'E'}
                        onClick={this.handleEditMenuItemActivated}
                    />
                    <Menu.ItemAction
                        id={`copy_${this.props.post.id}`}
                        show={!isSystemMessage}
                        text={Utils.localizeMessage('post_info.copy', 'Copy Text')}
                        icon={Utils.getMenuItemIcon('icon-content-copy')}
                        rightDecorator={'C'}
                        onClick={() => {
                            this.handleOnClick(TELEMETRY_LABELS.COPY_TEXT, this.copyText);
                        }}
                    />
                    <Menu.ItemAction
                        id={`delete_post_${this.props.post.id}`}
                        show={this.state.canDelete}
                        text={Utils.localizeMessage('post_info.del', 'Delete')}
                        icon={Utils.getMenuItemIcon('icon-trash-can-outline', true)}
                        rightDecorator={deleteShortcutText}

                        //  rightDecorator={'delete'}
                        onClick={this.handleDeleteMenuItemActivated}
                        isDangerous={true}
                    />
                </Menu>
            </MenuWrapper>
        );
    }
}

export default injectIntl(DotMenuClass);<|MERGE_RESOLUTION|>--- conflicted
+++ resolved
@@ -212,15 +212,11 @@
         Utils.copyToClipboard(`${this.props.teamUrl}/pl/${this.props.post.id}`);
     }
 
-<<<<<<< HEAD
-    handlePinMenuItemActivated = (e: KeyboardEvent): void => {
-=======
     copyText = () => {
         Utils.copyToClipboard(this.props.post.message);
     }
 
-    handlePinMenuItemActivated = (): void => {
->>>>>>> 9851acb8
+    handlePinMenuItemActivated = (e: KeyboardEvent): void => {
         if (this.props.post.is_pinned) {
             this.trackClickEvent(TELEMETRY_LABELS.UNPIN, e);
             this.props.actions.unpinPost(this.props.post.id);
