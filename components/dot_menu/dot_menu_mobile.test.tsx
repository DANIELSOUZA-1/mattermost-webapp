// Copyright (c) 2015-present Mattermost, Inc. All Rights Reserved.
// See LICENSE.txt for license information.

import {shallow} from 'enzyme';
import React from 'react';

import DotMenu from 'components/dot_menu/dot_menu';
import {TestHelper} from 'utils/test_helper';

jest.mock('utils/utils', () => {
    return {
        localizeMessage: jest.fn(),
    };
});

jest.mock('utils/post_utils', () => {
    const original = jest.requireActual('utils/post_utils');
    return {
        ...original,
        isSystemMessage: jest.fn(() => true),
    };
});

describe('components/dot_menu/DotMenu on mobile view', () => {
    test('should match snapshot', () => {
        const baseProps = {
            post: TestHelper.getPostMock({id: 'post_id_1'}),
            isLicensed: false,
            postEditTimeLimit: '-1',
            handleCommentClick: jest.fn(),
            handleDropdownOpened: jest.fn(),
            enableEmojiPicker: true,
            components: {},
            channelIsArchived: false,
            currentTeamUrl: '',
            actions: {
                flagPost: jest.fn(),
                unflagPost: jest.fn(),
                setEditingPost: jest.fn(),
                pinPost: jest.fn(),
                unpinPost: jest.fn(),
                openModal: jest.fn(),
                markPostAsUnread: jest.fn(),
                handleBindingClick: jest.fn(),
                postEphemeralCallResponseForPost: jest.fn(),
                setThreadFollow: jest.fn(),
<<<<<<< HEAD
                addPostReminder: jest.fn(),
=======
                setGlobalItem: jest.fn(),
>>>>>>> 96040d5d
            },
            canEdit: false,
            canDelete: false,
            appBindings: [],
            pluginMenuItems: [],
            appsEnabled: false,
            isMobileView: true,
            isReadOnly: false,
            isCollapsedThreadsEnabled: false,
            teamId: '',
            threadId: 'post_id_1',
            userId: 'user_id_1',
<<<<<<< HEAD
            isMilitaryTime: false,
=======
            showForwardPostNewLabel: false,
>>>>>>> 96040d5d
        };

        const wrapper = shallow(
            <DotMenu {...baseProps}/>,
        );

        expect(wrapper).toMatchSnapshot();
    });
});<|MERGE_RESOLUTION|>--- conflicted
+++ resolved
@@ -44,11 +44,8 @@
                 handleBindingClick: jest.fn(),
                 postEphemeralCallResponseForPost: jest.fn(),
                 setThreadFollow: jest.fn(),
-<<<<<<< HEAD
                 addPostReminder: jest.fn(),
-=======
                 setGlobalItem: jest.fn(),
->>>>>>> 96040d5d
             },
             canEdit: false,
             canDelete: false,
@@ -61,11 +58,8 @@
             teamId: '',
             threadId: 'post_id_1',
             userId: 'user_id_1',
-<<<<<<< HEAD
             isMilitaryTime: false,
-=======
             showForwardPostNewLabel: false,
->>>>>>> 96040d5d
         };
 
         const wrapper = shallow(
