--- conflicted
+++ resolved
@@ -7,14 +7,9 @@
 
 import {getLicense, getConfig} from 'mattermost-redux/selectors/entities/general';
 import {getChannel} from 'mattermost-redux/selectors/entities/channels';
-<<<<<<< HEAD
-import {getCurrentUserId} from 'mattermost-redux/selectors/entities/users';
-import {getCurrentTeamId, getCurrentTeam} from 'mattermost-redux/selectors/entities/teams';
-=======
 import {getCurrentUserId, getCurrentUserMentionKeys} from 'mattermost-redux/selectors/entities/users';
-import {getCurrentTeam, getTeam} from 'mattermost-redux/selectors/entities/teams';
+import {getCurrentTeamId, getCurrentTeam, getTeam} from 'mattermost-redux/selectors/entities/teams';
 import {appsEnabled, makeGetPostOptionBinding} from 'mattermost-redux/selectors/entities/apps';
->>>>>>> b042c6ea
 import {getThreadOrSynthetic} from 'mattermost-redux/selectors/entities/threads';
 import {getPost} from 'mattermost-redux/selectors/entities/posts';
 import {isCollapsedThreadsEnabled} from 'mattermost-redux/selectors/entities/preferences';
@@ -115,12 +110,8 @@
         components: state.plugins.components,
         postEditTimeLimit: config.PostEditTimeLimit,
         isLicensed: license.IsLicensed === 'true',
-<<<<<<< HEAD
         teamId: getCurrentTeamId(state),
-=======
-        teamId: channel.team_id || currentTeam.id,
         pluginMenuItems: state.plugins.components.PostDropdownMenu,
->>>>>>> b042c6ea
         canEdit: PostUtils.canEditPost(state, post, license, config, channel, userId),
         canDelete: PostUtils.canDeletePost(state, post, channel),
         teamUrl,
@@ -140,13 +131,7 @@
     setEditingPost: (postId?: string, refocusId?: string, title?: string, isRHS?: boolean) => void;
     pinPost: (postId: string) => void;
     unpinPost: (postId: string) => void;
-<<<<<<< HEAD
-    openModal: (modalData: {ModalId: string; dialogType: React.ComponentClass; dialogProps?: {post: Post; isRHS: boolean}}) => Promise<{
-        data: boolean;
-    }>;
-=======
     openModal: <P>(modalData: ModalData<P>) => void;
->>>>>>> b042c6ea
     markPostAsUnread: (post: Post) => void;
     setThreadFollow: (userId: string, teamId: string, threadId: string, newState: boolean) => void;
 }
