// Copyright (c) 2015-present Mattermost, Inc. All Rights Reserved.
// See License.txt for license information.

import PropTypes from 'prop-types';
import React from 'react';
import {Modal} from 'react-bootstrap';
import {FormattedMessage} from 'react-intl';
import {RequestStatus} from 'mattermost-redux/constants';

import Constants from 'utils/constants.jsx';
import * as Utils from 'utils/utils.jsx';

export default class EditChannelPurposeModal extends React.Component {
    static propTypes = {

        /*
         * Channel info object
         */
        channel: PropTypes.object,

        /*
         * Check should we send purpose on CTRL + ENTER
         */
        ctrlSend: PropTypes.bool.isRequired,

        /*
         * Info about patch serverError
         */
        serverError: PropTypes.object,

        /*
         *  Status of patch info about channel request
         */
        requestStatus: PropTypes.string.isRequired,

        /*
         * Callback to call on modal hide
         */
        onModalDismissed: PropTypes.func.isRequired,

        /*
         * Object with redux action creators
         */
        actions: PropTypes.shape({

            /*
             * Action creator to patch current channel
             */
            patchChannel: PropTypes.func.isRequired,
        }).isRequired,
    }

    constructor(props) {
        super(props);

        this.state = {
            purpose: props.channel.purpose || '',
            serverError: '',
            show: true,
            submitted: false,
        };
    }

    componentWillReceiveProps(nextProps) {
        const {requestStatus: nextRequestStatus, serverError: nextServerError} = nextProps;
        const {requestStatus} = this.props;

        if (requestStatus !== nextRequestStatus && nextRequestStatus === RequestStatus.SUCCESS) {
            this.handleHide();
        }

        if (requestStatus !== nextRequestStatus && nextRequestStatus === RequestStatus.FAILURE) {
            this.setError(nextServerError);
        } else {
            this.unsetError();
        }
    }

    setError = (err) => {
        if (err.id === 'api.context.invalid_param.app_error') {
            this.setState({
                serverError: Utils.localizeMessage(
                    'edit_channel_purpose_modal.error',
                    'This channel purpose is too long, please enter a shorter one'
                ),
            });
        } else {
            this.setState({serverError: err.message});
        }
    }

    unsetError = () => {
        this.setState({serverError: ''});
    }

    handleEntering = () => {
        Utils.placeCaretAtEnd(this.purpose);
    }

    handleHide = () => {
        this.setState({show: false});
    }

    handleKeyDown = (e) => {
        const {ctrlSend} = this.props;

<<<<<<< HEAD
        if (ctrlSend && Utils.isKeyPressed(e, Constants.KeyCodes.ENTER) && Utils.cmdOrCtrlPressed(e)) {
=======
        if (ctrlSend && e.keyCode === Constants.KeyCodes.ENTER && e.ctrlKey) {
>>>>>>> c5f27bb4
            e.preventDefault();
            this.handleSave(e);
        } else if (!ctrlSend && Utils.isKeyPressed(e, Constants.KeyCodes.ENTER) && !e.shiftKey && !e.altKey) {
            e.preventDefault();
            this.handleSave(e);
        }
    }

    handleSave = () => {
        const {channel, actions: {patchChannel}} = this.props;
        const {purpose} = this.state;
        if (!channel) {
            return;
        }

        patchChannel(channel.id, {purpose});
    }

    handleChange = (e) => {
        e.preventDefault();
        this.setState({purpose: e.target.value});
    }

    getPurpose = (node) => {
        this.purpose = node;
    };

    render() {
        let serverError = null;
        if (this.state.serverError) {
            serverError = (
                <div className='form-group has-error'>
                    <br/>
                    <label className='control-label'>{this.state.serverError}</label>
                </div>
            );
        }

        let title = (
            <span>
                <FormattedMessage
                    id='edit_channel_purpose_modal.title1'
                    defaultMessage='Edit Purpose'
                />
            </span>
        );
        if (this.props.channel.display_name) {
            title = (
                <span>
                    <FormattedMessage
                        id='edit_channel_purpose_modal.title2'
                        defaultMessage='Edit Purpose for '
                    />
                    <span className='name'>{this.props.channel.display_name}</span>
                </span>
            );
        }

        let channelPurposeModal = (
            <FormattedMessage
                id='edit_channel_purpose_modal.body'
                defaultMessage='Describe how this channel should be used. This text appears in the channel list in the "More..." menu and helps others decide whether to join.'
            />
        );
        if (this.props.channel.type === 'P') {
            channelPurposeModal = (
                <FormattedMessage
                    id='edit_channel_private_purpose_modal.body'
                    defaultMessage='This text appears in the \"View Info\" modal of the private channel.'
                />
            );
        }

        return (
            <Modal
                className='modal-edit-channel-purpose'
                ref='modal'
                show={this.state.show}
                onHide={this.handleHide}
                onEntering={this.handleEntering}
                onExited={this.props.onModalDismissed}
            >
                <Modal.Header closeButton={true}>
                    <Modal.Title>
                        {title}
                    </Modal.Title>
                </Modal.Header>
                <Modal.Body>
                    <p>
                        {channelPurposeModal}
                    </p>
                    <textarea
                        ref={this.getPurpose}
                        className='form-control no-resize'
                        rows='6'
                        maxLength='250'
                        value={this.state.purpose}
                        onKeyDown={this.handleKeyDown}
                        onChange={this.handleChange}
                    />
                    {serverError}
                </Modal.Body>
                <Modal.Footer>
                    <button
                        type='button'
                        className='btn btn-default cancel-button'
                        onClick={this.handleHide}
                    >
                        <FormattedMessage
                            id='edit_channel_purpose_modal.cancel'
                            defaultMessage='Cancel'
                        />
                    </button>
                    <button
                        type='button'
                        className='btn btn-primary save-button'
                        disabled={this.props.requestStatus === RequestStatus.STARTED}
                        onClick={this.handleSave}
                    >
                        <FormattedMessage
                            id='edit_channel_purpose_modal.save'
                            defaultMessage='Save'
                        />
                    </button>
                </Modal.Footer>
            </Modal>
        );
    }
}<|MERGE_RESOLUTION|>--- conflicted
+++ resolved
@@ -104,11 +104,7 @@
     handleKeyDown = (e) => {
         const {ctrlSend} = this.props;
 
-<<<<<<< HEAD
-        if (ctrlSend && Utils.isKeyPressed(e, Constants.KeyCodes.ENTER) && Utils.cmdOrCtrlPressed(e)) {
-=======
-        if (ctrlSend && e.keyCode === Constants.KeyCodes.ENTER && e.ctrlKey) {
->>>>>>> c5f27bb4
+        if (ctrlSend && Utils.isKeyPressed(e, Constants.KeyCodes.ENTER) && e.ctrlKey) {
             e.preventDefault();
             this.handleSave(e);
         } else if (!ctrlSend && Utils.isKeyPressed(e, Constants.KeyCodes.ENTER) && !e.shiftKey && !e.altKey) {
