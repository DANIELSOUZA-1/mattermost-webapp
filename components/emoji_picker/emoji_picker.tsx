// Copyright (c) 2015-present Mattermost, Inc. All Rights Reserved.
// See LICENSE.txt for license information.

import React, { useRef, useState, useEffect, useCallback, memo, useMemo } from 'react';
import { FormattedMessage } from 'react-intl';
import type { FixedSizeList } from 'react-window';
import type InfiniteLoader from 'react-window-infinite-loader';
import {throttle} from 'lodash';

import { Emoji, EmojiCategory } from 'mattermost-redux/types/emojis';
import { isSystemEmoji } from 'mattermost-redux/utils/emoji_utils';

<<<<<<< HEAD
import { NoResultsVariant } from 'components/no_results_indicator/types';
import { CategoryOrEmojiRow, Categories, EmojiCursor, NavigationDirection, EmojiPosition, EmojiRow } from 'components/emoji_picker/types';
import { CATEGORIES, RECENT_EMOJI_CATEGORY, RECENT, SMILEY_EMOTION, SEARCH_RESULTS, EMOJI_PER_ROW } from 'components/emoji_picker/constants';
import { createCategoryAndEmojiRows, getCursorProperties, getUpdatedCategoriesAndAllEmojis } from 'components/emoji_picker/utils';
=======
import {NoResultsVariant} from 'components/no_results_indicator/types';
import {CategoryOrEmojiRow, Categories, EmojiCursor, NavigationDirection, EmojiPosition, EmojiRow} from 'components/emoji_picker/types';
import {
    CATEGORIES,
    RECENT_EMOJI_CATEGORY,
    RECENT,
    SMILEY_EMOTION,
    SEARCH_RESULTS,
    EMOJI_PER_ROW,
    CUSTOM_EMOJI_SEARCH_THROTTLE_TIME_MS,
} from 'components/emoji_picker/constants';
import {createCategoryAndEmojiRows, getCursorProperties, getUpdatedCategoriesAndAllEmojis} from 'components/emoji_picker/utils';
>>>>>>> 9493a59b
import NoResultsIndicator from 'components/no_results_indicator';
import EmojiPickerPreview from 'components/emoji_picker/components/emoji_picker_preview';
import EmojiPickerSearch from 'components/emoji_picker/components/emoji_picker_search';
import EmojiPickerSkin from 'components/emoji_picker/components/emoji_picker_skin';
import EmojiPickerCategories from 'components/emoji_picker/components/emoji_picker_categories';
import EmojiPickerCustomEmojiButton from 'components/emoji_picker/components/emoji_picker_custom_emoji_button';
import EmojiPickerCurrentResults from 'components/emoji_picker/components/emoji_picker_current_results';

import type { PropsFromRedux } from './index';

interface Props extends PropsFromRedux {
    filter: string;
    visible: boolean;
    onEmojiClick: (emoji: Emoji) => void;
    handleFilterChange: (filter: string) => void;
}

const EmojiPicker = ({
    filter,
    visible,
    onEmojiClick,
    handleFilterChange,
    customEmojisEnabled = false,
    customEmojiPage = 0,
    emojiMap,
    recentEmojis,
    userSkinTone,
    currentTeamName,
    actions: {
        getCustomEmojis,
        searchCustomEmojis,
        incrementEmojiPickerPage,
        setUserSkinTone,
    },
}: Props) => {
    const getInitialActiveCategory = () => (recentEmojis.length ? RECENT : SMILEY_EMOTION);
    const [activeCategory, setActiveCategory] = useState<EmojiCategory>(getInitialActiveCategory);

    const [cursor, setCursor] = useState<EmojiCursor>({
        rowIndex: -1,
        emojiId: '',
        emoji: undefined,
    });

    // On the first load, categories doesnt contain emojiIds until later when getUpdatedCategoriesAndAllEmojis is called
    const getInitialCategories = () => (recentEmojis.length ? { ...RECENT_EMOJI_CATEGORY, ...CATEGORIES } : CATEGORIES);
    const [categories, setCategories] = useState<Categories>(getInitialCategories);

    const [allEmojis, setAllEmojis] = useState<Record<string, Emoji>>({});

    const [categoryOrEmojisRows, setCategoryOrEmojisRows] = useState<CategoryOrEmojiRow[]>([]);

    // contains all emojis visible on screen sorted by category
    const [emojiPositions, setEmojiPositionsArray] = useState<EmojiPosition[]>([]);

    const searchInputRef = useRef<HTMLInputElement>(null);

    const infiniteLoaderRef = React.useRef<InfiniteLoader & { _listRef: FixedSizeList<CategoryOrEmojiRow[]> }>(null);

    const shouldRunCreateCategoryAndEmojiRows = useRef<boolean>();

    const throttledSearchCustomEmoji = useRef(throttle((newFilter, customEmojisEnabled) => {
        if (customEmojisEnabled && newFilter && newFilter.trim().length) {
            searchCustomEmojis(newFilter);
        }
    }, CUSTOM_EMOJI_SEARCH_THROTTLE_TIME_MS));

    useEffect(() => {
        // Delay taking focus because this briefly renders offscreen when using an Overlay
        // so focusing it immediately on mount can cause weird scrolling
        const searchFocusAnimationFrame = window.requestAnimationFrame(() => {
            searchInputRef.current?.focus();
        });

        const rootComponent = document.getElementById('root');
        rootComponent?.classList.add('emoji-picker--active');

        return () => {
            rootComponent?.classList.remove('emoji-picker--active');
            window.cancelAnimationFrame(searchFocusAnimationFrame);
        };
    }, []);

    useEffect(() => {
        shouldRunCreateCategoryAndEmojiRows.current = true;

        const [updatedCategories, updatedAllEmojis] = getUpdatedCategoriesAndAllEmojis(emojiMap, recentEmojis, userSkinTone, allEmojis);
        setAllEmojis(updatedAllEmojis);
        setCategories(updatedCategories);
    }, [emojiMap, userSkinTone, recentEmojis]);

    useEffect(() => {
        shouldRunCreateCategoryAndEmojiRows.current = false;

        const [updatedCategoryOrEmojisRows, updatedEmojiPositions] = createCategoryAndEmojiRows(allEmojis, categories, filter, userSkinTone);

        setCategoryOrEmojisRows(updatedCategoryOrEmojisRows);
        setEmojiPositionsArray(updatedEmojiPositions);
        throttledSearchCustomEmoji.current(filter, customEmojisEnabled);
    }, [filter, userSkinTone, shouldRunCreateCategoryAndEmojiRows.current, customEmojisEnabled]);

    // Hack for getting focus on search input when tab changes to emoji from gifs
    useEffect(() => {
        searchInputRef.current?.focus();
    }, [visible]);

    // clear out the active category on search input
    useEffect(() => {
        if (activeCategory !== getInitialActiveCategory()) {
            setActiveCategory(getInitialActiveCategory());
        }

        // eslint-disable-next-line no-underscore-dangle
        infiniteLoaderRef?.current?._listRef?.scrollToItem(0, 'start');
    }, [filter]);

    // scroll as little as possible on cursor navigation
    useEffect(() => {
        if (cursor.emojiId) {
            // eslint-disable-next-line no-underscore-dangle
            infiniteLoaderRef?.current?._listRef?.scrollToItem(cursor.rowIndex, 'auto');
        }
    }, [cursor.rowIndex]);

    const focusOnSearchInput = useCallback(() => {
        searchInputRef.current?.focus();
    }, []);

    const getEmojiById = (emojiId: string) => {
        if (!emojiId) {
            return null;
        }
        const emoji = allEmojis[emojiId] || allEmojis[emojiId.toUpperCase()] || allEmojis[emojiId.toLowerCase()];
        return emoji;
    };

    const handleCategoryClick = useCallback((categoryRowIndex: CategoryOrEmojiRow['index'], categoryName: EmojiCategory, emojiId: string) => {
        if (!categoryName || categoryName === activeCategory || !emojiId) {
            return;
        }

        setActiveCategory(categoryName);

        // eslint-disable-next-line no-underscore-dangle
        infiniteLoaderRef?.current?._listRef?.scrollToItem(categoryRowIndex, 'start');

        const cursorEmoji = getEmojiById(emojiId);
        if (cursorEmoji) {
            setCursor({
                rowIndex: categoryRowIndex + 1, // +1 because next row is the emoji row
                emojiId,
                emoji: cursorEmoji,
            });
        }
    }, [activeCategory]);

    const resetCursor = useCallback(() => {
        setCursor({
            rowIndex: -1,
            emojiId: '',
            emoji: undefined,
        });
    }, []);

    const [cursorCategory, cursorCategoryIndex, cursorEmojiIndex] = getCursorProperties(cursor.rowIndex, cursor.emojiId, categoryOrEmojisRows as EmojiRow[]);

    function calculateNewCursorForUpArrow(cursorCategory: string, emojiPositions: EmojiPosition[], currentCursorsPositionIndex: number, categories: Categories, focusOnSearchInput: () => void) {
        if ((currentCursorsPositionIndex - EMOJI_PER_ROW) >= 0) {
            // Emoji is present up a row in same x position
            const upTheRowCategoryName = emojiPositions[currentCursorsPositionIndex - EMOJI_PER_ROW].categoryName as EmojiCategory;

            if (upTheRowCategoryName !== cursorCategory) {
                // If up the row emoji is in different category, move to that category's last emoji
                const upTheRowCategorysEmojis = categories[upTheRowCategoryName].emojiIds || [];
                const lastEmojiIdUpTheRow = upTheRowCategorysEmojis[upTheRowCategorysEmojis.length - 1];
                const lastEmojiPositionUpTheRow = emojiPositions.find((emojiPosition) => {
                    return emojiPosition.emojiId.toLowerCase() === lastEmojiIdUpTheRow.toLowerCase() && emojiPosition.categoryName === upTheRowCategoryName;
                });
                return lastEmojiPositionUpTheRow;
            }

            // If up the row emoji is in same category, move up in same category
            return emojiPositions[currentCursorsPositionIndex - EMOJI_PER_ROW];
        }

        // When emojis in the assumingly top row are less than EMOJI_PER_ROW,
        // Check if those are of different category
        const startingEmojisOfDifferentCategory = emojiPositions.slice(0, currentCursorsPositionIndex).reverse().find((emojiPosition) => {
            return emojiPosition.categoryName !== cursorCategory;
        });

        if (startingEmojisOfDifferentCategory) {
            return startingEmojisOfDifferentCategory;
        }

        // We are already at the first row, so focus on search
        focusOnSearchInput();
        return undefined;
    }

    function calculateNewCursorForRightOrLeftArrow(moveTo: NavigationDirection, emojiPositions: EmojiPosition[], currentCursorIndexInEmojis: number, focusOnSearchInput: () => void) {
        if (moveTo === NavigationDirection.NextEmoji && ((currentCursorIndexInEmojis + 1) < emojiPositions.length)) {
            // When next emoji is present, move to next emoji
            return emojiPositions[currentCursorIndexInEmojis + 1];
        }
        if (moveTo === NavigationDirection.PreviousEmoji && ((currentCursorIndexInEmojis - 1) >= 0)) {
            // When previous emoji is present, move to previous emoji
            return emojiPositions[currentCursorIndexInEmojis - 1];
        }
        if (moveTo === NavigationDirection.PreviousEmoji && ((currentCursorIndexInEmojis - 1) < 0)) {
            // If cursor was at first emoji then focus on search input
            focusOnSearchInput();
            return undefined;
        }

        return undefined;
    }

    function calculateNewCursorForDownArrow(cursorCategory: string, emojiPositions: EmojiPosition[], currentCursorsPositionIndex: number, categories: Categories) {
        if ((currentCursorsPositionIndex + EMOJI_PER_ROW) < emojiPositions.length) {
            // Emoji is present down a row in same x position
            const downTheRowCategoryName = emojiPositions[currentCursorsPositionIndex + EMOJI_PER_ROW].categoryName as EmojiCategory;

            if (downTheRowCategoryName !== cursorCategory) {
                // If down the row emoji is in different category, move to that category's first emoji
                const downTheRowCategorysEmojis = categories[downTheRowCategoryName].emojiIds || [];
                const firstEmojiIdDownTheRow = downTheRowCategorysEmojis[0];
                const firstEmojiPositionDownTheRow = emojiPositions.find((emojiPosition) => {
                    return emojiPosition.emojiId.toLowerCase() === firstEmojiIdDownTheRow.toLowerCase() && emojiPosition.categoryName === downTheRowCategoryName;
                });
                return firstEmojiPositionDownTheRow;
            }

            // If down the row emoji is in same category, move to down in same category
            return emojiPositions[currentCursorsPositionIndex + EMOJI_PER_ROW];
        }

        // When emoji down the row is not present.
        // Check if the remaining emojis are of different category
        const endingEmojisOfDifferentCategory = emojiPositions.slice(currentCursorsPositionIndex + 1, emojiPositions.length).find((emojiPosition) => {
            return emojiPosition.categoryName !== cursorCategory;
        });

        if (endingEmojisOfDifferentCategory) {
            return endingEmojisOfDifferentCategory;
        }

        return undefined;
    }

    const handleKeyboardEmojiNavigation = (moveTo: NavigationDirection) => {
        // No navigateable emoji are present in the resutls
        if (emojiPositions.length === 0) {
            return;
        }

        let newCursor;
        if (cursor.emojiId.length !== 0 && cursor.rowIndex !== -1) {
            // If cursor is on an emoji
            const currentCursorsPositionIndex = emojiPositions.findIndex((emojiPosition) =>
                emojiPosition.rowIndex === cursor.rowIndex && emojiPosition.emojiId.toLowerCase() === cursor.emojiId.toLowerCase());

            if (currentCursorsPositionIndex === -1) {
                newCursor = undefined;
            } else if (moveTo === NavigationDirection.NextEmoji || moveTo === NavigationDirection.PreviousEmoji) {
                newCursor = calculateNewCursorForRightOrLeftArrow(moveTo, emojiPositions, currentCursorsPositionIndex, focusOnSearchInput);
            } else if (moveTo === NavigationDirection.NextEmojiRow) {
                newCursor = calculateNewCursorForDownArrow(cursorCategory, emojiPositions, currentCursorsPositionIndex, categories);
            } else if (moveTo === NavigationDirection.PreviousEmojiRow) {
                newCursor = calculateNewCursorForUpArrow(cursorCategory, emojiPositions, currentCursorsPositionIndex, categories, focusOnSearchInput);
            }
        } else if (cursor.emojiId.length === 0 && cursor.rowIndex === -1) {
            if (moveTo === NavigationDirection.NextEmoji || moveTo === NavigationDirection.NextEmojiRow) {
                // if no cursor is selected, set the first emoji on arrows right & down
                if (emojiPositions.length !== 0) {
                    newCursor = emojiPositions[0];
                }
            }
        }

        // If newCursorIndex is less than 0, abort and do nothing
        if (newCursor === undefined) {
            return;
        }

        const newCursorEmoji = getEmojiById(newCursor.emojiId);
        if (!newCursorEmoji) {
            return;
        }

        setCursor({
            rowIndex: newCursor.rowIndex,
            emojiId: newCursor.emojiId,
            emoji: newCursorEmoji,
        });
    };

    const handleEnterOnEmoji = useCallback(() => {
        const clickedEmoji = cursor.emoji;

        if (clickedEmoji) {
            onEmojiClick(clickedEmoji);
        }
    }, [cursor.emojiId]);

    const handleEmojiOnMouseOver = (mouseOverCursor: EmojiCursor) => {
        if (mouseOverCursor.emojiId !== cursor.emojiId || cursor.emojiId === '') {
            setCursor(mouseOverCursor);
        }
    };

    const cursorEmojiName = useMemo(() => {
        const { emoji } = cursor;

        if (!emoji) {
            return '';
        }

        const name = isSystemEmoji(emoji) ? emoji.short_name : emoji.name;
        return name.replace(/_/g, ' ');
    }, [cursor.emojiId]);

    const areSearchResultsEmpty = filter.length !== 0 && categoryOrEmojisRows.length === 1 && categoryOrEmojisRows?.[0]?.items?.[0]?.categoryName === SEARCH_RESULTS;

    return (
        <div
            className='emoji-picker__inner'
            role='application'
        >
            <div
                aria-live='assertive'
                className='sr-only'
            >
                <FormattedMessage
                    id='emoji_picker_item.emoji_aria_label'
                    defaultMessage='{emojiName} emoji'
                    values={{
                        emojiName: cursorEmojiName,
                    }}
                />
            </div>
            <div className='emoji-picker__search-container'>
                <EmojiPickerSearch
                    ref={searchInputRef}
                    value={filter}
                    cursorCategoryIndex={cursorCategoryIndex}
                    cursorEmojiIndex={cursorEmojiIndex}
                    focus={focusOnSearchInput}
                    onEnter={handleEnterOnEmoji}
                    onChange={handleFilterChange}
                    onKeyDown={handleKeyboardEmojiNavigation}
                    resetCursorPosition={resetCursor}
                />
                <EmojiPickerSkin
                    userSkinTone={userSkinTone}
                    onSkinSelected={setUserSkinTone}
                />
            </div>
            <EmojiPickerCategories
                isFiltering={filter.length > 0}
                active={activeCategory}
                categories={categories}
                onClick={handleCategoryClick}
                onKeyDown={handleKeyboardEmojiNavigation}
                focusOnSearchInput={focusOnSearchInput}
            />
            {areSearchResultsEmpty ? (
                <NoResultsIndicator
                    variant={NoResultsVariant.Search}
                    titleValues={{ channelName: `“${filter}”` }}
                />
            ) : (
                <EmojiPickerCurrentResults
                    ref={infiniteLoaderRef}
                    isFiltering={filter.length > 0}
                    activeCategory={activeCategory}
                    categoryOrEmojisRows={categoryOrEmojisRows}
                    cursorEmojiId={cursor.emojiId}
                    cursorRowIndex={cursor.rowIndex}
                    setActiveCategory={setActiveCategory}
                    onEmojiClick={onEmojiClick}
                    onEmojiMouseOver={handleEmojiOnMouseOver}
                    getCustomEmojis={getCustomEmojis}
                    customEmojiPage={customEmojiPage}
                    incrementEmojiPickerPage={incrementEmojiPickerPage}
                    customEmojisEnabled={customEmojisEnabled}
                />
            )}
            <div className='emoji-picker__footer'>
                {areSearchResultsEmpty ? (<div></div>) :
                    (<EmojiPickerPreview
                        emoji={cursor.emoji}
                    />)
                }
                <EmojiPickerCustomEmojiButton
                    currentTeamName={currentTeamName}
                    customEmojisEnabled={customEmojisEnabled}
                />
            </div>
        </div>
    );
};

export default memo(EmojiPicker);<|MERGE_RESOLUTION|>--- conflicted
+++ resolved
@@ -1,21 +1,14 @@
 // Copyright (c) 2015-present Mattermost, Inc. All Rights Reserved.
 // See LICENSE.txt for license information.
 
-import React, { useRef, useState, useEffect, useCallback, memo, useMemo } from 'react';
-import { FormattedMessage } from 'react-intl';
-import type { FixedSizeList } from 'react-window';
+import React, {useRef, useState, useEffect, useCallback, memo, useMemo} from 'react';
+import {FormattedMessage} from 'react-intl';
+import type {FixedSizeList} from 'react-window';
 import type InfiniteLoader from 'react-window-infinite-loader';
 import {throttle} from 'lodash';
 
-import { Emoji, EmojiCategory } from 'mattermost-redux/types/emojis';
-import { isSystemEmoji } from 'mattermost-redux/utils/emoji_utils';
-
-<<<<<<< HEAD
-import { NoResultsVariant } from 'components/no_results_indicator/types';
-import { CategoryOrEmojiRow, Categories, EmojiCursor, NavigationDirection, EmojiPosition, EmojiRow } from 'components/emoji_picker/types';
-import { CATEGORIES, RECENT_EMOJI_CATEGORY, RECENT, SMILEY_EMOTION, SEARCH_RESULTS, EMOJI_PER_ROW } from 'components/emoji_picker/constants';
-import { createCategoryAndEmojiRows, getCursorProperties, getUpdatedCategoriesAndAllEmojis } from 'components/emoji_picker/utils';
-=======
+import {Emoji, EmojiCategory} from 'mattermost-redux/types/emojis';
+import {isSystemEmoji} from 'mattermost-redux/utils/emoji_utils';
 import {NoResultsVariant} from 'components/no_results_indicator/types';
 import {CategoryOrEmojiRow, Categories, EmojiCursor, NavigationDirection, EmojiPosition, EmojiRow} from 'components/emoji_picker/types';
 import {
@@ -28,7 +21,6 @@
     CUSTOM_EMOJI_SEARCH_THROTTLE_TIME_MS,
 } from 'components/emoji_picker/constants';
 import {createCategoryAndEmojiRows, getCursorProperties, getUpdatedCategoriesAndAllEmojis} from 'components/emoji_picker/utils';
->>>>>>> 9493a59b
 import NoResultsIndicator from 'components/no_results_indicator';
 import EmojiPickerPreview from 'components/emoji_picker/components/emoji_picker_preview';
 import EmojiPickerSearch from 'components/emoji_picker/components/emoji_picker_search';
@@ -37,7 +29,7 @@
 import EmojiPickerCustomEmojiButton from 'components/emoji_picker/components/emoji_picker_custom_emoji_button';
 import EmojiPickerCurrentResults from 'components/emoji_picker/components/emoji_picker_current_results';
 
-import type { PropsFromRedux } from './index';
+import type {PropsFromRedux} from './index';
 
 interface Props extends PropsFromRedux {
     filter: string;
@@ -74,7 +66,7 @@
     });
 
     // On the first load, categories doesnt contain emojiIds until later when getUpdatedCategoriesAndAllEmojis is called
-    const getInitialCategories = () => (recentEmojis.length ? { ...RECENT_EMOJI_CATEGORY, ...CATEGORIES } : CATEGORIES);
+    const getInitialCategories = () => (recentEmojis.length ? {...RECENT_EMOJI_CATEGORY, ...CATEGORIES} : CATEGORIES);
     const [categories, setCategories] = useState<Categories>(getInitialCategories);
 
     const [allEmojis, setAllEmojis] = useState<Record<string, Emoji>>({});
@@ -341,7 +333,7 @@
     };
 
     const cursorEmojiName = useMemo(() => {
-        const { emoji } = cursor;
+        const {emoji} = cursor;
 
         if (!emoji) {
             return '';
@@ -398,7 +390,7 @@
             {areSearchResultsEmpty ? (
                 <NoResultsIndicator
                     variant={NoResultsVariant.Search}
-                    titleValues={{ channelName: `“${filter}”` }}
+                    titleValues={{channelName: `“${filter}”`}}
                 />
             ) : (
                 <EmojiPickerCurrentResults
@@ -418,10 +410,8 @@
                 />
             )}
             <div className='emoji-picker__footer'>
-                {areSearchResultsEmpty ? (<div></div>) :
-                    (<EmojiPickerPreview
-                        emoji={cursor.emoji}
-                    />)
+                {areSearchResultsEmpty ? (<div/>) :
+                    (<EmojiPickerPreview emoji={cursor.emoji}/>)
                 }
                 <EmojiPickerCustomEmojiButton
                     currentTeamName={currentTeamName}
