--- conflicted
+++ resolved
@@ -45,11 +45,8 @@
         }),
         currentTeammate: null,
         inGlobalThreads: false,
-<<<<<<< HEAD
         inDrafts: false,
-=======
         inActivityAndInsights: false,
->>>>>>> 85899bbb
     };
 
     test('set correctly the title when needed', () => {
