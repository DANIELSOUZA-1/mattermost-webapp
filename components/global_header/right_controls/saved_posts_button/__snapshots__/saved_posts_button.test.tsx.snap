--- conflicted
+++ resolved
@@ -9,7 +9,7 @@
       id="recentMentions"
     >
       <Memo(MemoizedFormattedMessage)
-        defaultMessage="Saved Messages"
+        defaultMessage="Saved posts"
         id="channel_header.flagged"
       />
     </Tooltip>
@@ -23,13 +23,9 @@
   }
 >
   <ForwardRef
-<<<<<<< HEAD
-    aria-label="Select to toggle a list of Saved Messages"
-=======
     aria-controls="searchContainer"
     aria-expanded={false}
     aria-label="Saved posts"
->>>>>>> 0c6d5255
     compact={true}
     icon="bookmark-outline"
     inverted={true}
