// Copyright (c) 2015-present Mattermost, Inc. All Rights Reserved.
// See LICENSE.txt for license information.

import React from 'react';

import {Team} from '@mattermost/types/teams';
import {PostImage, PostType} from '@mattermost/types/posts';

import messageHtmlToComponent from 'utils/message_html_to_component';
import EmojiMap from 'utils/emoji_map';
import {ChannelNamesMap, TextFormattingOptions, formatText, MentionKey} from 'utils/text_formatting';
import PostEditedIndicator from '../post_view/post_edited_indicator';

type Props = {

    /*
     * An object mapping channel names to channels for the current team
     */
    channelNamesMap?: ChannelNamesMap;

    /*
     * An array of URL schemes that should be turned into links. Anything that looks
     * like a link will be turned into a link if this is not provided.
     */
    autolinkedUrlSchemes?: string[];

    /*
     * Whether or not to do Markdown rendering
     */
    enableFormatting?: boolean;

    /*
     * Whether or not this text is part of the RHS
     */
    isRHS?: boolean;

    /*
     * An array of paths on the server that are managed by another server
     */
    managedResourcePaths?: string[];

    /*
     * An array of words that can be used to mention a user
     */
    mentionKeys?: MentionKey[];

    /*
     * The text to be rendered
     */
    message: string;

    /*
     * Any additional text formatting options to be used
     */
    options: Partial<TextFormattingOptions>;

    /*
     * The root Site URL for the page
     */
    siteURL?: string;

    /*
     * The current team
     */
    team?: Team;

    /**
     * If an image proxy is enabled.
     */
    hasImageProxy?: boolean;

    /**
     * Minimum number of characters in a hashtag.
     */
    minimumHashtagLength?: number;

    /**
     * Whether or not to proxy image URLs
     */
    proxyImages?: boolean;

    /**
     * Any extra props that should be passed into the image component
     */
    // eslint-disable-next-line @typescript-eslint/ban-types
    imageProps?: object;

    /**
     * prop for passed down to image component for dimensions
     */
    imagesMetadata?: Record<string, PostImage>;

    /**
     * Whether or not to place the LinkTooltip component inside links
     */
    hasPluginTooltips?: boolean;

    /**
     * Post id prop passed down to markdown image
     */
    postId?: string;

    /**
     * When the post is edited this is the timestamp it happened at
     */
    editedAt?: number;

    channelId?: string;

    /**
     * Post id prop passed down to markdown image
     */
    postType?: PostType;
    emojiMap: EmojiMap;

    /**
<<<<<<< HEAD
     * Original post id for the edited posts
     */
    originalId?: string;
=======
     * Some components processed by messageHtmlToComponent e.g. AtSumOfMembersMention require to have a list of userIds
     */
    userIds?: string[];

    /**
     * Some additional data to pass down to rendered component to aid in rendering decisions
     */
    messageMetadata?: Record<string, string>;
>>>>>>> 255a6c22
}

export default class Markdown extends React.PureComponent<Props> {
    static defaultProps: Partial<Props> = {
        options: {},
        isRHS: false,
        proxyImages: true,
        imagesMetadata: {},
        postId: '', // Needed to avoid proptypes console errors for cases like channel header, which doesn't have a proper value
        editedAt: 0,
    }

    render() {
        const {postId, editedAt, message, enableFormatting} = this.props;
        console.log('editedAt: ', editedAt)
        if (message === '' || !enableFormatting) {
            return (
                <span>
                    {message}
                    <PostEditedIndicator
                        postId={postId}
                        editedAt={editedAt}
                    />
                </span>
            );
        }

        const options = Object.assign({
            autolinkedUrlSchemes: this.props.autolinkedUrlSchemes,
            siteURL: this.props.siteURL,
            mentionKeys: this.props.mentionKeys,
            atMentions: true,
            channelNamesMap: this.props.channelNamesMap,
            proxyImages: this.props.hasImageProxy && this.props.proxyImages,
            team: this.props.team,
            minimumHashtagLength: this.props.minimumHashtagLength,
            managedResourcePaths: this.props.managedResourcePaths,
            editedAt,
            postId,
        }, this.props.options);

        const htmlFormattedText = formatText(message, options, this.props.emojiMap);

        return messageHtmlToComponent(htmlFormattedText, this.props.isRHS, {
            imageProps: this.props.imageProps,
            imagesMetadata: this.props.imagesMetadata,
            hasPluginTooltips: this.props.hasPluginTooltips,
            postId: this.props.postId,
            userIds: this.props.userIds,
            messageMetadata: this.props.messageMetadata,
            channelId: this.props.channelId,
            postType: this.props.postType,
            mentionHighlight: this.props.options.mentionHighlight,
            disableGroupHighlight: this.props.options.disableGroupHighlight,
            editedAt,
<<<<<<< HEAD
            originalId: this.props.originalId,
=======
            atSumOfMembersMentions: this.props.options.atSumOfMembersMentions,
            atPlanMentions: this.props.options.atPlanMentions,
>>>>>>> 255a6c22
        });
    }
}<|MERGE_RESOLUTION|>--- conflicted
+++ resolved
@@ -114,11 +114,6 @@
     emojiMap: EmojiMap;
 
     /**
-<<<<<<< HEAD
-     * Original post id for the edited posts
-     */
-    originalId?: string;
-=======
      * Some components processed by messageHtmlToComponent e.g. AtSumOfMembersMention require to have a list of userIds
      */
     userIds?: string[];
@@ -127,7 +122,11 @@
      * Some additional data to pass down to rendered component to aid in rendering decisions
      */
     messageMetadata?: Record<string, string>;
->>>>>>> 255a6c22
+
+    /**
+     * Original post id for the edited posts
+     */
+    originalId?: string;
 }
 
 export default class Markdown extends React.PureComponent<Props> {
@@ -142,7 +141,6 @@
 
     render() {
         const {postId, editedAt, message, enableFormatting} = this.props;
-        console.log('editedAt: ', editedAt)
         if (message === '' || !enableFormatting) {
             return (
                 <span>
@@ -183,12 +181,9 @@
             mentionHighlight: this.props.options.mentionHighlight,
             disableGroupHighlight: this.props.options.disableGroupHighlight,
             editedAt,
-<<<<<<< HEAD
             originalId: this.props.originalId,
-=======
             atSumOfMembersMentions: this.props.options.atSumOfMembersMentions,
             atPlanMentions: this.props.options.atPlanMentions,
->>>>>>> 255a6c22
         });
     }
 }