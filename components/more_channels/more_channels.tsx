--- conflicted
+++ resolved
@@ -21,11 +21,7 @@
 import {RhsState} from 'types/store/rhs';
 
 import {getHistory} from 'utils/browser_history';
-<<<<<<< HEAD
-import Constants, {ModalIdentifiers, StoragePrefixes} from 'utils/constants';
-=======
-import {ModalIdentifiers, RHSStates} from 'utils/constants';
->>>>>>> dcb66516
+import Constants, {ModalIdentifiers, StoragePrefixes, RHSStates} from 'utils/constants';
 import {getRelativeChannelURL} from 'utils/url';
 import {localizeMessage} from 'utils/utils';
 
@@ -44,16 +40,13 @@
     searchMoreChannels: (term: string, shouldShowArchivedChannels: boolean, shouldHideJoinedChannels: boolean) => Promise<ActionResult>;
     openModal: <P>(modalData: ModalData<P>) => void;
     closeModal: (modalId: string) => void;
-<<<<<<< HEAD
     getChannelStats: (channelId: string) => void;
 
     /*
      * Function to set a key-value pair in the local storage
      */
     setGlobalItem: (name: string, value: string) => void;
-=======
     closeRightHandSide: () => void;
->>>>>>> dcb66516
 }
 
 export type Props = {
@@ -65,14 +58,11 @@
     channelsRequestStarted?: boolean;
     canShowArchivedChannels?: boolean;
     morePublicChannelsModalType?: string;
-<<<<<<< HEAD
     myChannelMemberships: RelationOneToOne<Channel, ChannelMembership>;
     allChannelStats: RelationOneToOne<Channel, ChannelStats>;
     shouldHideJoinedChannels: boolean;
-=======
     rhsState?: RhsState;
     rhsOpen?: boolean;
->>>>>>> dcb66516
     actions: Actions;
 }
 
@@ -195,11 +185,8 @@
             this.setState({serverError: result.error.message});
         } else {
             getHistory().push(getRelativeChannelURL(teamName, channel.name));
-<<<<<<< HEAD
-=======
             this.closeEditRHS();
             this.handleHide();
->>>>>>> dcb66516
         }
 
         if (done) {
