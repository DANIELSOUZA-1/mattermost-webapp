#app-content.NextStepsView {
    background-image: url(../../images/onboarding-bg.svg);
    background-repeat: no-repeat;
    background-position-y: bottom;
    background-position-x: -305px;
    background-size: calc(100% + 305px);
    height: 100%;
}

.NextStepsView__viewWrapper {
    position: absolute;
    height: 100%;
    width: 100%;
    transition: left 0.5s ease-in;
<<<<<<< HEAD
=======
    overflow-y: auto;
    overflow-x: hidden;
    display: flex;
    flex-direction: column;
>>>>>>> 79ebba24
}

.NextStepsView__mainView {
    left: 0;

    &.completed {
        left: -100vw;

        &:not(.animating) {
            opacity: 0;
        }
    }
}

.NextStepsView__transitionView {
    left: 100vw;
    display: flex;
    opacity: 0;
    justify-content: center;

    &.transitioning {
        left: 0;
        opacity: 1;
    }

    &.completed {
        left: -100vw;
        opacity: 1;

        &:not(.animating) {
            opacity: 0;
        }
    }
}

.NextStepsView__completedView {
    left: 100vw;
    opacity: 0;

    &.completed {
        left: 0;
        opacity: 1;
    }

    .NextStepsView__body {
        width: 100%;
        flex-direction: column;
    }
}

.NextStepsView__header {
    padding: 32px 40px 24px 40px;
    display: flex;
    flex-grow: 0;
}

.NextStepsView__header-headerText {
    flex-grow: 1;
}

.NextStepsView__header-headerTopText {
    font-weight: 600;
    font-size: 32px;
    line-height: 40px;
    letter-spacing: -0.02em;
    margin: 0;
}

.NextStepsView__header-headerBottomText {
    font-size: 16px;
    line-height: 24px;
    margin-top: 8px;
}

.NextStepsView__header-logo {
    margin-top: 8px;
}

.NextStepsView__body {
    display: flex;
    height: 100%;
    flex-grow: 1;
}

.NextStepsView__body-main {
    flex: 3 0 75%;
    padding: 0 86px 0 40px;

    .Card__header.expanded {
        .NextStepsView__cardHeader {
            cursor: default;
        }
    
        .NextStepsView__cardHeaderBadge {
            color: var(--button-color);
            background-color: var(--sidebar-text-active-border);
        }
    }
    
    .Card.complete {
        border-color: transparent;
        box-shadow: none;
        transition-property: box-shadow, border-color;
        background-color: transparent;
        margin-left: 12px;
    
        &:hover {
            border-color: transparent;
            box-shadow: none;
        }
    
        & + .Card {
            margin-top: 12px;
            transition-property: box-shadow, border-color, margin;
        }
    
        .Card__header {
            //margin: 0;
            border-color: transparent;
    
            transition: all 0.3s ease-in-out;
        }
    
        .Card__body {
            height: 0;
        }
    
        .NextStepsView__cardHeader {
            padding: 0;
            transition: padding 0.3s ease-in-out;
    
            > span {
                color: var(--online-indicator);
                //margin-left: 8px;
                transition: all 0.3s ease-in-out;
            }
    
            i {
                align-self: center;
                font-size: 26px;
                line-height: 26px;
                color: var(--online-indicator);
                transition: all 0.3s ease-in-out;
    
                &::before {
                    margin: 0;
                }
            }
        }
    }
}

.NextStepsView__body-graphic {
    background-image: url(../../images/getting-started.svg);
    background-repeat: no-repeat;
    background-size: 120%;
    background-position-y: 33%;
    flex: 1 0 25%;
    z-index: 2;
    min-width: 192px;
}

.NextStepsView__body .Card__header {
    padding: 1px 0;
}

.NextStepsView__cardHeader {
    display: flex;
    border: none;
    background: none;
    padding: 12px;
    width: 100%;

    > span {
        margin-left: 14px;
        font-size: 14px;
        line-height: 20px;
        font-weight: 600;
        color: var(--center-channel-color);
        align-self: center;
    }
}

.NextStepsView__cardHeaderBadge {
    width: 26px;
    height: 26px;
    background-color: var(--center-channel-color-16);
    color: var(--center-channel-color);
    border-radius: 14px;
    display: flex;
    justify-content: center;

    transition-property: color, background-color;
    transition-duration: 200ms;
    transition-timing-function: ease-in-out;

    span {
        align-self: center;
        font-size: 14px;
        line-height: 14px;
        font-weight: 600;
    }
}

.NextStepsView__skipGettingStarted {
    display: flex;
    justify-content: flex-end;
    margin-top: 12px;

    button {
        padding: 10px 16px;
        font-weight: 600;
        font-size: 12px;
        line-height: 9px;
    }
}

.NextStepsView__finishButton {
    padding: 12px 20px;
    line-height: 14px;
    font-size: 14px;
    font-weight: 600;
}

.NextStepsView__button {
    border: none;
    border-radius: 4px;

    &.secondary {
        background: var(--center-channel-bg);
        color: var(--button-bg);
        box-shadow: inset 0 0 0 1px var(--button-bg);

        &:hover:not(.disabled) {
            background: rgba(var(--button-bg-rgb), 0.04);
        }

        &:active {
            background: rgba(var(--button-bg-rgb), 0.08);
        }

        &:focus {
            box-shadow: inset 0 0 0 2px var(--button-bg);
        }

        &.disabled {
            color: rgba(var(--center-channel-color-rgb), 0.32);
            box-shadow: inset 0 0 0 1px rgba(var(--center-channel-color-rgb), 0.32);
        }
    }

    &.primary {
        background: var(--button-bg);
        color: var(--button-color);

        &:hover:not(.disabled) {
            background: linear-gradient(0deg, rgba(var(--center-channel-color-rgb), 0.16), rgba(var(--center-channel-color-rgb), 0.16)), var(--button-bg);
        }

        &:active {
            background: linear-gradient(0deg, rgba(var(--center-channel-color-rgb), 0.32), rgba(var(--center-channel-color-rgb), 0.32)), var(--button-bg);
        }

        &:focus {
            box-shadow: inset 0 0 0 2px var(--sidebar-text-active-border);
        }

        &.disabled {
            color: rgba(var(--center-channel-color-rgb), 0.32);
            background: rgba(var(--center-channel-color-rgb), 0.08);
        }
    }

    &.tertiary {
        background: none;
        color: var(--button-bg);

        &:hover:not(.disabled) {
            background: rgba(var(--button-bg-rgb), 0.04);
        }

        &:active {
            background: rgba(var(--button-bg-rgb), 0.08);
        }

        &:focus {
            box-shadow: inset 0 0 0 2px var(--button-bg);
        }

        &.disabled {
            color: rgba(var(--center-channel-color-rgb), 0.32);
        }
    }
}
.NextStepsView__wizardButtons {
    display: flex;
    justify-content: flex-end;
    margin: 4px;

    .NextStepsView__button + .NextStepsView__button {
        margin-left: 8px;
    }
}

.NextStepsView__transitionBody {
    align-self: center;
    color: var(--center-channel-color);

    > img {
        position: relative;
        left: 2.5%;
    }
}

.NextStepsView__transitionTopText {
    text-align: center;
    font-weight: 600;
    font-size: 24px;
    line-height: 32px;
    margin-top: 12px;
    margin-bottom: 0;
}

.NextStepsView__transitionBottomText {
    text-align: center;
    font-size: 14px;
    line-height: 20px;
    margin-top: 12px;
    margin-bottom: 0;

    > img {
        height: 20px;
        margin-right: 8px;
    }

    > span {
        vertical-align: middle;
    }
}

.NextStepsView__nextStepsCards {
    display: flex; 
    width: 100%;
    margin-top: 88px;
    padding: 0 40px;
    flex-wrap: wrap;

    .Card {
        flex: 0 0 310px;
        margin-bottom: 24px;
        margin-right: 24px;
    }

    .Card + .Card {
        margin-top: 0;
        //margin-left: 24px;
    }

    .Card__body {
        padding: 32px;
        border: none;
        margin: 0;
        height: 194px;
        display: flex;
        flex-direction: column;
        overflow: visible;

        > span {
            display: block;
            flex-grow: 1;
        }
    }

    h3 {
        font-weight: 600;
        font-size: 16px;
        line-height: 24px;
        color: var(--center-channel-color);
        margin: 0 0 12px 0;
    }

    .dropdown-menu {
        margin-top: 6px;
        margin-left: -1px;
    }

    .NextStepsView__button {
        margin-top: 16px;
        width: max-content;

        i {
            margin-left: 4px;
            margin-right: -4px;
        }
    }

    .Menu .MenuItem span.MenuItem__primary-text {
        padding: 7px 0;
    }
}

.NextStepsView__download {
    margin-top: 40px;
    padding: 32px 72px;
    display: flex;
    align-content: center;

    > img {
        object-fit: contain;
    }
}

.NextStepsView__downloadText {
    margin-left: 40px;
    h3 {
        font-weight: 600;
        font-size: 16px;
        line-height: 24px;
        color: var(--center-channel-color);
    }
}

.NextStepsView__downloadButtons {
    margin-top: 12px;
}

.NextStepsView__downloadForPlatformButton {
    font-size: 12px;
    line-height: 9px;
    font-weight: 600;
<<<<<<< HEAD
    color: var(--button-bg);
    border-radius: 4px;
    background: none;
    border: 1px solid var(--button-bg);
=======
>>>>>>> 79ebba24
    padding: 10px 16px;
}

.NextStepsView__downloadAnyButton {
    font-size: 12px;
    line-height: 9px;
    font-weight: 600;
<<<<<<< HEAD
    color: var(--button-bg);
    border: none;
    background: none;
    padding: 0;
    margin-left: 24px;
=======
    padding: 10px 16px;
    margin-left: 8px;
}

.NextStepsView__tipsMobileMessage {
    padding: 0 40px;
>>>>>>> 79ebba24
}

.NextStepsView__tipsMobileMessage .Card__body {
    display: flex;
    color: var(--center-channel-color);
    align-content: center;
    border: none;
    margin: 20px;
    padding: 0;
    height: auto;

    i {
        margin: 0;
        font-size: 48px;
        line-height: 56px;
    }

    span {
        margin-left: 10px;
        font-weight: 600;
<<<<<<< HEAD
=======
        align-self: center;
>>>>>>> 79ebba24
    }
}

@media screen and (max-width: 1386px) { 
    .NextStepsView__nextStepsCards {
        margin-top: 0;
    }

    .NextStepsView__download {
        margin-top: 0;
    }
}

@media screen and (max-width: 1060px) {
    .NextStepsView__nextStepsCards {
        flex-direction: column;

        .Card {
            flex-basis: auto;
            max-width: unset;
            margin-right: 0;
        }

        .Card__body {
            height: auto;
        }
    }

    .NextStepsView__body {
        height: auto;
    }
<<<<<<< HEAD

    .NextStepsView__viewWrapper {
        overflow-y: auto;
        overflow-x: hidden;
    }
=======
>>>>>>> 79ebba24
}

@media screen and (max-width: 1020px) {
    .NextStepsView__header-logo {
        display: none;
    }

    .NextStepsView__body-graphic {
        flex: 0 0 0%;
        min-width: 0;
    }

    .NextStepsView__body-main {
        padding: 0 40px;
    }

<<<<<<< HEAD
    .NextStepsView__tipsMobileMessage {
        margin-top: 16px;
    }

=======
>>>>>>> 79ebba24
    .NextStepsView__downloadText {
        h3 {
            margin-top: 0;
        }
    }

    .NextStepsView__downloadButtons {
        button {
            display: block;
        }

        .NextStepsView__downloadAnyButton {
            margin-left: 0;
            margin-top: 16px;
        }

        .NextStepsView__downloadForPlatformButton {
            line-height: 12px;
        }
    }
}

@media screen and (max-width: 768px) {
    #app-content.NextStepsView {
        background-size: auto;
    }

    .NextStepsView__viewWrapper {
        padding-bottom: 60px;
    }

    .NextStepsView__header {
        padding: 24px 28px;
    }

    .NextStepsView__header-headerTopText {
        font-size: 24px;
        line-height: 32px;
    }

    .NextStepsView__body-main {
        flex: 1 1 100%;
        padding: 0 12px;
    }
    
    .NextStepsView__nextStepsCards, .NextStepsView__download, .NextStepsView__tipsMobileMessage {
        padding: 0 12px;
    }

    .NextStepsView__transitionBody > img {
        max-width: 85%;
        left: 10%;
    }

    .NextStepsView__nextStepsCards .Card {
        margin-bottom: 16px;
<<<<<<< HEAD
=======

        .Card__body {
            padding: 24px;
        }
    }

    .NextStepsView__download {
        padding: 12px 36px;
    }
}

@media screen and (max-width: 500px) {
    .NextStepsView__download {
        flex-direction: column;

        > img {
            max-width: 232px;
            align-self: flex-start;
        }

        .NextStepsView__downloadText {
            margin-left: 0;
            margin-top: 24px;
        }
>>>>>>> 79ebba24
    }
}<|MERGE_RESOLUTION|>--- conflicted
+++ resolved
@@ -12,13 +12,10 @@
     height: 100%;
     width: 100%;
     transition: left 0.5s ease-in;
-<<<<<<< HEAD
-=======
     overflow-y: auto;
     overflow-x: hidden;
     display: flex;
     flex-direction: column;
->>>>>>> 79ebba24
 }
 
 .NextStepsView__mainView {
@@ -111,58 +108,58 @@
         .NextStepsView__cardHeader {
             cursor: default;
         }
-    
+
         .NextStepsView__cardHeaderBadge {
             color: var(--button-color);
             background-color: var(--sidebar-text-active-border);
         }
     }
-    
+
     .Card.complete {
         border-color: transparent;
         box-shadow: none;
         transition-property: box-shadow, border-color;
         background-color: transparent;
         margin-left: 12px;
-    
+
         &:hover {
             border-color: transparent;
             box-shadow: none;
         }
-    
+
         & + .Card {
             margin-top: 12px;
             transition-property: box-shadow, border-color, margin;
         }
-    
+
         .Card__header {
             //margin: 0;
             border-color: transparent;
-    
+
             transition: all 0.3s ease-in-out;
         }
-    
+
         .Card__body {
             height: 0;
         }
-    
+
         .NextStepsView__cardHeader {
             padding: 0;
             transition: padding 0.3s ease-in-out;
-    
+
             > span {
                 color: var(--online-indicator);
                 //margin-left: 8px;
                 transition: all 0.3s ease-in-out;
             }
-    
+
             i {
                 align-self: center;
                 font-size: 26px;
                 line-height: 26px;
                 color: var(--online-indicator);
                 transition: all 0.3s ease-in-out;
-    
+
                 &::before {
                     margin: 0;
                 }
@@ -360,7 +357,7 @@
 }
 
 .NextStepsView__nextStepsCards {
-    display: flex; 
+    display: flex;
     width: 100%;
     margin-top: 88px;
     padding: 0 40px;
@@ -449,13 +446,6 @@
     font-size: 12px;
     line-height: 9px;
     font-weight: 600;
-<<<<<<< HEAD
-    color: var(--button-bg);
-    border-radius: 4px;
-    background: none;
-    border: 1px solid var(--button-bg);
-=======
->>>>>>> 79ebba24
     padding: 10px 16px;
 }
 
@@ -463,20 +453,12 @@
     font-size: 12px;
     line-height: 9px;
     font-weight: 600;
-<<<<<<< HEAD
-    color: var(--button-bg);
-    border: none;
-    background: none;
-    padding: 0;
-    margin-left: 24px;
-=======
     padding: 10px 16px;
     margin-left: 8px;
 }
 
 .NextStepsView__tipsMobileMessage {
     padding: 0 40px;
->>>>>>> 79ebba24
 }
 
 .NextStepsView__tipsMobileMessage .Card__body {
@@ -497,14 +479,11 @@
     span {
         margin-left: 10px;
         font-weight: 600;
-<<<<<<< HEAD
-=======
         align-self: center;
->>>>>>> 79ebba24
-    }
-}
-
-@media screen and (max-width: 1386px) { 
+    }
+}
+
+@media screen and (max-width: 1386px) {
     .NextStepsView__nextStepsCards {
         margin-top: 0;
     }
@@ -532,14 +511,6 @@
     .NextStepsView__body {
         height: auto;
     }
-<<<<<<< HEAD
-
-    .NextStepsView__viewWrapper {
-        overflow-y: auto;
-        overflow-x: hidden;
-    }
-=======
->>>>>>> 79ebba24
 }
 
 @media screen and (max-width: 1020px) {
@@ -556,13 +527,6 @@
         padding: 0 40px;
     }
 
-<<<<<<< HEAD
-    .NextStepsView__tipsMobileMessage {
-        margin-top: 16px;
-    }
-
-=======
->>>>>>> 79ebba24
     .NextStepsView__downloadText {
         h3 {
             margin-top: 0;
@@ -607,7 +571,7 @@
         flex: 1 1 100%;
         padding: 0 12px;
     }
-    
+
     .NextStepsView__nextStepsCards, .NextStepsView__download, .NextStepsView__tipsMobileMessage {
         padding: 0 12px;
     }
@@ -619,8 +583,6 @@
 
     .NextStepsView__nextStepsCards .Card {
         margin-bottom: 16px;
-<<<<<<< HEAD
-=======
 
         .Card__body {
             padding: 24px;
@@ -645,6 +607,5 @@
             margin-left: 0;
             margin-top: 24px;
         }
->>>>>>> 79ebba24
     }
 }