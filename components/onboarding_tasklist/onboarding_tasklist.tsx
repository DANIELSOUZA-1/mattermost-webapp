--- conflicted
+++ resolved
@@ -308,7 +308,6 @@
                             dismissAction={dismissChecklist}
                             isFirstAdmin={isFirstAdmin}
                             isCurrentUserSystemAdmin={isCurrentUserSystemAdmin}
-<<<<<<< HEAD
                         />
                     ) : (
                         <>
@@ -332,54 +331,6 @@
                                 />
                                 <PlayButton
                                     onClick={openVideoModal}
-=======
-                        /> : (
-                            <>
-                                <h1>
-                                    <FormattedMessage
-                                        id='next_steps_view.welcomeToMattermost'
-                                        defaultMessage='Welcome to Mattermost'
-                                    />
-                                </h1>
-                                <p>
-                                    <FormattedMessage
-                                        id='onboardingTask.checklist.main_subtitle'
-                                        defaultMessage="Let's get up and running."
-                                    />
-                                </p>
-                                <Skeleton>
-                                    <img
-                                        src={checklistImg}
-                                        alt={'On Boarding video'}
-                                        style={{display: 'block', margin: '1rem auto', borderRadius: '4px'}}
-                                    />
-                                    <PlayButton
-                                        onClick={openVideoModal}
-                                    >
-                                        <Icon
-                                            glyph={'play'}
-                                            size={16}
-                                        />
-                                        <FormattedMessage
-                                            id='onboardingTask.checklist.video_title'
-                                            defaultMessage='Watch overview'
-                                        />
-                                    </PlayButton>
-                                </Skeleton>
-                                {tasksList.map((task) => (
-                                    <Task
-                                        key={OnboardingTaskCategory + task.name}
-                                        label={task.label()}
-                                        onClick={() => {
-                                            startTask(task.name);
-                                        }}
-                                        completedStatus={task.status}
-                                    />
-                                ))}
-                                <span
-                                    className='link'
-                                    onClick={dismissChecklist}
->>>>>>> a38fbe5c
                                 >
                                     <PlayIcon size={16}/>
                                     <FormattedMessage
@@ -391,7 +342,7 @@
                             {tasksList.map((task) => (
                                 <Task
                                     key={OnboardingTaskCategory + task.name}
-                                    label={task.label}
+                                    label={task.label()}
                                     onClick={() => {
                                         startTask(task.name);
                                     }}
