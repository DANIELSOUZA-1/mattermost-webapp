// Copyright (c) 2015-present Mattermost, Inc. All Rights Reserved.
// See LICENSE.txt for license information.

import {connect} from 'react-redux';

import {getPost} from 'mattermost-redux/selectors/entities/posts';
import {getUser} from 'mattermost-redux/selectors/entities/users';

import {getIsPostBeingEdited, getIsPostBeingEditedInRHS} from '../../../selectors/posts';

import PostBody from './post_body.jsx';

function mapStateToProps(state, ownProps) {
    let parentPost;
    let parentPostUser;
    if (ownProps.post.root_id) {
        parentPost = getPost(state, ownProps.post.root_id);
        parentPostUser = parentPost ? getUser(state, parentPost.user_id) : null;
    }

    return {
        parentPost,
        parentPostUser,
        pluginPostTypes: state.plugins.postTypes,
<<<<<<< HEAD
        enablePostUsernameOverride,
        isReadOnly: isCurrentChannelReadOnly(state) || channelIsArchived,
        isPostBeingEdited: getIsPostBeingEdited(state, ownProps.post.id),
        isPostBeingEditedInRHS: getIsPostBeingEditedInRHS(state, ownProps.post.id),
=======
>>>>>>> bb381ed9
    };
}

export default connect(mapStateToProps)(PostBody);<|MERGE_RESOLUTION|>--- conflicted
+++ resolved
@@ -22,13 +22,8 @@
         parentPost,
         parentPostUser,
         pluginPostTypes: state.plugins.postTypes,
-<<<<<<< HEAD
-        enablePostUsernameOverride,
-        isReadOnly: isCurrentChannelReadOnly(state) || channelIsArchived,
         isPostBeingEdited: getIsPostBeingEdited(state, ownProps.post.id),
         isPostBeingEditedInRHS: getIsPostBeingEditedInRHS(state, ownProps.post.id),
-=======
->>>>>>> bb381ed9
     };
 }
 
