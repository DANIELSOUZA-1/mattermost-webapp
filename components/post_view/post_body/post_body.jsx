--- conflicted
+++ resolved
@@ -19,11 +19,7 @@
 import ReactionList from 'components/post_view/reaction_list';
 import LoadingSpinner from 'components/widgets/loading/loading_spinner';
 import EditPost from '../../edit_post';
-<<<<<<< HEAD
-import AutoHeight from '../../common/auto_height';
-=======
 import AutoHeightSwitcher from '../../common/auto_height_switcher';
->>>>>>> 089bf1f6
 
 const SENDING_ANIMATION_DELAY = 3000;
 
@@ -138,11 +134,8 @@
 
     render() {
         const {post, parentPost, parentPostUser, isPostBeingEdited, isPostBeingEditedInRHS} = this.props;
-<<<<<<< HEAD
-=======
 
         const isBeingEdited = isPostBeingEdited && !isPostBeingEditedInRHS;
->>>>>>> 089bf1f6
 
         let comment;
         let postClass = '';
@@ -201,11 +194,7 @@
         );
 
         const hasPlugin =
-<<<<<<< HEAD
-            (post.type && this.props.pluginPostTypes.hasOwnProperty(post.type)) ||
-=======
             (post.type && this.props.pluginPostTypes.hasOwnProperty(post.ytype)) ||
->>>>>>> 089bf1f6
             (post.props &&
                 post.props.type &&
                 this.props.pluginPostTypes.hasOwnProperty(post.props.type));
@@ -234,29 +223,13 @@
             ephemeralPostClass = 'post--ephemeral';
         }
 
-        const isBeingEdited = isPostBeingEdited && !isPostBeingEditedInRHS;
-
         return (
-<<<<<<< HEAD
-            <AutoHeight
-                duration={500}
-                shouldScrollIntoView={isBeingEdited}
-            >
-=======
             <>
->>>>>>> 089bf1f6
                 {comment}
                 <div
                     id={`${post.id}_message`}
                     className={`post__body ${mentionHighlightClass} ${ephemeralPostClass} ${postClass}`}
                 >
-<<<<<<< HEAD
-                    {isBeingEdited ? <EditPost/> : messageWithAdditionalContent}
-                    {fileAttachmentHolder}
-                    <ReactionList post={post}/>
-                </div>
-            </AutoHeight>
-=======
                     <AutoHeightSwitcher
                         showSlot={isBeingEdited ? 2 : 1}
                         shouldScrollIntoView={isBeingEdited}
@@ -267,7 +240,6 @@
                     <ReactionList post={post}/>
                 </div>
             </>
->>>>>>> 089bf1f6
         );
     }
 }