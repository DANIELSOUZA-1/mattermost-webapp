--- conflicted
+++ resolved
@@ -1,7 +1,7 @@
 // Copyright (c) 2015-present Mattermost, Inc. All Rights Reserved.
 // See LICENSE.txt for license information.
 
-import React, {useEffect, useState} from 'react';
+import React, {useState} from 'react';
 import {Modal} from 'react-bootstrap';
 import {useIntl} from 'react-intl';
 import {useDispatch, useSelector} from 'react-redux';
@@ -63,7 +63,6 @@
     const usage = useGetUsage();
     const [limits] = useGetLimits();
     const openPricingModalBackAction = useOpenPricingModal();
-    const [downgradeFeedback, setDowngradeFeedback] = useState<DowngradeFeedback|undefined>(undefined);
 
     const isAdmin = useSelector(isCurrentUserSystemAdmin);
     const contactSalesLink = useSelector(getCloudContactUsLink)(InquiryType.Sales, SalesInquiryIssue.UpgradeEnterprise);
@@ -117,26 +116,10 @@
     };
 
     const handleClickDowngrade = (downgradeFeedback?: DowngradeFeedback) => {
-        setDowngradeFeedback(downgradeFeedback);
-        if (!starterProduct) {
-            return;
-        }
-        if (usage.teams.active > 1) {
-            dispatch(
-                openModal({
-                    modalId: ModalIdentifiers.CLOUD_DOWNGRADE_CHOOSE_TEAM,
-                    dialogType: DowngradeTeamRemovalModal,
-                    dialogProps: {
-                        product_id: starterProduct?.id,
-                        starterProduct,
-                        downgradeFeedback,
-                    },
-                }),
-            );
-        }
+        downgrade('click_pricing_modal_free_card_downgrade_button', downgradeFeedback);
     };
 
-    const downgrade = async (callerInfo: string) => {
+    const downgrade = async (callerInfo: string, downgradeFeedback?: DowngradeFeedback) => {
         if (!starterProduct) {
             return;
         }
@@ -211,14 +194,6 @@
             setIsMonthlyPlan(false);
         }
     };
-
-    useEffect(() => {
-        if (!downgradeFeedback) {
-            return;
-        }
-
-        downgrade('click_pricing_modal_free_card_downgrade_button');
-    }, [downgradeFeedback]);
 
     return (
         <div className='Content'>
@@ -288,17 +263,6 @@
                         planExtraInformation={<StarterDisclaimerCTA/>}
                         buttonDetails={{
                             action: () => {
-<<<<<<< HEAD
-                                dispatch(
-                                    openModal({
-                                        modalId: ModalIdentifiers.DOWNGRADE_FEEDBACK,
-                                        dialogType: DowngradeFeedbackModal,
-                                        dialogProps: {
-                                            onSubmit: handleClickDowngrade,
-                                        },
-                                    }),
-                                );
-=======
                                 if (!isStarter && !currentSubscriptionIsMonthly) {
                                     window.open(contactSupportLink, '_blank');
                                     return;
@@ -307,6 +271,7 @@
                                 if (!starterProduct) {
                                     return;
                                 }
+
                                 if (usage.teams.active > 1) {
                                     dispatch(
                                         openModal({
@@ -319,9 +284,16 @@
                                         }),
                                     );
                                 } else {
-                                    downgrade('click_pricing_modal_free_card_downgrade_button');
+                                    dispatch(
+                                        openModal({
+                                            modalId: ModalIdentifiers.DOWNGRADE_FEEDBACK,
+                                            dialogType: DowngradeFeedbackModal,
+                                            dialogProps: {
+                                                onSubmit: handleClickDowngrade,
+                                            },
+                                        }),
+                                    );
                                 }
->>>>>>> 91125205
                             },
                             text: freeTierText,
                             disabled: isStarter || isEnterprise || !isAdmin,
