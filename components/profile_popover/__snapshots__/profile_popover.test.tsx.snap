--- conflicted
+++ resolved
@@ -9,11 +9,8 @@
   isCustomStatusExpired={false}
   isInCurrentTeam={false}
   isMobileView={false}
-<<<<<<< HEAD
   isPeopleEnabled={false}
-=======
   lastActivityTimestamp={1632146562846}
->>>>>>> 25f6eaf4
   placement="right"
   popoverSize="sm"
   popoverStyle="info"
@@ -203,11 +200,8 @@
   isCustomStatusExpired={false}
   isInCurrentTeam={true}
   isMobileView={false}
-<<<<<<< HEAD
   isPeopleEnabled={false}
-=======
   lastActivityTimestamp={1632146562846}
->>>>>>> 25f6eaf4
   placement="right"
   popoverSize="sm"
   popoverStyle="info"
@@ -476,11 +470,8 @@
   isCustomStatusExpired={false}
   isInCurrentTeam={true}
   isMobileView={false}
-<<<<<<< HEAD
   isPeopleEnabled={false}
-=======
   lastActivityTimestamp={1632146562846}
->>>>>>> 25f6eaf4
   placement="right"
   popoverSize="sm"
   popoverStyle="info"
@@ -797,11 +788,8 @@
   isCustomStatusExpired={false}
   isInCurrentTeam={true}
   isMobileView={false}
-<<<<<<< HEAD
   isPeopleEnabled={false}
-=======
   lastActivityTimestamp={1632146562846}
->>>>>>> 25f6eaf4
   placement="right"
   popoverSize="sm"
   popoverStyle="info"
@@ -1119,11 +1107,8 @@
   isCustomStatusExpired={true}
   isInCurrentTeam={true}
   isMobileView={false}
-<<<<<<< HEAD
   isPeopleEnabled={false}
-=======
   lastActivityTimestamp={1632146562846}
->>>>>>> 25f6eaf4
   placement="right"
   popoverSize="sm"
   popoverStyle="info"
@@ -1392,11 +1377,8 @@
   isCustomStatusExpired={false}
   isInCurrentTeam={true}
   isMobileView={false}
-<<<<<<< HEAD
   isPeopleEnabled={false}
-=======
   lastActivityTimestamp={1632146562846}
->>>>>>> 25f6eaf4
   placement="right"
   popoverSize="sm"
   popoverStyle="info"
@@ -1610,6 +1592,7 @@
   isCustomStatusExpired={false}
   isInCurrentTeam={true}
   isMobileView={false}
+  isPeopleEnabled={false}
   lastActivityTimestamp={1632146562846}
   placement="right"
   popoverSize="sm"
@@ -1879,6 +1862,7 @@
   isCustomStatusExpired={false}
   isInCurrentTeam={true}
   isMobileView={false}
+  isPeopleEnabled={false}
   lastActivityTimestamp={1632146562846}
   placement="right"
   popoverSize="sm"
