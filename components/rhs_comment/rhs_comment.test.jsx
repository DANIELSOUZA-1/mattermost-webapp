--- conflicted
+++ resolved
@@ -67,11 +67,8 @@
         isBot: false,
         collapsedThreadsEnabled: false,
         isInViewport: jest.fn(),
-<<<<<<< HEAD
         isPostBeingEdited: false,
-=======
         isMobileView: false,
->>>>>>> ccae9a6a
     };
 
     test('should match snapshot', () => {
