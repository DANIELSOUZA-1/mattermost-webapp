// Copyright (c) 2015-present Mattermost, Inc. All Rights Reserved.
// See LICENSE.txt for license information.

import {connect} from 'react-redux';
import {bindActionCreators, Dispatch} from 'redux';

import {getChannel} from 'mattermost-redux/selectors/entities/channels';
import {getConfig} from 'mattermost-redux/selectors/entities/general';
import {get, isCollapsedThreadsEnabled} from 'mattermost-redux/selectors/entities/preferences';
import {getCurrentTeamId} from 'mattermost-redux/selectors/entities/teams';
import {getUser} from 'mattermost-redux/selectors/entities/users';

import {GenericAction} from 'mattermost-redux/types/actions';
import {Post} from 'mattermost-redux/types/posts';

import {markPostAsUnread, emitShortcutReactToLastPostFrom} from 'actions/post_actions';

import {getShortcutReactToLastPostEmittedFrom, getOneClickReactionEmojis} from 'selectors/emojis';
<<<<<<< HEAD
import {getIsPostBeingEditedInRHS, isEmbedVisible} from 'selectors/posts';
=======
import {isEmbedVisible} from 'selectors/posts';
import {getIsMobileView} from 'selectors/views/browser';
>>>>>>> ccae9a6a

import {GlobalState} from 'types/store';
import {FakePost} from 'types/store/rhs';

import {isArchivedChannel} from 'utils/channel_utils';
import {Preferences} from 'utils/constants';

import RhsRootPost from './rhs_root_post.jsx';

interface OwnProps {
    post: Post | FakePost;
    teamId: string;
}

function mapStateToProps(state: GlobalState, ownProps: OwnProps) {
    const config = getConfig(state);
    const enableEmojiPicker = config.EnableEmojiPicker === 'true';
    const enablePostUsernameOverride = config.EnablePostUsernameOverride === 'true';
    const teamId = ownProps.teamId || getCurrentTeamId(state);
    const channel = getChannel(state, ownProps.post.channel_id);
    const shortcutReactToLastPostEmittedFrom = getShortcutReactToLastPostEmittedFrom(state);

    const user = getUser(state, ownProps.post.user_id);
    const isBot = Boolean(user && user.is_bot);

    let emojis = [];
    const oneClickReactionsEnabled = get(state, Preferences.CATEGORY_DISPLAY_SETTINGS, Preferences.ONE_CLICK_REACTIONS_ENABLED, Preferences.ONE_CLICK_REACTIONS_ENABLED_DEFAULT) === 'true';
    if (oneClickReactionsEnabled) {
        emojis = getOneClickReactionEmojis(state);
    }

    return {
        isBot,
        enableEmojiPicker,
        enablePostUsernameOverride,
        isEmbedVisible: isEmbedVisible(state, ownProps.post.id),
        isReadOnly: false,
        teamId,
        pluginPostTypes: state.plugins.postTypes,
        channelIsArchived: isArchivedChannel(channel),
        isFlagged: get(state, Preferences.CATEGORY_FLAGGED_POST, ownProps.post.id, null) != null,
        compactDisplay: get(state, Preferences.CATEGORY_DISPLAY_SETTINGS, Preferences.MESSAGE_DISPLAY, Preferences.MESSAGE_DISPLAY_DEFAULT) === Preferences.MESSAGE_DISPLAY_COMPACT,
        shortcutReactToLastPostEmittedFrom,
        collapsedThreadsEnabled: isCollapsedThreadsEnabled(state),
        oneClickReactionsEnabled,
        recentEmojis: emojis,
        isExpanded: state.views.rhs.isSidebarExpanded,
<<<<<<< HEAD
        isPostBeingEdited: getIsPostBeingEditedInRHS(state, ownProps.post.id),
=======
        isMobileView: getIsMobileView(state),
>>>>>>> ccae9a6a
    };
}

function mapDispatchToProps(dispatch: Dispatch<GenericAction>) {
    return {
        actions: bindActionCreators({
            markPostAsUnread,
            emitShortcutReactToLastPostFrom,
        }, dispatch),
    };
}

export default connect(mapStateToProps, mapDispatchToProps)(RhsRootPost);<|MERGE_RESOLUTION|>--- conflicted
+++ resolved
@@ -16,12 +16,8 @@
 import {markPostAsUnread, emitShortcutReactToLastPostFrom} from 'actions/post_actions';
 
 import {getShortcutReactToLastPostEmittedFrom, getOneClickReactionEmojis} from 'selectors/emojis';
-<<<<<<< HEAD
 import {getIsPostBeingEditedInRHS, isEmbedVisible} from 'selectors/posts';
-=======
-import {isEmbedVisible} from 'selectors/posts';
 import {getIsMobileView} from 'selectors/views/browser';
->>>>>>> ccae9a6a
 
 import {GlobalState} from 'types/store';
 import {FakePost} from 'types/store/rhs';
@@ -69,11 +65,8 @@
         oneClickReactionsEnabled,
         recentEmojis: emojis,
         isExpanded: state.views.rhs.isSidebarExpanded,
-<<<<<<< HEAD
         isPostBeingEdited: getIsPostBeingEditedInRHS(state, ownProps.post.id),
-=======
         isMobileView: getIsMobileView(state),
->>>>>>> ccae9a6a
     };
 }
 
