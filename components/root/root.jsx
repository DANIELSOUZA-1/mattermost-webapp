// Copyright (c) 2015-present Mattermost, Inc. All Rights Reserved.
// See LICENSE.txt for license information.

import deepEqual from 'fast-deep-equal';
import PropTypes from 'prop-types';
import React from 'react';
import {Route, Switch, Redirect} from 'react-router-dom';
import throttle from 'lodash/throttle';

import classNames from 'classnames';

import {rudderAnalytics, RudderTelemetryHandler} from 'mattermost-redux/client/rudder';
import {Client4} from 'mattermost-redux/client';
import {setUrl} from 'mattermost-redux/actions/general';
import {setSystemEmojis} from 'mattermost-redux/actions/emojis';
import {getConfig} from 'mattermost-redux/selectors/entities/general';
import {getCurrentUser} from 'mattermost-redux/selectors/entities/users';

import {loadRecentlyUsedCustomEmojis} from 'actions/emoji_actions';
import * as GlobalActions from 'actions/global_actions';
import {trackLoadTime} from 'actions/telemetry_actions.jsx';

import {makeAsyncComponent} from 'components/async_load';
import CompassThemeProvider from 'components/compass_theme_provider/compass_theme_provider';
import GlobalHeader from 'components/global_header/global_header';
import ModalController from 'components/modal_controller';
import {HFTRoute, LoggedInHFTRoute} from 'components/header_footer_template_route';
import IntlProvider from 'components/intl_provider';
import NeedsTeam from 'components/needs_team';

import {initializePlugins} from 'plugins';
import 'plugins/export.js';
import Pluggable from 'plugins/pluggable';
import BrowserStore from 'stores/browser_store';
import Constants, {StoragePrefixes, WindowSizes} from 'utils/constants';
import {EmojiIndicesByAlias} from 'utils/emoji.jsx';
import * as UserAgent from 'utils/user_agent';
import * as Utils from 'utils/utils.jsx';
import webSocketClient from 'client/web_websocket_client.jsx';

const LazyErrorPage = React.lazy(() => import('components/error_page'));
const LazyLoginController = React.lazy(() => import('components/login/login_controller'));
const LazyAdminConsole = React.lazy(() => import('components/admin_console'));
const LazyLoggedIn = React.lazy(() => import('components/logged_in'));
const LazyPasswordResetSendLink = React.lazy(() => import('components/password_reset_send_link'));
const LazyPasswordResetForm = React.lazy(() => import('components/password_reset_form'));
const LazySignupController = React.lazy(() => import('components/signup/signup_controller'));
const LazySignupEmail = React.lazy(() => import('components/signup/signup_email'));
const LazyTermsOfService = React.lazy(() => import('components/terms_of_service'));
const LazyShouldVerifyEmail = React.lazy(() => import('components/should_verify_email'));
const LazyDoVerifyEmail = React.lazy(() => import('components/do_verify_email'));
const LazyClaimController = React.lazy(() => import('components/claim'));
const LazyHelpController = React.lazy(() => import('components/help/help_controller'));
const LazyLinkingLandingPage = React.lazy(() => import('components/linking_landing_page'));
const LazySelectTeam = React.lazy(() => import('components/select_team'));
const LazyAuthorize = React.lazy(() => import('components/authorize'));
const LazyCreateTeam = React.lazy(() => import('components/create_team'));
const LazyMfa = React.lazy(() => import('components/mfa/mfa_controller'));

import store from 'stores/redux_store.jsx';
import {getSiteURL} from 'utils/url';
import {enableDevModeFeatures, isDevMode} from 'utils/utils';

import A11yController from 'utils/a11y_controller';

import TeamSidebar from 'components/team_sidebar';

import {applyLuxonDefaults} from './effects';

import RootRedirect from './root_redirect';

const CreateTeam = makeAsyncComponent('CreateTeam', LazyCreateTeam);
const ErrorPage = makeAsyncComponent('ErrorPage', LazyErrorPage);
const TermsOfService = makeAsyncComponent('TermsOfService', LazyTermsOfService);
const LoginController = makeAsyncComponent('LoginController', LazyLoginController);
const AdminConsole = makeAsyncComponent('AdminConsole', LazyAdminConsole);
const LoggedIn = makeAsyncComponent('LoggedIn', LazyLoggedIn);
const PasswordResetSendLink = makeAsyncComponent('PasswordResedSendLink', LazyPasswordResetSendLink);
const PasswordResetForm = makeAsyncComponent('PasswordResetForm', LazyPasswordResetForm);
const SignupController = makeAsyncComponent('SignupController', LazySignupController);
const SignupEmail = makeAsyncComponent('SignupEmail', LazySignupEmail);
const ShouldVerifyEmail = makeAsyncComponent('ShouldVerifyEmail', LazyShouldVerifyEmail);
const DoVerifyEmail = makeAsyncComponent('DoVerifyEmail', LazyDoVerifyEmail);
const ClaimController = makeAsyncComponent('ClaimController', LazyClaimController);
const HelpController = makeAsyncComponent('HelpController', LazyHelpController);
const LinkingLandingPage = makeAsyncComponent('LinkingLandingPage', LazyLinkingLandingPage);
const SelectTeam = makeAsyncComponent('SelectTeam', LazySelectTeam);
const Authorize = makeAsyncComponent('Authorize', LazyAuthorize);
const Mfa = makeAsyncComponent('Mfa', LazyMfa);

const LoggedInRoute = ({component: Component, ...rest}) => (
    <Route
        {...rest}
        render={(props) => (
            <LoggedIn {...props}>
                <Component {...props}/>
            </LoggedIn>
        )}
    />
);

export default class Root extends React.PureComponent {
    static propTypes = {
        theme: PropTypes.object,
        telemetryEnabled: PropTypes.bool,
        telemetryId: PropTypes.string,
        noAccounts: PropTypes.bool,
        showTermsOfService: PropTypes.bool,
        permalinkRedirectTeamName: PropTypes.string,
        actions: PropTypes.shape({
            loadMeAndConfig: PropTypes.func.isRequired,
            emitBrowserWindowResized: PropTypes.func.isRequired,
        }).isRequired,
        plugins: PropTypes.array,
        products: PropTypes.array,
    }

    constructor(props) {
        super(props);
        this.currentCategoryFocus = 0;
        this.currentSidebarFocus = 0;
        this.mounted = false;

        // Redux
        setUrl(getSiteURL());

        // Disable auth header to enable CSRF check
        Client4.setAuthHeader = false;

        setSystemEmojis(EmojiIndicesByAlias);

        // Force logout of all tabs if one tab is logged out
        window.addEventListener('storage', this.handleLogoutLoginSignal);

        // Prevent drag and drop files from navigating away from the app
        document.addEventListener('drop', (e) => {
            if (e.dataTransfer.items.length > 0 && e.dataTransfer.items[0].kind === 'file') {
                e.preventDefault();
                e.stopPropagation();
            }
        });

        document.addEventListener('dragover', (e) => {
            if (!document.body.classList.contains('focalboard-body')) {
                e.preventDefault();
                e.stopPropagation();
            }
        });

        this.state = {
            configLoaded: false,
        };

        // Keyboard navigation for accessibility
        if (!UserAgent.isInternetExplorer()) {
            this.a11yController = new A11yController();
        }

        // set initial window size state
        this.desktopMediaQuery = window.matchMedia(`(min-width: ${Constants.DESKTOP_SCREEN_WIDTH + 1}px)`);
        this.smallDesktopMediaQuery = window.matchMedia(`(min-width: ${Constants.TABLET_SCREEN_WIDTH + 1}px) and (max-width: ${Constants.DESKTOP_SCREEN_WIDTH}px)`);
        this.tabletMediaQuery = window.matchMedia(`(min-width: ${Constants.MOBILE_SCREEN_WIDTH + 1}px) and (max-width: ${Constants.TABLET_SCREEN_WIDTH}px)`);
        this.mobileMediaQuery = window.matchMedia(`(max-width: ${Constants.MOBILE_SCREEN_WIDTH}px)`);

        this.updateWindowSize();

        store.subscribe(() => applyLuxonDefaults(store.getState()));
    }

    onConfigLoaded = () => {
        if (isDevMode()) {
            enableDevModeFeatures();
        }

        const telemetryId = this.props.telemetryId;

        let rudderKey = Constants.TELEMETRY_RUDDER_KEY;
        let rudderUrl = Constants.TELEMETRY_RUDDER_DATAPLANE_URL;

        if (rudderKey.startsWith('placeholder') && rudderUrl.startsWith('placeholder')) {
            rudderKey = process.env.RUDDER_KEY; //eslint-disable-line no-process-env
            rudderUrl = process.env.RUDDER_DATAPLANE_URL; //eslint-disable-line no-process-env
        }

        if (rudderKey != null && rudderKey !== '' && this.props.telemetryEnabled) {
            Client4.setTelemetryHandler(new RudderTelemetryHandler());

            rudderAnalytics.load(rudderKey, rudderUrl);

            rudderAnalytics.identify(telemetryId, {}, {
                context: {
                    ip: '0.0.0.0',
                },
                page: {
                    path: '',
                    referrer: '',
                    search: '',
                    title: '',
                    url: '',
                },
                anonymousId: '00000000000000000000000000',
            });

            rudderAnalytics.page('ApplicationLoaded', {
                path: '',
                referrer: '',
                search: '',
                title: '',
                url: '',
            },
            {
                context: {
                    ip: '0.0.0.0',
                },
                anonymousId: '00000000000000000000000000',
            });
        }

        if (this.props.location.pathname === '/' && this.props.noAccounts) {
            this.props.history.push('/signup_user_complete');
        }

        initializePlugins().then(() => {
            if (this.mounted) {
                // supports enzyme tests, set state if and only if
                // the component is still mounted on screen
                this.setState({configLoaded: true});
            }
        });

        loadRecentlyUsedCustomEmojis()(store.dispatch, store.getState);

        const iosDownloadLink = getConfig(store.getState()).IosAppDownloadLink;
        const androidDownloadLink = getConfig(store.getState()).AndroidAppDownloadLink;

        const toResetPasswordScreen = this.props.location.pathname === '/reset_password_complete';

        // redirect to the mobile landing page if the user hasn't seen it before
        let mobileLanding;
        if (UserAgent.isAndroidWeb()) {
            mobileLanding = androidDownloadLink;
        } else if (UserAgent.isIosWeb()) {
            mobileLanding = iosDownloadLink;
        }

        if (mobileLanding && !BrowserStore.hasSeenLandingPage() && !toResetPasswordScreen && !this.props.location.pathname.includes('/landing')) {
            this.props.history.push('/landing#' + this.props.location.pathname + this.props.location.search);
            BrowserStore.setLandingPageSeen(true);
        }

        Utils.applyTheme(this.props.theme);
    }

    componentDidUpdate(prevProps) {
        if (!deepEqual(prevProps.theme, this.props.theme)) {
            Utils.applyTheme(this.props.theme);
        }
        if (this.props.location.pathname === '/') {
            if (this.props.noAccounts) {
                prevProps.history.push('/signup_user_complete');
            } else if (this.props.showTermsOfService) {
                prevProps.history.push('/terms_of_service');
            }
        }
    }

    componentDidMount() {
        this.mounted = true;
        this.props.actions.loadMeAndConfig().then((response) => {
            if (this.props.location.pathname === '/' && response[2] && response[2].data) {
                GlobalActions.redirectUserToDefaultTeam();
            }
            this.onConfigLoaded();
        });
        trackLoadTime();

        if (this.desktopMediaQuery.addEventListener) {
            this.desktopMediaQuery.addEventListener('change', this.handleMediaQueryChangeEvent);
            this.smallDesktopMediaQuery.addEventListener('change', this.handleMediaQueryChangeEvent);
            this.tabletMediaQuery.addEventListener('change', this.handleMediaQueryChangeEvent);
            this.mobileMediaQuery.addEventListener('change', this.handleMediaQueryChangeEvent);
        } else if (this.desktopMediaQuery.addListener) {
            this.desktopMediaQuery.addListener(this.handleMediaQueryChangeEvent);
            this.smallDesktopMediaQuery.addListener(this.handleMediaQueryChangeEvent);
            this.tabletMediaQuery.addListener(this.handleMediaQueryChangeEvent);
            this.mobileMediaQuery.addListener(this.handleMediaQueryChangeEvent);
        } else {
            window.addEventListener('resize', this.handleWindowResizeEvent);
        }
    }

    componentWillUnmount() {
        this.mounted = false;
        window.removeEventListener('storage', this.handleLogoutLoginSignal);

        if (this.desktopMediaQuery.removeEventListener) {
            this.desktopMediaQuery.removeEventListener('change', this.handleMediaQueryChangeEvent);
            this.smallDesktopMediaQuery.removeEventListener('change', this.handleMediaQueryChangeEvent);
            this.tabletMediaQuery.removeEventListener('change', this.handleMediaQueryChangeEvent);
            this.mobileMediaQuery.removeEventListener('change', this.handleMediaQueryChangeEvent);
        } else if (this.desktopMediaQuery.removeListener) {
            this.desktopMediaQuery.removeListener(this.handleMediaQueryChangeEvent);
            this.smallDesktopMediaQuery.removeListener(this.handleMediaQueryChangeEvent);
            this.tabletMediaQuery.removeListener(this.handleMediaQueryChangeEvent);
            this.mobileMediaQuery.removeListener(this.handleMediaQueryChangeEvent);
        } else {
            window.removeEventListener('resize', this.handleWindowResizeEvent);
        }
    }

    handleLogoutLoginSignal = (e) => {
        // when one tab on a browser logs out, it sets __logout__ in localStorage to trigger other tabs to log out
        const isNewLocalStorageEvent = (event) => event.storageArea === localStorage && event.newValue;

        if (e.key === StoragePrefixes.LOGOUT && isNewLocalStorageEvent(e)) {
            console.log('detected logout from a different tab'); //eslint-disable-line no-console
            GlobalActions.emitUserLoggedOutEvent('/', false, false);
        }
        if (e.key === StoragePrefixes.LOGIN && isNewLocalStorageEvent(e)) {
            const isLoggedIn = getCurrentUser(store.getState());

            // make sure this is not the same tab which sent login signal
            // because another tabs will also send login signal after reloading
            if (isLoggedIn) {
                return;
            }

            // detected login from a different tab
            function onVisibilityChange() {
                location.reload();
            }
            document.addEventListener('visibilitychange', onVisibilityChange, false);
        }
    }

    handleWindowResizeEvent = throttle(() => {
        this.props.actions.emitBrowserWindowResized();
    }, 100);

    handleMediaQueryChangeEvent = (e) => {
        if (e.matches) {
            this.updateWindowSize();
        }
    }

    updateWindowSize = () => {
        switch (true) {
        case this.desktopMediaQuery.matches:
            this.props.actions.emitBrowserWindowResized(WindowSizes.DESKTOP_VIEW);
            break;
        case this.smallDesktopMediaQuery.matches:
            this.props.actions.emitBrowserWindowResized(WindowSizes.SMALL_DESKTOP_VIEW);
            break;
        case this.tabletMediaQuery.matches:
            this.props.actions.emitBrowserWindowResized(WindowSizes.TABLET_VIEW);
            break;
        case this.mobileMediaQuery.matches:
            this.props.actions.emitBrowserWindowResized(WindowSizes.MOBILE_VIEW);
            break;
        }
    }

    render() {
        if (!this.state.configLoaded) {
            return <div/>;
        }

        return (
            <IntlProvider>
<<<<<<< HEAD
                <CompassThemeProvider theme={this.props.theme}>
                    <Switch>
                        <Route
                            path={'/error'}
                            component={ErrorPage}
                        />
                        <HFTRoute
                            path={'/login'}
                            component={LoginController}
                        />
                        <HFTRoute
                            path={'/reset_password'}
                            component={PasswordResetSendLink}
                        />
                        <HFTRoute
                            path={'/reset_password_complete'}
                            component={PasswordResetForm}
                        />
                        <HFTRoute
                            path={'/signup_user_complete'}
                            component={SignupController}
                        />
                        <HFTRoute
                            path={'/signup_email'}
                            component={SignupEmail}
                        />
                        <HFTRoute
                            path={'/should_verify_email'}
                            component={ShouldVerifyEmail}
                        />
                        <HFTRoute
                            path={'/do_verify_email'}
                            component={DoVerifyEmail}
                        />
                        <HFTRoute
                            path={'/claim'}
                            component={ClaimController}
                        />
                        <HFTRoute
                            path={'/help'}
                            component={HelpController}
                        />
                        <LoggedInRoute
                            path={'/terms_of_service'}
                            component={TermsOfService}
                        />
                        <Route
                            path={'/landing'}
                            component={LinkingLandingPage}
                        />
                        <LoggedInRoute
                            path={'/admin_console'}
                            component={AdminConsole}
                        />
                        <LoggedInHFTRoute
                            path={'/select_team'}
                            component={SelectTeam}
                        />
                        <LoggedInHFTRoute
                            path={'/oauth/authorize'}
                            component={Authorize}
                        />
                        <LoggedInHFTRoute
                            path={'/create_team'}
                            component={CreateTeam}
                        />
                        <LoggedInRoute
                            path={'/mfa'}
                            component={Mfa}
                        />
                        <Redirect
                            from={'/_redirect/integrations/:subpath*'}
                            to={`/${this.props.permalinkRedirectTeamName}/integrations/:subpath*`}
                        />
                        <Redirect
                            from={'/_redirect/pl/:postid'}
                            to={`/${this.props.permalinkRedirectTeamName}/pl/:postid`}
                        />
                        <>
                            <ModalController/>
                            <GlobalHeader/>
=======
                <Switch>
                    <Route
                        path={'/error'}
                        component={ErrorPage}
                    />
                    <HFTRoute
                        path={'/login'}
                        component={LoginController}
                    />
                    <HFTRoute
                        path={'/reset_password'}
                        component={PasswordResetSendLink}
                    />
                    <HFTRoute
                        path={'/reset_password_complete'}
                        component={PasswordResetForm}
                    />
                    <HFTRoute
                        path={'/signup_user_complete'}
                        component={SignupController}
                    />
                    <HFTRoute
                        path={'/signup_email'}
                        component={SignupEmail}
                    />
                    <HFTRoute
                        path={'/should_verify_email'}
                        component={ShouldVerifyEmail}
                    />
                    <HFTRoute
                        path={'/do_verify_email'}
                        component={DoVerifyEmail}
                    />
                    <HFTRoute
                        path={'/claim'}
                        component={ClaimController}
                    />
                    <HFTRoute
                        path={'/help'}
                        component={HelpController}
                    />
                    <LoggedInRoute
                        path={'/terms_of_service'}
                        component={TermsOfService}
                    />
                    <Route
                        path={'/landing'}
                        component={LinkingLandingPage}
                    />
                    <LoggedInRoute
                        path={'/admin_console'}
                        component={AdminConsole}
                    />
                    <LoggedInHFTRoute
                        path={'/select_team'}
                        component={SelectTeam}
                    />
                    <LoggedInHFTRoute
                        path={'/oauth/authorize'}
                        component={Authorize}
                    />
                    <LoggedInHFTRoute
                        path={'/create_team'}
                        component={CreateTeam}
                    />
                    <LoggedInRoute
                        path={'/mfa'}
                        component={Mfa}
                    />
                    <Redirect
                        from={'/_redirect/integrations/:subpath*'}
                        to={`/${this.props.permalinkRedirectTeamName}/integrations/:subpath*`}
                    />
                    <Redirect
                        from={'/_redirect/pl/:postid'}
                        to={`/${this.props.permalinkRedirectTeamName}/pl/:postid`}
                    />
                    <CompassThemeProvider theme={this.props.theme}>
                        <ModalController/>
                        <GlobalHeader/>
                        <div className='mainContentRow d-flex flex-row'>
>>>>>>> a1d20ac7
                            <TeamSidebar/>
                            <Switch>
                                {this.props.products?.map((product) => (
                                    <Route
                                        key={product.id}
                                        path={product.baseURL}
                                        render={(props) => (
                                            <LoggedIn {...props}>
                                                <div className={classNames(['product-wrapper', {wide: !product.showTeamSidebar}])}>
                                                    <Pluggable
                                                        pluggableName={'Product'}
                                                        subComponentName={'mainComponent'}
                                                        pluggableId={product.id}
                                                        webSocketClient={webSocketClient}
                                                    />
                                                </div>
                                            </LoggedIn>
                                        )}
                                    />
                                ))}
                                {this.props.plugins?.map((plugin) => (
                                    <Route
                                        key={plugin.id}
                                        path={'/plug/' + plugin.route}
                                        render={() => (
                                            <Pluggable
                                                pluggableName={'CustomRouteComponent'}
                                                pluggableId={plugin.id}
                                            />
                                        )}
                                    />
                                ))}
                                <LoggedInRoute
                                    path={'/:team'}
                                    component={NeedsTeam}
                                />
                                <RootRedirect/>
                            </Switch>
<<<<<<< HEAD
                        </>
=======
                        </div>
>>>>>>> a1d20ac7
                        <Pluggable pluggableName='Global'/>
                    </Switch>
                </CompassThemeProvider>
            </IntlProvider>
        );
    }
}<|MERGE_RESOLUTION|>--- conflicted
+++ resolved
@@ -367,7 +367,6 @@
 
         return (
             <IntlProvider>
-<<<<<<< HEAD
                 <CompassThemeProvider theme={this.props.theme}>
                     <Switch>
                         <Route
@@ -446,92 +445,9 @@
                             from={'/_redirect/pl/:postid'}
                             to={`/${this.props.permalinkRedirectTeamName}/pl/:postid`}
                         />
-                        <>
-                            <ModalController/>
-                            <GlobalHeader/>
-=======
-                <Switch>
-                    <Route
-                        path={'/error'}
-                        component={ErrorPage}
-                    />
-                    <HFTRoute
-                        path={'/login'}
-                        component={LoginController}
-                    />
-                    <HFTRoute
-                        path={'/reset_password'}
-                        component={PasswordResetSendLink}
-                    />
-                    <HFTRoute
-                        path={'/reset_password_complete'}
-                        component={PasswordResetForm}
-                    />
-                    <HFTRoute
-                        path={'/signup_user_complete'}
-                        component={SignupController}
-                    />
-                    <HFTRoute
-                        path={'/signup_email'}
-                        component={SignupEmail}
-                    />
-                    <HFTRoute
-                        path={'/should_verify_email'}
-                        component={ShouldVerifyEmail}
-                    />
-                    <HFTRoute
-                        path={'/do_verify_email'}
-                        component={DoVerifyEmail}
-                    />
-                    <HFTRoute
-                        path={'/claim'}
-                        component={ClaimController}
-                    />
-                    <HFTRoute
-                        path={'/help'}
-                        component={HelpController}
-                    />
-                    <LoggedInRoute
-                        path={'/terms_of_service'}
-                        component={TermsOfService}
-                    />
-                    <Route
-                        path={'/landing'}
-                        component={LinkingLandingPage}
-                    />
-                    <LoggedInRoute
-                        path={'/admin_console'}
-                        component={AdminConsole}
-                    />
-                    <LoggedInHFTRoute
-                        path={'/select_team'}
-                        component={SelectTeam}
-                    />
-                    <LoggedInHFTRoute
-                        path={'/oauth/authorize'}
-                        component={Authorize}
-                    />
-                    <LoggedInHFTRoute
-                        path={'/create_team'}
-                        component={CreateTeam}
-                    />
-                    <LoggedInRoute
-                        path={'/mfa'}
-                        component={Mfa}
-                    />
-                    <Redirect
-                        from={'/_redirect/integrations/:subpath*'}
-                        to={`/${this.props.permalinkRedirectTeamName}/integrations/:subpath*`}
-                    />
-                    <Redirect
-                        from={'/_redirect/pl/:postid'}
-                        to={`/${this.props.permalinkRedirectTeamName}/pl/:postid`}
-                    />
-                    <CompassThemeProvider theme={this.props.theme}>
                         <ModalController/>
                         <GlobalHeader/>
                         <div className='mainContentRow d-flex flex-row'>
->>>>>>> a1d20ac7
                             <TeamSidebar/>
                             <Switch>
                                 {this.props.products?.map((product) => (
@@ -570,11 +486,7 @@
                                 />
                                 <RootRedirect/>
                             </Switch>
-<<<<<<< HEAD
-                        </>
-=======
                         </div>
->>>>>>> a1d20ac7
                         <Pluggable pluggableName='Global'/>
                     </Switch>
                 </CompassThemeProvider>
