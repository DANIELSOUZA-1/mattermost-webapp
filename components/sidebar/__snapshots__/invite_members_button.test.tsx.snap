--- conflicted
+++ resolved
@@ -73,29 +73,9 @@
             modalId="invitation"
             onClick={[MockFunction]}
           >
-<<<<<<< HEAD
-            <ToggleModalButton
-              actions={
-                Object {
-                  "openModal": [Function],
-                }
-              }
-              ariaLabel="Invite Users"
-              className="intro-links color--link cursor--pointer"
-              dialogProps={Object {}}
-              dialogType={
-                Object {
-                  "$$typeof": Symbol(react.memo),
-                  "WrappedComponent": [Function],
-                  "compare": null,
-                  "type": [Function],
-                }
-              }
-=======
             <button
               aria-label="Invite Users dialog"
               className="style--none intro-links color--link cursor--pointer"
->>>>>>> 9166f4a7
               id="introTextInvite"
               onClick={[Function]}
             >
