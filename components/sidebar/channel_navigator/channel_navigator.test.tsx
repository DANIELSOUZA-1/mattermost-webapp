// Copyright (c) 2015-present Mattermost, Inc. All Rights Reserved.
// See LICENSE.txt for license information.

import React from 'react';
import {shallow} from 'enzyme';

import AddChannelDropdown from '../add_channel_dropdown';
import {AddChannelButtonTreatments} from 'mattermost-redux/constants/config';

import ChannelNavigator, {Props} from './channel_navigator';

let props: Props;

describe('Components/ChannelNavigator', () => {
    beforeEach(() => {
        props = {
            addChannelButton: AddChannelButtonTreatments.NONE,
            canGoForward: true,
            canGoBack: true,
            canJoinPublicChannel: true,
            showMoreChannelsModal: jest.fn(),
            invitePeopleModal: jest.fn(),
            showNewChannelModal: jest.fn(),
            showCreateCategoryModal: jest.fn(),
            handleOpenDirectMessagesModal: jest.fn(),
            unreadFilterEnabled: true,
            canCreateChannel: true,
            showUnreadsCategory: true,
            townSquareDisplayName: 'idk',
            offTopicDisplayName: 'idk',
            showTutorialTip: true,
<<<<<<< HEAD
=======
            globalHeaderEnabled: true,
            isQuickSwitcherOpen: false,
>>>>>>> 3c29a7ff
            actions: {
                openModal: jest.fn(),
                closeModal: jest.fn(),
                goBack: jest.fn(),
                goForward: jest.fn(),
            },
        };
    });

    it('should show AddChannelDropdown when there is no A/B treatment', () => {
        const wrapper = shallow(<ChannelNavigator {...props}/>);
        expect(wrapper.find(AddChannelDropdown).length).toBe(1);
    });

    it('should show AddChannelDropdown when A/B treatment is unknown', () => {
        delete props.addChannelButton;
        const wrapper = shallow(<ChannelNavigator {...props}/>);
        expect(wrapper.find(AddChannelDropdown).length).toBe(1);
    });

    it('should not show AddChannelDropdown when there is an active A/B treatment', () => {
        props.addChannelButton = AddChannelButtonTreatments.BY_TEAM_NAME;
        const wrapper = shallow(<ChannelNavigator {...props}/>);
        expect(wrapper.find(AddChannelDropdown).length).toBe(0);
    });
});<|MERGE_RESOLUTION|>--- conflicted
+++ resolved
@@ -29,11 +29,7 @@
             townSquareDisplayName: 'idk',
             offTopicDisplayName: 'idk',
             showTutorialTip: true,
-<<<<<<< HEAD
-=======
-            globalHeaderEnabled: true,
             isQuickSwitcherOpen: false,
->>>>>>> 3c29a7ff
             actions: {
                 openModal: jest.fn(),
                 closeModal: jest.fn(),
