// Copyright (c) 2015-present Mattermost, Inc. All Rights Reserved.
// See LICENSE.txt for license information.

import React from 'react';
import {FormattedMessage} from 'react-intl';
import classNames from 'classnames';

import {trackEvent} from 'actions/telemetry_actions';
import Constants, {ModalIdentifiers} from 'utils/constants';
import QuickSwitchModal from 'components/quick_switch_modal';
import * as Utils from 'utils/utils';
import {isDesktopApp} from 'utils/user_agent';
import AddChannelDropdown from '../add_channel_dropdown';
import ChannelFilter from '../channel_filter';
import InviteMembersButton from '../invite_members_button';
import {InviteMembersBtnLocations, AddChannelButtonTreatments} from 'mattermost-redux/constants/config';

export type Props = {
    addChannelButton?: AddChannelButtonTreatments;
    canGoForward: boolean;
    canGoBack: boolean;
    canJoinPublicChannel: boolean;
    showMoreChannelsModal: () => void;
    invitePeopleModal: () => void;
    showNewChannelModal: () => void;
    showCreateCategoryModal: () => void;
    handleOpenDirectMessagesModal: (e: Event) => void;
    unreadFilterEnabled: boolean;
    canCreateChannel: boolean;
    showUnreadsCategory: boolean;
    townSquareDisplayName: string;
    offTopicDisplayName: string;
    showTutorialTip: boolean;
<<<<<<< HEAD
=======
    globalHeaderEnabled: boolean;
    isQuickSwitcherOpen: boolean;
>>>>>>> 3c29a7ff
    actions: {
        openModal: (modalData: any) => Promise<{data: boolean}>;
        closeModal: (modalId: string) => void;
        goBack: () => void;
        goForward: () => void;
    };
};

export default class ChannelNavigator extends React.PureComponent<Props> {
    componentDidMount() {
        document.addEventListener('keydown', this.handleShortcut);
        document.addEventListener('keydown', this.handleQuickSwitchKeyPress);
    }

    componentWillUnmount() {
        document.removeEventListener('keydown', this.handleShortcut);
        document.removeEventListener('keydown', this.handleQuickSwitchKeyPress);
    }

    openQuickSwitcher = (e: React.MouseEvent<HTMLButtonElement, MouseEvent>) => {
        e.preventDefault();

        trackEvent('ui', 'ui_sidebar_open_channel_switcher_v2');

        this.props.actions.openModal({
            modalId: ModalIdentifiers.QUICK_SWITCH,
            dialogType: QuickSwitchModal,
        });
    }

    handleShortcut = (e: KeyboardEvent) => {
        const {actions: {closeModal}} = this.props;

        if (Utils.cmdOrCtrlPressed(e) && e.shiftKey) {
            if (Utils.isKeyPressed(e, Constants.KeyCodes.M)) {
                e.preventDefault();
                closeModal(ModalIdentifiers.QUICK_SWITCH);
            }
            if (Utils.isKeyPressed(e, Constants.KeyCodes.L)) {
                // just close the modal if it's open, but let someone else handle the shortcut
                closeModal(ModalIdentifiers.QUICK_SWITCH);
            }
        }
    };

    handleQuickSwitchKeyPress = (e: KeyboardEvent) => {
        if (Utils.cmdOrCtrlPressed(e) && !e.shiftKey && Utils.isKeyPressed(e, Constants.KeyCodes.K)) {
            if (!e.altKey) {
                e.preventDefault();
                this.toggleQuickSwitchModal();
            }
        }
    }

    toggleQuickSwitchModal = () => {
        const {isQuickSwitcherOpen, actions: {openModal, closeModal}} = this.props;

        if (isQuickSwitcherOpen) {
            closeModal(ModalIdentifiers.QUICK_SWITCH);
        } else {
            openModal({
                modalId: ModalIdentifiers.QUICK_SWITCH,
                dialogType: QuickSwitchModal,
            });
        }
    }

    goBack = () => {
        trackEvent('ui', 'ui_history_back');
        this.props.actions.goBack();
    }

    goForward = () => {
        trackEvent('ui', 'ui_history_forward');
        this.props.actions.goForward();
    }

    render() {
        const jumpToButton = (
            <button
                className={'SidebarChannelNavigator_jumpToButton'}
                onClick={this.openQuickSwitcher}
                aria-label={Utils.localizeMessage('sidebar_left.channel_navigator.channelSwitcherLabel', 'Channel Switcher')}
            >
                <i className='icon icon-magnify'/>
                <FormattedMessage
                    id='sidebar_left.channel_navigator.jumpTo'
                    defaultMessage='Find channel'
                />
                <div className={'SidebarChannelNavigator_shortcutText'}>
                    {`${Utils.isMac() ? '⌘' : 'Ctrl+'}K`}
                </div>
            </button>
        );

        let addChannelDropdown = null;
        if (!this.props.addChannelButton || this.props.addChannelButton === AddChannelButtonTreatments.NONE) {
            addChannelDropdown = (
                <AddChannelDropdown
                    showNewChannelModal={this.props.showNewChannelModal}
                    showMoreChannelsModal={this.props.showMoreChannelsModal}
                    invitePeopleModal={this.props.invitePeopleModal}
                    showCreateCategoryModal={this.props.showCreateCategoryModal}
                    canCreateChannel={this.props.canCreateChannel}
                    canJoinPublicChannel={this.props.canJoinPublicChannel}
                    handleOpenDirectMessagesModal={this.props.handleOpenDirectMessagesModal}
                    unreadFilterEnabled={this.props.unreadFilterEnabled}
                    townSquareDisplayName={this.props.townSquareDisplayName}
                    offTopicDisplayName={this.props.offTopicDisplayName}
                    showTutorialTip={this.props.showTutorialTip}
                    addChannelButton={this.props.addChannelButton}
                />
            );
        }

        const inviteMembersUserIcon = (<InviteMembersButton buttonType={InviteMembersBtnLocations.USER_ICON}/>);

        let layout;
        if (isDesktopApp()) {
            const historyArrows = (
                <>
                    <button
                        className={classNames('SidebarChannelNavigator_backButton', {disabled: !this.props.canGoBack})}
                        disabled={!this.props.canGoBack}
                        onClick={this.goBack}
                        aria-label={Utils.localizeMessage('sidebar_left.channel_navigator.goBackLabel', 'Back')}
                    >
                        <i className='icon icon-arrow-left'/>
                    </button>
                    <button
                        className={classNames('SidebarChannelNavigator_forwardButton', {disabled: !this.props.canGoForward})}
                        disabled={!this.props.canGoForward}
                        onClick={this.goForward}
                        aria-label={Utils.localizeMessage('sidebar_left.channel_navigator.goForwardLabel', 'Forward')}
                    >
                        <i className='icon icon-arrow-right'/>
                    </button>
                </>
            );

            layout = (
                <div className={'SidebarChannelNavigator desktop'}>
                    {jumpToButton}
                    <div className='SidebarContainer_filterAddChannel desktop'>
                        <div className='SidebarContainer_rightContainer'>
                            {!this.props.showUnreadsCategory && <ChannelFilter/>}
                            {!this.props.showUnreadsCategory && <div className='SidebarChannelNavigator_divider'/>}
                            {historyArrows}
                        </div>
                        {inviteMembersUserIcon}
                        {addChannelDropdown}
                    </div>
                </div>
            );
        } else {
            layout = (
                <div className={'SidebarChannelNavigator webapp'}>
                    {!this.props.showUnreadsCategory && <ChannelFilter/>}
                    {jumpToButton}
                    {inviteMembersUserIcon}
                    {addChannelDropdown}
                </div>
            );
        }

        return layout;
    }

    // TODO: the render function in place can be replaced with this one, once we successfully release v6.0
    // render() {
    //     let addChannelDropdown = null;
    //     if (!this.props.addChannelButton || this.props.addChannelButton === AddChannelButtonTreatments.NONE) (
    //         <AddChannelDropdown
    //             showNewChannelModal={this.props.showNewChannelModal}
    //             showMoreChannelsModal={this.props.showMoreChannelsModal}
    //             invitePeopleModal={this.props.invitePeopleModal}
    //             showCreateCategoryModal={this.props.showCreateCategoryModal}
    //             canCreateChannel={this.props.canCreateChannel}
    //             canJoinPublicChannel={this.props.canJoinPublicChannel}
    //             handleOpenDirectMessagesModal={this.props.handleOpenDirectMessagesModal}
    //             unreadFilterEnabled={this.props.unreadFilterEnabled}
    //             townSquareDisplayName={this.props.townSquareDisplayName}
    //             offTopicDisplayName={this.props.offTopicDisplayName}
    //             showTutorialTip={this.props.showTutorialTip}
    //             addChannelButton={this.props.addChannelButton}
    //         />
    //     );
    //
    //     return (
    //         <div className={'SidebarChannelNavigator webapp'}>
    //             {!this.props.showUnreadsCategory && <ChannelFilter/>}
    //             <button
    //                 className={'SidebarChannelNavigator_jumpToButton'}
    //                 onClick={this.openQuickSwitcher}
    //                 aria-label={Utils.localizeMessage('sidebar_left.channel_navigator.channelSwitcherLabel', 'Channel Switcher')}
    //             >
    //                 <i className='icon icon-magnify'/>
    //                 <FormattedMessage
    //                     id='sidebar_left.channel_navigator.jumpTo'
    //                     defaultMessage='Find channel'
    //                 />
    //                 <div className={'SidebarChannelNavigator_shortcutText'}>
    //                     {`${Utils.isMac() ? '⌘' : 'Ctrl+'}K`}
    //                 </div>
    //             </button>
    //             <InviteMembersButton buttonType={InviteMembersBtnLocations.USER_ICON}/>
    //             {addChannelDropdown}
    //         </div>
    //     );
    // }
}<|MERGE_RESOLUTION|>--- conflicted
+++ resolved
@@ -31,11 +31,7 @@
     townSquareDisplayName: string;
     offTopicDisplayName: string;
     showTutorialTip: boolean;
-<<<<<<< HEAD
-=======
-    globalHeaderEnabled: boolean;
     isQuickSwitcherOpen: boolean;
->>>>>>> 3c29a7ff
     actions: {
         openModal: (modalData: any) => Promise<{data: boolean}>;
         closeModal: (modalId: string) => void;
