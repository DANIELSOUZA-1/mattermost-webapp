// Copyright (c) 2015-present Mattermost, Inc. All Rights Reserved.
// See LICENSE.txt for license information.

import {connect} from 'react-redux';
import {bindActionCreators, Dispatch} from 'redux';

import {getCurrentUserId, getMyChannelMemberships} from 'mattermost-redux/selectors/entities/common';
import {getInt} from 'mattermost-redux/selectors/entities/preferences';

import {Channel} from 'mattermost-redux/types/channels';
import {GenericAction} from 'mattermost-redux/types/actions';
import {isChannelMuted} from 'mattermost-redux/utils/channel_utils';
import {getChannelsNameMapInCurrentTeam, makeGetChannelUnreadCount} from 'mattermost-redux/selectors/entities/channels';
import {getConfig} from 'mattermost-redux/selectors/entities/general';

import {open as openLhs} from 'actions/views/lhs.js';
import {clearChannelSelection, multiSelectChannelAdd, multiSelectChannelTo} from 'actions/views/channel_sidebar';
import {isChannelSelected} from 'selectors/views/channel_sidebar';
import {GlobalState} from 'types/store';
import Constants from 'utils/constants';

import SidebarChannelLink from './sidebar_channel_link';

type OwnProps = {
    channel: Channel;
}

function makeMapStateToProps() {
    const getUnreadCount = makeGetChannelUnreadCount();

    return (state: GlobalState, ownProps: OwnProps) => {
        const member = getMyChannelMemberships(state)[ownProps.channel.id];

        const unreadCount = getUnreadCount(state, ownProps.channel.id);

        const channelsByName = getChannelsNameMapInCurrentTeam(state);
        const config = getConfig(state);
        const enableTutorial = config.EnableTutorial === 'true';
        const currentUserId = getCurrentUserId(state);
        const tutorialStep = getInt(state, Constants.Preferences.TUTORIAL_STEP, currentUserId, Constants.TutorialSteps.FINISHED);

<<<<<<< HEAD
        return {
            unreadMentions: unreadCount.mentions,
            unreadMsgs: unreadCount.messages,
            isUnread: unreadCount.showUnread,
            isMuted: isChannelMuted(member),
            isChannelSelected: isChannelSelected(state, ownProps.channel.id),
            showTutorialTip: enableTutorial && tutorialStep === Constants.TutorialSteps.CHANNEL_POPOVER,
            townSquareDisplayName: channelsByName[Constants.DEFAULT_CHANNEL] && channelsByName[Constants.DEFAULT_CHANNEL].display_name,
            offTopicDisplayName: channelsByName[Constants.OFFTOPIC_CHANNEL] && channelsByName[Constants.OFFTOPIC_CHANNEL].display_name,
        };
=======
    const channelsByName = getChannelsNameMapInCurrentTeam(state);
    const config = getConfig(state);
    const enableTutorial = config.EnableTutorial === 'true';
    const currentUserId = getCurrentUserId(state);
    const tutorialStep = getInt(state, Constants.Preferences.TUTORIAL_STEP, currentUserId, Constants.TutorialSteps.FINISHED);

    return {
        unreadMentions,
        unreadMsgs,
        showUnreadForMsgs,
        isMuted: isChannelMuted(member),
        isChannelSelected: isChannelSelected(state, ownProps.channel.id),
        showTutorialTip: enableTutorial && tutorialStep === Constants.TutorialSteps.CHANNEL_POPOVER,
        townSquareDisplayName: channelsByName[Constants.DEFAULT_CHANNEL]?.display_name || '',
        offTopicDisplayName: channelsByName[Constants.OFFTOPIC_CHANNEL]?.display_name || '',
>>>>>>> 3c9f5b0c
    };
}

function mapDispatchToProps(dispatch: Dispatch<GenericAction>) {
    return {
        actions: bindActionCreators({
            clearChannelSelection,
            multiSelectChannelTo,
            multiSelectChannelAdd,
            openLhs,
        }, dispatch),
    };
}

export default connect(makeMapStateToProps, mapDispatchToProps)(SidebarChannelLink);<|MERGE_RESOLUTION|>--- conflicted
+++ resolved
@@ -39,7 +39,6 @@
         const currentUserId = getCurrentUserId(state);
         const tutorialStep = getInt(state, Constants.Preferences.TUTORIAL_STEP, currentUserId, Constants.TutorialSteps.FINISHED);
 
-<<<<<<< HEAD
         return {
             unreadMentions: unreadCount.mentions,
             unreadMsgs: unreadCount.messages,
@@ -47,26 +46,9 @@
             isMuted: isChannelMuted(member),
             isChannelSelected: isChannelSelected(state, ownProps.channel.id),
             showTutorialTip: enableTutorial && tutorialStep === Constants.TutorialSteps.CHANNEL_POPOVER,
-            townSquareDisplayName: channelsByName[Constants.DEFAULT_CHANNEL] && channelsByName[Constants.DEFAULT_CHANNEL].display_name,
-            offTopicDisplayName: channelsByName[Constants.OFFTOPIC_CHANNEL] && channelsByName[Constants.OFFTOPIC_CHANNEL].display_name,
+            townSquareDisplayName: channelsByName[Constants.DEFAULT_CHANNEL]?.display_name || '',
+            offTopicDisplayName: channelsByName[Constants.OFFTOPIC_CHANNEL]?.display_name || '',
         };
-=======
-    const channelsByName = getChannelsNameMapInCurrentTeam(state);
-    const config = getConfig(state);
-    const enableTutorial = config.EnableTutorial === 'true';
-    const currentUserId = getCurrentUserId(state);
-    const tutorialStep = getInt(state, Constants.Preferences.TUTORIAL_STEP, currentUserId, Constants.TutorialSteps.FINISHED);
-
-    return {
-        unreadMentions,
-        unreadMsgs,
-        showUnreadForMsgs,
-        isMuted: isChannelMuted(member),
-        isChannelSelected: isChannelSelected(state, ownProps.channel.id),
-        showTutorialTip: enableTutorial && tutorialStep === Constants.TutorialSteps.CHANNEL_POPOVER,
-        townSquareDisplayName: channelsByName[Constants.DEFAULT_CHANNEL]?.display_name || '',
-        offTopicDisplayName: channelsByName[Constants.OFFTOPIC_CHANNEL]?.display_name || '',
->>>>>>> 3c9f5b0c
     };
 }
 
