--- conflicted
+++ resolved
@@ -244,26 +244,14 @@
                     unreadMentions={unreadMentions}
                     hasUrgent={hasUrgent}
                 />
-<<<<<<< HEAD
                 <div className='MenuWrapper SidebarMenu'>
                     <SidebarChannelMenu
                         channel={channel}
                         channelLink={link}
-                        isCollapsed={this.props.isCollapsed}
                         isUnread={isUnread}
                         closeHandler={this.props.closeHandler}
                     />
                 </div>
-=======
-                <SidebarChannelMenu
-                    channel={channel}
-                    channelLink={link}
-                    isMenuOpen={this.state.isMenuOpen}
-                    isUnread={isUnread}
-                    closeHandler={this.props.closeHandler}
-                    onToggleMenu={this.handleMenuToggle}
-                />
->>>>>>> 3c35c6f9
             </>
         );
 
