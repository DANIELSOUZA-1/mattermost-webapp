--- conflicted
+++ resolved
@@ -66,10 +66,6 @@
         clearChannelSelection: () => void;
         multiSelectChannelTo: (channelId: string) => void;
         multiSelectChannelAdd: (channelId: string) => void;
-<<<<<<< HEAD
-        openLhs: () => void;
-=======
->>>>>>> 089bf1f6
         unsetEditingPost: () => void;
     };
 };
