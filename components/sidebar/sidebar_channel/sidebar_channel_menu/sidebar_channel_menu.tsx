--- conflicted
+++ resolved
@@ -18,13 +18,9 @@
 
 import {trackEvent} from 'actions/telemetry_actions';
 
-<<<<<<< HEAD
-=======
-import ChannelMoveToSubMenu from 'components/channel_move_to_sub_menu';
->>>>>>> 2ca98211
 import ChannelInviteModal from 'components/channel_invite_modal';
 import {Menu, MenuItem, MenuDivider} from 'components/menu';
-import ChannelMoveToSubmenu from 'components/channel_move_to_submenu';
+import ChannelMoveToSubmenu from 'components/channel_move_to_sub_menu';
 import {PopoverMenuItem} from 'components/menu_item_types/popover_menu_item';
 
 import Constants, {ModalIdentifiers} from 'utils/constants';
@@ -276,42 +272,16 @@
             menuId={`SidebarChannelMenu-${props.channel.id}`}
             menuAriaLabel={formatMessage({id: 'sidebar_left.sidebar_channel_menu.dropdownAriaLabel', defaultMessage: 'Edit channel Menu'})}
         >
-<<<<<<< HEAD
             {markAsReadUnreadMenuItem}
             {favoriteUnfavoriteMenuItem}
             {muteUnmuteChannelMenuItem}
             <MenuDivider/>
-            <ChannelMoveToSubmenu
-                channel={props.channel}
-                inSidebar={true}
-            />
+            <ChannelMoveToSubmenu channel={props.channel}/>
             {(copyLinkMenuItem || addMembersMenuItem) && <MenuDivider/>}
             {copyLinkMenuItem}
             {addMembersMenuItem}
             {leaveChannelMenuItem}
         </Menu>
-=======
-            {props.isMenuOpen && (
-                <>
-                    <Menu.Group>
-                        {markAsReadMenuItem}
-                        {markAsUnreadMenuItem}
-                        {favoriteMenuItem}
-                        {muteChannelMenuItem}
-                    </Menu.Group>
-                    <ChannelMoveToSubMenu
-                        channel={props.channel}
-                        openUp={openUp}
-                    />
-                    <Menu.Group>
-                        {copyLinkMenuItem}
-                        {addMembersMenuItem}
-                    </Menu.Group>
-                    {leaveChannelMenuItem}
-                </>
-            )}
-        </SidebarMenu>
->>>>>>> 2ca98211
     );
 };
 
