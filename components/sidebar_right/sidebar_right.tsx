--- conflicted
+++ resolved
@@ -212,12 +212,9 @@
             isChannelInfo,
             isChannelMembers,
             isExpanded,
-<<<<<<< HEAD
             isPostEditHistory,
             channel,
             team,
-=======
->>>>>>> 3e439f6e
         } = this.props;
 
         if (!isOpen) {
@@ -245,18 +242,10 @@
             currentChannelNeeded = true;
             content = <ChannelInfoRhs/>;
         } else if (isChannelMembers) {
-<<<<<<< HEAD
-            content = (
-                <ChannelMembersRhs/>
-            );
-        } else if (isPostEditHistory) {
-            content = (
-                <PostEditHistory/>
-            );
-=======
             currentChannelNeeded = true;
             content = <ChannelMembersRhs/>;
->>>>>>> 3e439f6e
+        } else if (isPostEditHistory) {
+            content = <PostEditHistory/>;
         }
 
         const isRHSLoading = Boolean(
