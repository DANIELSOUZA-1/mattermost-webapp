--- conflicted
+++ resolved
@@ -8,13 +8,9 @@
   open={false}
 >
   <button
-<<<<<<< HEAD
     aria-controls="statusDropdownMenu"
     aria-expanded={false}
-    aria-label="Set a status"
-=======
     aria-label="Current status: Away. Select to open profile and status menu."
->>>>>>> 47a4bb6a
     className="status-wrapper style--none"
   >
     <Memo(CustomStatusEmoji)
@@ -249,13 +245,9 @@
   open={true}
 >
   <button
-<<<<<<< HEAD
     aria-controls="statusDropdownMenu"
     aria-expanded={true}
-    aria-label="Set a status"
-=======
     aria-label="Current status: Away. Select to open profile and status menu."
->>>>>>> 47a4bb6a
     className="status-wrapper style--none"
   >
     <Memo(CustomStatusEmoji)
@@ -571,13 +563,9 @@
   open={true}
 >
   <button
-<<<<<<< HEAD
     aria-controls="statusDropdownMenu"
     aria-expanded={true}
-    aria-label="Set a status"
-=======
     aria-label="Current status: Away. Select to open profile and status menu."
->>>>>>> 47a4bb6a
     className="status-wrapper style--none"
   >
     <Memo(CustomStatusEmoji)
@@ -845,13 +833,9 @@
   open={true}
 >
   <button
-<<<<<<< HEAD
     aria-controls="statusDropdownMenu"
     aria-expanded={true}
-    aria-label="Set a status"
-=======
     aria-label="Current status: Away. Select to open profile and status menu."
->>>>>>> 47a4bb6a
     className="status-wrapper style--none"
   >
     <Memo(CustomStatusEmoji)
@@ -1119,13 +1103,9 @@
   open={true}
 >
   <button
-<<<<<<< HEAD
     aria-controls="statusDropdownMenu"
     aria-expanded={true}
-    aria-label="Set a status"
-=======
     aria-label="Current status: Away. Select to open profile and status menu."
->>>>>>> 47a4bb6a
     className="status-wrapper style--none"
   >
     <Memo(CustomStatusEmoji)
@@ -1394,13 +1374,9 @@
   open={false}
 >
   <button
-<<<<<<< HEAD
     aria-controls="statusDropdownMenu"
     aria-expanded={false}
-    aria-label="Set a status"
-=======
     aria-label="Current status: Away. Select to open profile and status menu."
->>>>>>> 47a4bb6a
     className="status-wrapper style--none"
   >
     <Memo(CustomStatusEmoji)
@@ -1643,13 +1619,9 @@
   open={true}
 >
   <button
-<<<<<<< HEAD
     aria-controls="statusDropdownMenu"
     aria-expanded={true}
-    aria-label="Set a status"
-=======
     aria-label="Current status: Away. Select to open profile and status menu."
->>>>>>> 47a4bb6a
     className="status-wrapper style--none"
   >
     <Memo(CustomStatusEmoji)
@@ -1884,13 +1856,9 @@
   open={true}
 >
   <button
-<<<<<<< HEAD
     aria-controls="statusDropdownMenu"
     aria-expanded={true}
-    aria-label="Set a status"
-=======
     aria-label="Current status: Away. Select to open profile and status menu."
->>>>>>> 47a4bb6a
     className="status-wrapper style--none"
   >
     <Memo(CustomStatusEmoji)
@@ -2158,13 +2126,9 @@
   open={true}
 >
   <button
-<<<<<<< HEAD
     aria-controls="statusDropdownMenu"
     aria-expanded={true}
-    aria-label="Set a status"
-=======
     aria-label="Current status: Away. Select to open profile and status menu."
->>>>>>> 47a4bb6a
     className="status-wrapper style--none"
   >
     <Memo(CustomStatusEmoji)
