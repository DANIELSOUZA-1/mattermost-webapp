// Copyright (c) 2016-present Mattermost, Inc. All Rights Reserved.
// See License.txt for license information.

import $ from 'jquery';
import PropTypes from 'prop-types';
import React from 'react';
import {FormattedMessage} from 'react-intl';
import Permissions from 'mattermost-redux/constants/permissions';

import TeamStore from 'stores/team_store.jsx';

import {filterAndSortTeamsByDisplayName} from 'utils/team_utils.jsx';

import * as Utils from 'utils/utils.jsx';

import SystemPermissionGate from 'components/permissions_gates/system_permission_gate';

import TeamButton from './components/team_button.jsx';

export default class TeamSidebar extends React.Component {
    static propTypes = {
        experimentalPrimaryTeam: PropTypes.string,
        enableTeamCreation: PropTypes.bool.isRequired,
        actions: PropTypes.shape({
            getTeams: PropTypes.func.isRequired
        }).isRequired
    }

    constructor(props) {
        super(props);

        this.state = this.getStateFromStores();
    }

    getStateFromStores =() => {
        const teamMembers = TeamStore.getMyTeamMembers();
        const currentTeamId = TeamStore.getCurrentId();

        return {
            teams: TeamStore.getAll(),
            teamListings: TeamStore.getTeamListings(),
            teamMembers,
            currentTeamId,
            show: teamMembers && teamMembers.length > 1,
            isMobile: Utils.isMobile()
        };
    }

    componentDidMount() {
        window.addEventListener('resize', this.handleResize);
        TeamStore.addChangeListener(this.onChange);
        TeamStore.addUnreadChangeListener(this.onChange);
        this.props.actions.getTeams(0, 200);
        this.setStyles();
    }

    componentWillUnmount() {
        window.removeEventListener('resize', this.handleResize);
        TeamStore.removeChangeListener(this.onChange);
        TeamStore.removeUnreadChangeListener(this.onChange);
    }

    componentDidUpdate(prevProps, prevState) {
        if (!this.state.isMobile) {
            $('.team-wrapper').perfectScrollbar();
        }

        // reset the scrollbar upon switching teams
        if (this.state.currentTeam !== prevState.currentTeam) {
            this.refs.container.scrollTop = 0;
            if (!this.state.isMobile) {
                $('.team-wrapper').perfectScrollbar('update');
            }
        }
    }

    onChange = () => {
        this.setState(this.getStateFromStores());
        this.setStyles();
    }

    handleResize = () => {
        const teamMembers = this.state.teamMembers;
        this.setState({show: teamMembers && teamMembers.length > 1});
        this.setStyles();
    }

    setStyles = () => {
        const root = document.querySelector('#root');

        if (this.state.show) {
            root.classList.add('multi-teams');
        } else {
            root.classList.remove('multi-teams');
        }
    }

    render() {
        if (!this.state.show) {
            return null;
        }

        const myTeams = [];
        const isAlreadyMember = new Map();
        let moreTeams = false;

        for (const index in this.state.teamMembers) {
            if (this.state.teamMembers.hasOwnProperty(index)) {
                const teamMember = this.state.teamMembers[index];
                if (teamMember.delete_at > 0) {
                    continue;
                }
                const teamId = teamMember.team_id;
                myTeams.push(Object.assign({
                    unread: teamMember.msg_count > 0,
                    mentions: teamMember.mention_count
                }, this.state.teams[teamId]));
                isAlreadyMember[teamId] = true;
            }
        }

        for (const id in this.state.teamListings) {
            if (this.state.teamListings.hasOwnProperty(id) && !isAlreadyMember[id]) {
                moreTeams = true;
                break;
            }
        }

        const teams = filterAndSortTeamsByDisplayName(myTeams).
            map((team) => {
                return (
                    <TeamButton
                        key={'switch_team_' + team.name}
                        url={`/${team.name}`}
                        tip={team.display_name}
                        active={team.id === this.state.currentTeamId}
                        isMobile={this.state.isMobile}
                        displayName={team.display_name}
                        unread={team.unread}
                        mentions={team.mentions}
                    />
                );
            });

        if (moreTeams && !this.props.experimentalPrimaryTeam) {
            teams.push(
                <TeamButton
                    btnClass='team-btn__add'
                    key='more_teams'
                    url='/select_team'
                    isMobile={this.state.isMobile}
                    tip={
                        <FormattedMessage
                            id='team_sidebar.join'
                            defaultMessage='Other teams you can join.'
                        />
                    }
                    content={<i className='fa fa-plus'/>}
                />
            );
<<<<<<< HEAD
        } else {
=======
        } else if (this.props.enableTeamCreation || isSystemAdmin) {
>>>>>>> 0c1a5ca4
            teams.push(
                <SystemPermissionGate
                    perms={[Permissions.CREATE_TEAM]}
                    key='more_teams'
                >
                    <TeamButton
                        btnClass='team-btn__add'
                        url='/create_team'
                        isMobile={this.state.isMobile}
                        tip={
                            <FormattedMessage
                                id='navbar_dropdown.create'
                                defaultMessage='Create a New Team'
                            />
                        }
                        content={<i className='fa fa-plus'/>}
                    />
                </SystemPermissionGate>
            );
        }

        return (
            <div className='team-sidebar'>
                <div className='team-wrapper'>
                    {teams}
                </div>
            </div>
        );
    }
}<|MERGE_RESOLUTION|>--- conflicted
+++ resolved
@@ -158,11 +158,7 @@
                     content={<i className='fa fa-plus'/>}
                 />
             );
-<<<<<<< HEAD
         } else {
-=======
-        } else if (this.props.enableTeamCreation || isSystemAdmin) {
->>>>>>> 0c1a5ca4
             teams.push(
                 <SystemPermissionGate
                     perms={[Permissions.CREATE_TEAM]}
