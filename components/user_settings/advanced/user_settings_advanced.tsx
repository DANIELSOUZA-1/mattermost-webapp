// Copyright (c) 2015-present Mattermost, Inc. All Rights Reserved.
// See LICENSE.txt for license information.

/* eslint-disable max-lines */

import React, {ReactNode} from 'react';
import {FormattedMessage} from 'react-intl';

import {emitUserLoggedOutEvent} from 'actions/global_actions';

import Constants, {AdvancedSections, Preferences} from 'utils/constants';
import {t} from 'utils/i18n';
import {a11yFocus, isMac, localizeMessage} from 'utils/utils';

import SettingItemMax from 'components/setting_item_max';
import ConfirmModal from 'components/confirm_modal';
import BackIcon from 'components/widgets/icons/fa_back_icon';

import {ActionResult} from 'mattermost-redux/types/actions';

import {UserProfile} from '@mattermost/types/users';
import {PreferenceType} from '@mattermost/types/preferences';

<<<<<<< HEAD
=======
import SettingItem from 'components/setting_item';

>>>>>>> 356cefda
import JoinLeaveSection from './join_leave_section';
import WysiwygSection from './wysiwyg_section';
import PerformanceDebuggingSection from './performance_debugging_section';

const PreReleaseFeatures = Constants.PRE_RELEASE_FEATURES;

type Settings = {
    [key: string]: string | undefined;
    send_on_ctrl_enter: Props['sendOnCtrlEnter'];
    code_block_ctrl_enter: Props['codeBlockOnCtrlEnter'];
    formatting: Props['formatting'];
    join_leave: Props['joinLeave'];
    sync_drafts: Props['syncDrafts'];
};

export type Props = {
    currentUser: UserProfile;
    advancedSettingsCategory: PreferenceType[];
    sendOnCtrlEnter: string;
    codeBlockOnCtrlEnter: string;
    formatting: string;
    joinLeave: string;
    unreadScrollPosition: string;
    syncDrafts: string;
    updateSection: (section?: string) => void;
    activeSection: string;
    closeModal: () => void;
    collapseModal: () => void;
    enablePreviewFeatures: boolean;
    enableUserDeactivation: boolean;
<<<<<<< HEAD
    wysiwygAllowed: boolean;
=======
    syncedDraftsAreAllowed: boolean;
>>>>>>> 356cefda
    actions: {
        savePreferences: (userId: string, preferences: PreferenceType[]) => Promise<ActionResult>;
        updateUserActive: (userId: string, active: boolean) => Promise<ActionResult>;
        revokeAllSessionsForUser: (userId: string) => Promise<ActionResult>;
    };
};

type State = {
    preReleaseFeatures: typeof PreReleaseFeatures;
    settings: Settings;
    enabledFeatures: number;
    isSaving: boolean;
    previewFeaturesEnabled: boolean;
    showDeactivateAccountModal: boolean;
    serverError: string;
    preReleaseFeaturesKeys: string[];
}

export default class AdvancedSettingsDisplay extends React.PureComponent<Props, State> {
    constructor(props: Props) {
        super(props);

        this.state = this.getStateFromProps();
    }

    getStateFromProps = (): State => {
        const advancedSettings = this.props.advancedSettingsCategory;
        const settings: Settings = {
            send_on_ctrl_enter: this.props.sendOnCtrlEnter,
            code_block_ctrl_enter: this.props.codeBlockOnCtrlEnter,
            formatting: this.props.formatting,
            join_leave: this.props.joinLeave,
            sync_drafts: this.props.syncDrafts,
            [Preferences.UNREAD_SCROLL_POSITION]: this.props.unreadScrollPosition,
        };

        const PreReleaseFeaturesLocal = JSON.parse(JSON.stringify(PreReleaseFeatures));
        delete PreReleaseFeaturesLocal.MARKDOWN_PREVIEW;
        const preReleaseFeaturesKeys = Object.keys(PreReleaseFeaturesLocal);

        let enabledFeatures = 0;
        for (const as of advancedSettings) {
            for (const key of preReleaseFeaturesKeys) {
                const feature = PreReleaseFeaturesLocal[key];

                if (as.name === Constants.FeatureTogglePrefix + feature.label) {
                    settings[as.name] = as.value;

                    if (as.value === 'true') {
                        enabledFeatures += 1;
                    }
                }
            }
        }

        const isSaving = false;

        const previewFeaturesEnabled = this.props.enablePreviewFeatures;
        const showDeactivateAccountModal = false;

        return {
            preReleaseFeatures: PreReleaseFeaturesLocal,
            settings,
            preReleaseFeaturesKeys,
            enabledFeatures,
            isSaving,
            previewFeaturesEnabled,
            showDeactivateAccountModal,
            serverError: '',
        };
    }

    updateSetting = (setting: string, value: string, e?: React.ChangeEvent): void => {
        const settings = this.state.settings;
        settings[setting] = value;

        this.setState((prevState) => ({...prevState, ...settings}));
        a11yFocus(e?.currentTarget as HTMLElement);
    }

    toggleFeature = (feature: string, checked: boolean): void => {
        const {settings} = this.state;
        settings[Constants.FeatureTogglePrefix + feature] = String(checked);

        let enabledFeatures = 0;
        Object.keys(this.state.settings).forEach((setting) => {
            if (setting.lastIndexOf(Constants.FeatureTogglePrefix) === 0 && this.state.settings[setting] === 'true') {
                enabledFeatures++;
            }
        });

        this.setState({settings, enabledFeatures});
    }

    saveEnabledFeatures = (): void => {
        const features: string[] = [];
        Object.keys(this.state.settings).forEach((setting) => {
            if (setting.lastIndexOf(Constants.FeatureTogglePrefix) === 0) {
                features.push(setting);
            }
        });

        this.handleSubmit(features);
    }

    handleSubmit = async (settings: string[]): Promise<void> => {
        const preferences: PreferenceType[] = [];
        const {actions, currentUser} = this.props;
        const userId = currentUser.id;

        // this should be refactored so we can actually be certain about what type everything is
        (Array.isArray(settings) ? settings : [settings]).forEach((setting) => {
            preferences.push({
                user_id: userId,
                category: Constants.Preferences.CATEGORY_ADVANCED_SETTINGS,
                name: setting,
                value: this.state.settings[setting],
            });
        });

        this.setState({isSaving: true});
        await actions.savePreferences(userId, preferences);

        this.handleUpdateSection('');
    }

    handleDeactivateAccountSubmit = async (): Promise<void> => {
        const userId = this.props.currentUser.id;

        this.setState({isSaving: true});

        this.props.actions.updateUserActive(userId, false).
            then(({error}) => {
                if (error) {
                    this.setState({serverError: error.message});
                }
            });

        const {data, error} = await this.props.actions.revokeAllSessionsForUser(userId);
        if (data) {
            emitUserLoggedOutEvent();
        } else if (error) {
            this.setState({serverError: error.message});
        }
    }

    handleShowDeactivateAccountModal = (): void => {
        this.setState({
            showDeactivateAccountModal: true,
        });
    }

    handleHideDeactivateAccountModal = (): void => {
        this.setState({
            showDeactivateAccountModal: false,
        });
    }

    handleUpdateSection = (section?: string): void => {
        if (!section) {
            this.setState(this.getStateFromProps());
        }
        this.setState({isSaving: false});
        this.props.updateSection(section);
    }

    // This function changes ctrl to cmd when OS is mac
    getCtrlSendText = () => {
        const description = {
            default: {
                id: t('user.settings.advance.sendDesc'),
                defaultMessage: 'When enabled, CTRL + ENTER will send the message and ENTER inserts a new line.',
            },
            mac: {
                id: t('user.settings.advance.sendDesc.mac'),
                defaultMessage: 'When enabled, ⌘ + ENTER will send the message and ENTER inserts a new line.',
            },
        };
        const title = {
            default: {
                id: t('user.settings.advance.sendTitle'),
                defaultMessage: 'Send Messages on CTRL+ENTER',
            },
            mac: {
                id: t('user.settings.advance.sendTitle.mac'),
                defaultMessage: 'Send Messages on ⌘+ENTER',
            },
        };
        if (isMac()) {
            return {
                ctrlSendTitle: title.mac,
                ctrlSendDesc: description.mac,
            };
        }
        return {
            ctrlSendTitle: title.default,
            ctrlSendDesc: description.default,
        };
    }

    renderOnOffLabel(enabled: string): JSX.Element {
        if (enabled === 'false') {
            return (
                <FormattedMessage
                    id='user.settings.advance.off'
                    defaultMessage='Off'
                />
            );
        }

        return (
            <FormattedMessage
                id='user.settings.advance.on'
                defaultMessage='On'
            />
        );
    }

    renderUnreadScrollPositionLabel(option?: string): JSX.Element {
        if (option === Preferences.UNREAD_SCROLL_POSITION_START_FROM_LEFT) {
            return (
                <FormattedMessage
                    id='user.settings.advance.startFromLeftOff'
                    defaultMessage='Start me where I left off'
                />
            );
        }

        return (
            <FormattedMessage
                id='user.settings.advance.startFromNewest'
                defaultMessage='Start me at the newest message'
            />
        );
    }

    renderCtrlEnterLabel(): JSX.Element {
        const ctrlEnter = this.state.settings.send_on_ctrl_enter;
        const codeBlockCtrlEnter = this.state.settings.code_block_ctrl_enter;
        if (ctrlEnter === 'false' && codeBlockCtrlEnter === 'false') {
            return (
                <FormattedMessage
                    id='user.settings.advance.off'
                    defaultMessage='Off'
                />
            );
        } else if (ctrlEnter === 'true' && codeBlockCtrlEnter === 'true') {
            return (
                <FormattedMessage
                    id='user.settings.advance.onForAllMessages'
                    defaultMessage='On for all messages'
                />
            );
        }
        return (
            <FormattedMessage
                id='user.settings.advance.onForCode'
                defaultMessage='On only for code blocks starting with ```'
            />
        );
    }

    renderFormattingSection = () => {
        const active = this.props.activeSection === 'formatting';
        let max = null;
        if (active) {
            max = (
                <SettingItemMax
                    title={
                        <FormattedMessage
                            id='user.settings.advance.formattingTitle'
                            defaultMessage='Enable Post Formatting'
                        />
                    }
                    inputs={[
                        <fieldset key='formattingSetting'>
                            <legend className='form-legend hidden-label'>
                                <FormattedMessage
                                    id='user.settings.advance.formattingTitle'
                                    defaultMessage='Enable Post Formatting'
                                />
                            </legend>
                            <div className='radio'>
                                <label>
                                    <input
                                        id='postFormattingOn'
                                        type='radio'
                                        name='formatting'
                                        checked={this.state.settings.formatting !== 'false'}
                                        onChange={this.updateSetting.bind(this, 'formatting', 'true')}
                                    />
                                    <FormattedMessage
                                        id='user.settings.advance.on'
                                        defaultMessage='On'
                                    />
                                </label>
                                <br/>
                            </div>
                            <div className='radio'>
                                <label>
                                    <input
                                        id='postFormattingOff'
                                        type='radio'
                                        name='formatting'
                                        checked={this.state.settings.formatting === 'false'}
                                        onChange={this.updateSetting.bind(this, 'formatting', 'false')}
                                    />
                                    <FormattedMessage
                                        id='user.settings.advance.off'
                                        defaultMessage='Off'
                                    />
                                </label>
                                <br/>
                            </div>
                            <div className='mt-5'>
                                <FormattedMessage
                                    id='user.settings.advance.formattingDesc'
                                    defaultMessage='If enabled, posts will be formatted to create links, show emoji, style the text, and add line breaks. By default, this setting is enabled.'
                                />
                            </div>
                        </fieldset>,
                    ]}
                    submit={this.handleSubmit.bind(this, ['formatting'])}
                    saving={this.state.isSaving}
                    serverError={this.state.serverError}
                    updateSection={this.handleUpdateSection}
                />
            );
        }

        return (
            <SettingItem
                active={active}
                areAllSectionsInactive={this.props.activeSection === ''}
                title={
                    <FormattedMessage
                        id='user.settings.advance.formattingTitle'
                        defaultMessage='Enable Post Formatting'
                    />
                }
                describe={this.renderOnOffLabel(this.state.settings.formatting)}
                section={'formatting'}
                updateSection={this.handleUpdateSection}
                max={max}
            />
        );
    }

    renderUnreadScrollPositionSection = () => {
        const active = this.props.activeSection === Preferences.UNREAD_SCROLL_POSITION;
        let max = null;
        if (active) {
            max = (
                <SettingItemMax
                    title={
                        <FormattedMessage
                            id='user.settings.advance.unreadScrollPositionTitle'
                            defaultMessage='Scroll position when viewing an unread channel'
                        />
                    }
                    inputs={[
                        <fieldset key='unreadScrollPositionSetting'>
                            <legend className='form-legend hidden-label'>
                                <FormattedMessage
                                    id='user.settings.advance.unreadScrollPositionTitle'
                                    defaultMessage='Scroll position when viewing an unread channel'
                                />
                            </legend>
                            <div className='radio'>
                                <label>
                                    <input
                                        id='unreadPositionStartFromLeftOff'
                                        type='radio'
                                        name='unreadScrollPosition'
                                        checked={this.state.settings.unread_scroll_position === Preferences.UNREAD_SCROLL_POSITION_START_FROM_LEFT}
                                        onChange={this.updateSetting.bind(this, Preferences.UNREAD_SCROLL_POSITION, Preferences.UNREAD_SCROLL_POSITION_START_FROM_LEFT)}
                                    />
                                    <FormattedMessage
                                        id='user.settings.advance.startFromLeftOff'
                                        defaultMessage='Start me where I left off'
                                    />
                                </label>
                                <br/>
                            </div>
                            <div className='radio'>
                                <label>
                                    <input
                                        id='unreadPositionStartFromNewest'
                                        type='radio'
                                        name='unreadScrollPosition'
                                        checked={this.state.settings.unread_scroll_position === Preferences.UNREAD_SCROLL_POSITION_START_FROM_NEWEST}
                                        onChange={this.updateSetting.bind(this, Preferences.UNREAD_SCROLL_POSITION, Preferences.UNREAD_SCROLL_POSITION_START_FROM_NEWEST)}
                                    />
                                    <FormattedMessage
                                        id='user.settings.advance.startFromNewest'
                                        defaultMessage='Start me at the newest message'
                                    />
                                </label>
                                <br/>
                            </div>
                            <div className='mt-5'>
                                <FormattedMessage
                                    id='user.settings.advance.unreadScrollPositionDesc'
                                    defaultMessage='Choose your scroll position when you view an unread channel. Channels will always be marked as read when viewed.'
                                />
                            </div>
                        </fieldset>,
                    ]}
                    submit={this.handleSubmit.bind(this, [Preferences.UNREAD_SCROLL_POSITION])}
                    saving={this.state.isSaving}
                    serverError={this.state.serverError}
                    updateSection={this.handleUpdateSection}
                />
            );
        }

        return (
            <SettingItem
                active={active}
                areAllSectionsInactive={this.props.activeSection === ''}
                title={
                    <FormattedMessage
                        id='user.settings.advance.unreadScrollPositionTitle'
                        defaultMessage='Scroll position when viewing an unread channel'
                    />
                }
                describe={this.renderUnreadScrollPositionLabel(this.state.settings[Preferences.UNREAD_SCROLL_POSITION])}
                section={Preferences.UNREAD_SCROLL_POSITION}
                updateSection={this.handleUpdateSection}
                max={max}
            />
        );
    }

    renderSyncDraftsSection = () => {
        const active = this.props.activeSection === AdvancedSections.SYNC_DRAFTS;
        let max = null;
        if (active) {
            max = (
                <SettingItemMax
                    title={
                        <FormattedMessage
                            id='user.settings.advance.syncDrafts.Title'
                            defaultMessage='Allow message drafts to sync with the server'
                        />
                    }
                    inputs={[
                        <fieldset key='syncDraftsSetting'>
                            <legend className='form-legend hidden-label'>
                                <FormattedMessage
                                    id='user.settings.advance.syncDrafts.Title'
                                    defaultMessage='Allow message drafts to sync with the server'
                                />
                            </legend>
                            <div className='radio'>
                                <label>
                                    <input
                                        id='syncDraftsOn'
                                        type='radio'
                                        name='syncDrafts'
                                        checked={this.state.settings.sync_drafts !== 'false'}
                                        onChange={this.updateSetting.bind(this, 'sync_drafts', 'true')}
                                    />
                                    <FormattedMessage
                                        id='user.settings.advance.on'
                                        defaultMessage='On'
                                    />
                                </label>
                                <br/>
                            </div>
                            <div className='radio'>
                                <label>
                                    <input
                                        id='syncDraftsOff'
                                        type='radio'
                                        name='syncDrafts'
                                        checked={this.state.settings.sync_drafts === 'false'}
                                        onChange={this.updateSetting.bind(this, 'sync_drafts', 'false')}
                                    />
                                    <FormattedMessage
                                        id='user.settings.advance.off'
                                        defaultMessage='Off'
                                    />
                                </label>
                                <br/>
                            </div>
                            <div className='mt-5'>
                                <FormattedMessage
                                    id='user.settings.advance.syncDrafts.Desc'
                                    defaultMessage='When enabled, message drafts are synced with the server so they can be accessed from any device. When disabled, message drafts are only saved locally on the device where they are composed.'
                                />
                            </div>
                        </fieldset>,
                    ]}
                    setting={AdvancedSections.SYNC_DRAFTS}
                    submit={this.handleSubmit.bind(this, ['sync_drafts'])}
                    saving={this.state.isSaving}
                    serverError={this.state.serverError}
                    updateSection={this.handleUpdateSection}
                />
            );
        }

        return (
            <SettingItem
                active={active}
                areAllSectionsInactive={this.props.activeSection === ''}
                title={
                    <FormattedMessage
                        id='user.settings.advance.syncDrafts.Title'
                        defaultMessage='Allow message drafts to sync with the server'
                    />
                }
                describe={this.renderOnOffLabel(this.state.settings.sync_drafts)}
                section={AdvancedSections.SYNC_DRAFTS}
                updateSection={this.handleUpdateSection}
                max={max}
            />
        );
    }

    renderFeatureLabel(feature: string): ReactNode {
        switch (feature) {
        case 'MARKDOWN_PREVIEW':
            return (
                <FormattedMessage
                    id='user.settings.advance.markdown_preview'
                    defaultMessage='Show markdown preview option in message input box'
                />
            );
        default:
            return null;
        }
    }

    renderCtrlSendSection = () => {
        const active = this.props.activeSection === 'advancedCtrlSend';
        const serverError = this.state.serverError || null;
        const {ctrlSendTitle, ctrlSendDesc} = this.getCtrlSendText();
        let max = null;
        if (active) {
            const ctrlSendActive = [
                this.state.settings.send_on_ctrl_enter === 'true',
                this.state.settings.send_on_ctrl_enter === 'false' && this.state.settings.code_block_ctrl_enter === 'true',
                this.state.settings.send_on_ctrl_enter === 'false' && this.state.settings.code_block_ctrl_enter === 'false',
            ];

            const inputs = [
                <fieldset key='ctrlSendSetting'>
                    <legend className='form-legend hidden-label'>
                        <FormattedMessage {...ctrlSendTitle}/>
                    </legend>
                    <div className='radio'>
                        <label>
                            <input
                                id='ctrlSendOn'
                                type='radio'
                                name='sendOnCtrlEnter'
                                checked={ctrlSendActive[0]}
                                onChange={(e) => {
                                    this.updateSetting('send_on_ctrl_enter', 'true');
                                    this.updateSetting('code_block_ctrl_enter', 'true');
                                    a11yFocus(e.currentTarget);
                                }}
                            />
                            <FormattedMessage
                                id='user.settings.advance.onForAllMessages'
                                defaultMessage='On for all messages'
                            />
                        </label>
                        <br/>
                    </div>
                    <div className='radio'>
                        <label>
                            <input
                                id='ctrlSendOnForCode'
                                type='radio'
                                name='sendOnCtrlEnter'
                                checked={ctrlSendActive[1]}
                                onChange={(e) => {
                                    this.updateSetting('send_on_ctrl_enter', 'false');
                                    this.updateSetting('code_block_ctrl_enter', 'true');
                                    a11yFocus(e.currentTarget);
                                }}
                            />
                            <FormattedMessage
                                id='user.settings.advance.onForCode'
                                defaultMessage='On only for code blocks starting with ```'
                            />
                        </label>
                        <br/>
                    </div>
                    <div className='radio'>
                        <label>
                            <input
                                id='ctrlSendOff'
                                type='radio'
                                name='sendOnCtrlEnter'
                                checked={ctrlSendActive[2]}
                                onChange={(e) => {
                                    this.updateSetting('send_on_ctrl_enter', 'false');
                                    this.updateSetting('code_block_ctrl_enter', 'false');
                                    a11yFocus(e.currentTarget);
                                }}
                            />
                            <FormattedMessage
                                id='user.settings.advance.off'
                                defaultMessage='Off'
                            />
                        </label>
                        <br/>
                    </div>
                    <div>
                        <br/>
                        <FormattedMessage {...ctrlSendDesc}/>
                    </div>
                </fieldset>,
            ];
            max = (
                <SettingItemMax
                    title={
                        <FormattedMessage {...ctrlSendTitle}/>
                    }
                    inputs={inputs}
                    submit={this.handleSubmit.bind(this, ['send_on_ctrl_enter', 'code_block_ctrl_enter'])}
                    saving={this.state.isSaving}
                    serverError={serverError}
                    updateSection={this.handleUpdateSection}
                />
            );
        }
        return (
            <SettingItem
                active={active}
                areAllSectionsInactive={this.props.activeSection === ''}
                title={
                    <FormattedMessage {...ctrlSendTitle}/>
                }
                describe={this.renderCtrlEnterLabel()}
                section={'advancedCtrlSend'}
                updateSection={this.handleUpdateSection}
                max={max}
            />
        );
    }

    renderPreviewFeaturesSection = () => {
        const serverError = this.state.serverError || null;
        const active = this.props.activeSection === 'advancedPreviewFeatures';
        let max = null;
        if (active) {
            const inputs = [];

            this.state.preReleaseFeaturesKeys.forEach((key) => {
                const feature = this.state.preReleaseFeatures[key as keyof typeof PreReleaseFeatures];
                inputs.push(
                    <div key={'advancedPreviewFeatures_' + feature.label}>
                        <div className='checkbox'>
                            <label>
                                <input
                                    id={'advancedPreviewFeatures' + feature.label}
                                    type='checkbox'
                                    checked={this.state.settings[Constants.FeatureTogglePrefix + feature.label] === 'true'}
                                    onChange={(e) => {
                                        this.toggleFeature(feature.label, e.target.checked);
                                    }}
                                />
                                {this.renderFeatureLabel(key)}
                            </label>
                        </div>
                    </div>,
                );
            });

            inputs.push(
                <div key='advancedPreviewFeatures_helptext'>
                    <br/>
                    <FormattedMessage
                        id='user.settings.advance.preReleaseDesc'
                        defaultMessage="Check any pre-released features you'd like to preview. You may also need to refresh the page before the setting will take effect."
                    />
                </div>,
            );

            max = (
                <SettingItemMax
                    title={
                        <FormattedMessage
                            id='user.settings.advance.preReleaseTitle'
                            defaultMessage='Preview Pre-release Features'
                        />
                    }
                    inputs={inputs}
                    submit={this.saveEnabledFeatures}
                    saving={this.state.isSaving}
                    serverError={serverError}
                    updateSection={this.handleUpdateSection}
                />
            );
        }
        return (
            <SettingItem
                active={active}
                areAllSectionsInactive={this.props.activeSection === ''}
                title={localizeMessage('user.settings.advance.preReleaseTitle', 'Preview Pre-release Features')}
                describe={
                    <FormattedMessage
                        id='user.settings.advance.enabledFeatures'
                        defaultMessage='{count, number} {count, plural, one {feature} other {features}} enabled'
                        values={{count: this.state.enabledFeatures}}
                    />
                }
                section={'advancedPreviewFeatures'}
                updateSection={this.handleUpdateSection}
                max={max}
            />
        );
    }

    render() {
        const ctrlSendSection = this.renderCtrlSendSection();

        const formattingSection = this.renderFormattingSection();
        let formattingSectionDivider = null;
        if (formattingSection) {
            formattingSectionDivider = <div className='divider-light'/>;
        }

        let previewFeaturesSection;
        let previewFeaturesSectionDivider;
        if (this.state.previewFeaturesEnabled && this.state.preReleaseFeaturesKeys.length > 0) {
            previewFeaturesSectionDivider = (
                <div className='divider-light'/>
            );
            previewFeaturesSection = this.renderPreviewFeaturesSection();
        }

        let deactivateAccountSection: ReactNode = '';
        let makeConfirmationModal: ReactNode = '';
        const currentUser = this.props.currentUser;

        if (currentUser.auth_service === '' && this.props.enableUserDeactivation) {
            const active = this.props.activeSection === 'deactivateAccount';
            let max = null;
            if (active) {
                max = (
                    <SettingItemMax
                        title={
                            <FormattedMessage
                                id='user.settings.advance.deactivateAccountTitle'
                                defaultMessage='Deactivate Account'
                            />
                        }
                        inputs={[
                            <div key='formattingSetting'>
                                <div>
                                    <br/>
                                    <FormattedMessage
                                        id='user.settings.advance.deactivateDesc'
                                        defaultMessage='Deactivating your account removes your ability to log in to this server and disables all email and mobile notifications. To reactivate your account, contact your System Administrator.'
                                    />
                                </div>
                            </div>,
                        ]}
                        saveButtonText={'Deactivate'}
                        setting={'deactivateAccount'}
                        submit={this.handleShowDeactivateAccountModal}
                        saving={this.state.isSaving}
                        serverError={this.state.serverError}
                        updateSection={this.handleUpdateSection}
                    />
                );
            }
            deactivateAccountSection = (
                <SettingItem
                    active={active}
                    areAllSectionsInactive={this.props.activeSection === ''}
                    title={
                        <FormattedMessage
                            id='user.settings.advance.deactivateAccountTitle'
                            defaultMessage='Deactivate Account'
                        />
                    }
                    describe={
                        <FormattedMessage
                            id='user.settings.advance.deactivateDescShort'
                            defaultMessage="Click 'Edit' to deactivate your account"
                        />
                    }
                    section={'deactivateAccount'}
                    updateSection={this.handleUpdateSection}
                    max={max}
                />
            );

            const confirmButtonClass = 'btn btn-danger';
            const deactivateMemberButton = (
                <FormattedMessage
                    id='user.settings.advance.deactivate_member_modal.deactivateButton'
                    defaultMessage='Yes, deactivate my account'
                />
            );

            makeConfirmationModal = (
                <ConfirmModal
                    show={this.state.showDeactivateAccountModal}
                    title={
                        <FormattedMessage
                            id='user.settings.advance.confirmDeactivateAccountTitle'
                            defaultMessage='Confirm Deactivation'
                        />
                    }
                    message={
                        <FormattedMessage
                            id='user.settings.advance.confirmDeactivateDesc'
                            defaultMessage='Are you sure you want to deactivate your account? This can only be reversed by your System Administrator.'
                        />
                    }
                    confirmButtonClass={confirmButtonClass}
                    confirmButtonText={deactivateMemberButton}
                    onConfirm={this.handleDeactivateAccountSubmit}
                    onCancel={this.handleHideDeactivateAccountModal}
                />
            );
        }

        const unreadScrollPositionSection = this.renderUnreadScrollPositionSection();
        let unreadScrollPositionSectionDivider = null;
        if (unreadScrollPositionSection) {
            unreadScrollPositionSectionDivider = <div className='divider-light'/>;
        }

        let syncDraftsSection = null;
        let syncDraftsSectionDivider = null;
        if (this.props.syncedDraftsAreAllowed) {
            syncDraftsSection = this.renderSyncDraftsSection();
            if (syncDraftsSection) {
                syncDraftsSectionDivider = <div className='divider-light'/>;
            }
        }

        return (
            <div>
                <div className='modal-header'>
                    <button
                        id='closeButton'
                        type='button'
                        className='close'
                        data-dismiss='modal'
                        aria-label='Close'
                        onClick={this.props.closeModal}
                    >
                        <span aria-hidden='true'>{'×'}</span>
                    </button>
                    <h4
                        className='modal-title'
                        // eslint-disable-next-line react/no-string-refs
                        ref='title'
                    >
                        <div className='modal-back'>
                            <span onClick={this.props.collapseModal}>
                                <BackIcon/>
                            </span>
                        </div>
                        <FormattedMessage
                            id='user.settings.advance.title'
                            defaultMessage='Advanced Settings'
                        />
                    </h4>
                </div>
                <div className='user-settings'>
                    <h3 className='tab-header'>
                        <FormattedMessage
                            id='user.settings.advance.title'
                            defaultMessage='Advanced Settings'
                        />
                    </h3>
                    <div className='divider-dark first'/>
                    {ctrlSendSection}
                    {formattingSectionDivider}
                    {this.props.wysiwygAllowed &&
                        <WysiwygSection
                            activeSection={this.props.activeSection}
                            onUpdateSection={this.handleUpdateSection}
                            renderOnOffLabel={this.renderOnOffLabel}
                        />
                    }
                    {formattingSectionDivider}
                    {formattingSection}
                    <div className='divider-light'/>
                    <JoinLeaveSection
                        active={this.props.activeSection === AdvancedSections.JOIN_LEAVE}
                        areAllSectionsInactive={this.props.activeSection === ''}
                        onUpdateSection={this.handleUpdateSection}
                        renderOnOffLabel={this.renderOnOffLabel}
                    />
                    {previewFeaturesSectionDivider}
                    {previewFeaturesSection}
                    {formattingSectionDivider}
                    <PerformanceDebuggingSection
                        active={this.props.activeSection === AdvancedSections.PERFORMANCE_DEBUGGING}
                        onUpdateSection={this.handleUpdateSection}
                        areAllSectionsInactive={this.props.activeSection === ''}
                    />
                    {deactivateAccountSection}
                    {unreadScrollPositionSectionDivider}
                    {unreadScrollPositionSection}
                    {syncDraftsSectionDivider}
                    {syncDraftsSection}
                    <div className='divider-dark'/>
                    {makeConfirmationModal}
                </div>
            </div>
        );
    }
}
/* eslint-enable react/no-string-refs */<|MERGE_RESOLUTION|>--- conflicted
+++ resolved
@@ -21,11 +21,8 @@
 import {UserProfile} from '@mattermost/types/users';
 import {PreferenceType} from '@mattermost/types/preferences';
 
-<<<<<<< HEAD
-=======
 import SettingItem from 'components/setting_item';
 
->>>>>>> 356cefda
 import JoinLeaveSection from './join_leave_section';
 import WysiwygSection from './wysiwyg_section';
 import PerformanceDebuggingSection from './performance_debugging_section';
@@ -56,11 +53,8 @@
     collapseModal: () => void;
     enablePreviewFeatures: boolean;
     enableUserDeactivation: boolean;
-<<<<<<< HEAD
     wysiwygAllowed: boolean;
-=======
     syncedDraftsAreAllowed: boolean;
->>>>>>> 356cefda
     actions: {
         savePreferences: (userId: string, preferences: PreferenceType[]) => Promise<ActionResult>;
         updateUserActive: (userId: string, active: boolean) => Promise<ActionResult>;
