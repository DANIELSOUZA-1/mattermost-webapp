--- conflicted
+++ resolved
@@ -45,11 +45,8 @@
     const enableTimezone = config.ExperimentalTimezone === 'true';
     const lockTeammateNameDisplay = getLicense(state).LockTeammateNameDisplay === 'true' && config.LockTeammateNameDisplay === 'true';
     const configTeammateNameDisplay = config.TeammateNameDisplay as string;
-<<<<<<< HEAD
     const lastActiveDisplay = getUser(state, currentUserId).show_last_active;
-=======
     const emojiPickerEnabled = config.EnableEmojiPicker === 'true';
->>>>>>> d9215d69
 
     return {
         lockTeammateNameDisplay,
@@ -73,12 +70,9 @@
         collapsedReplyThreadsAllowUserPreference: isCollapsedThreadsAllowed(state) && getConfig(state).CollapsedThreads as string !== 'always_on',
         collapsedReplyThreads: getCollapsedThreadsPreference(state),
         linkPreviewDisplay: get(state, Preferences.CATEGORY_DISPLAY_SETTINGS, Preferences.LINK_PREVIEW_DISPLAY, Preferences.LINK_PREVIEW_DISPLAY_DEFAULT),
-<<<<<<< HEAD
         lastActiveDisplay,
-=======
         oneClickReactionsOnPosts: get(state, Preferences.CATEGORY_DISPLAY_SETTINGS, Preferences.ONE_CLICK_REACTIONS_ENABLED, Preferences.ONE_CLICK_REACTIONS_ENABLED_DEFAULT),
         emojiPickerEnabled,
->>>>>>> d9215d69
     };
 }
 
