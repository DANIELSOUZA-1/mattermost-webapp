--- conflicted
+++ resolved
@@ -190,11 +190,7 @@
                     onFocus={onInputFocus}
                     onBlur={onInputBlur}
                     style={{
-<<<<<<< HEAD
-                        maxWidth: showInput && containerRef.current ? '1000px' : '0',
-=======
-                        maxWidth: showInput && containerRef.current ? '10000px' : '0',
->>>>>>> 8dc29fc3
+                        maxWidth: showInput ? '10000px' : '0',
                     }}
                 >
                     <input
