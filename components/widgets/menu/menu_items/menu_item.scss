--- conflicted
+++ resolved
@@ -1,9 +1,4 @@
-<<<<<<< HEAD
-@import "compass/css3";
-@import "../../../../sass/utils/module";
-=======
 @import '../../../../sass/utils/module';
->>>>>>> d5614dbe
 
 .Menu {
     .MenuItem {
