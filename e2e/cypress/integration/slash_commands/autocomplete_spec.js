// Copyright (c) 2015-present Mattermost, Inc. All Rights Reserved.
// See LICENSE.txt for license information.

// ***************************************************************
// - [#] indicates a test step (e.g. # Go to a page)
// - [*] indicates an assertion (e.g. * Check the title)
// - Use element ID when selecting an element. Create one if none.
// ***************************************************************

// Group: @integrations

/**
 * Note : This test requires the demo plugin tar file under fixtures folder.
 * Download :
 * https://github.com/mattermost/mattermost-plugin-demo/releases/download/v0.8.0/com.mattermost.demo-plugin-0.8.0.tar.gz
 * Copy to : ./e2e/cypress/fixtures/com.mattermost.demo-plugin-0.8.0.tar.gz
 */

describe('Integrations', () => {
    // const pluginIdDemo = 'com.mattermost.demo-plugin';

    before(() => {
        // # Initialize setup and visit town-square
        cy.apiInitSetup().then(({team}) => {
            cy.visit(`/${team.name}/channels/town-square`);

            // # If Demo plugin is already enabled, uninstall it
            // cy.apiRemovePluginById(pluginIdDemo);
        });

        // const demoURL = 'https://github.com/mattermost/mattermost-plugin-demo/releases/download/v0.8.0/com.mattermost.demo-plugin-0.8.0.tar.gz';
        // const jiraURL = 'https://github.com/mattermost/mattermost-plugin-jira/releases/download/v3.0.0-beta2.1/jira-3.0.0-beta2.1.tar.gz';

        // # Install plugins from URL
        // cy.apiInstallPluginFromUrl(demoURL);
        // cy.apiInstallPluginFromUrl(jiraURL, true);
    });

    after(() => {
        // cy.apiRemovePluginById(pluginIdDemo);
    });

    // it('T2834 Slash command help stays visible for system slash command', () => {
    //     // # Post a slash command without trailing space
    //     cy.get('#post_textbox').type('/rename');
    //
    //     // * Verify suggestion list is visible
    //     cy.get('#suggestionList').should('be.visible');
    //
    //     // * Verify command text is visible before space is added
    //     cy.get('.slash-command__desc').contains('Rename the channel').should('be.visible');
    //
    //     // # Add trailing space to '/rename' command
    //     cy.get('#post_textbox').type(' ');
    //
    //     // * Verify command text is no longer visible after space is added
    //     cy.findByText('Rename the channel').should('not.be.visible');
    //
    //     // * Verify execute current command text shows
    //     cy.get('#suggestionList').findByText('Execute Current Command').should('be.visible');
    //
    //     // * After typing the space character the relevant tip is still displayed
    //     cy.get('.slash-command__desc').contains('[text]').should('be.visible');
    // });

    it('T2829 Test an example of plugin that uses sub commands', () => {
        // # Post a slash command without trailing space
        cy.get('#post_textbox').type('/jira instance ');

<<<<<<< HEAD
        // * Verify suggestion list is visible
        cy.get('#suggestionList').should('be.visible').children().should('have.length', 7);

        // # Add trailing space to '/rename' command
        cy.get('#post_textbox').type('c');

        // * Verify suggestion list is visible
=======
        // * Verify suggestion list is visible with only child
>>>>>>> 8a55ff81
        cy.get('#suggestionList').should('be.visible').children().should('have.length', 1);

        // * Verify suggestion list is visible
        cy.get('#suggestionList').children().eq(0).findByText('Rename the channel').should('be.visible');

        // # Add trailing space to '/rename' command
        cy.get('#post_textbox').type(' ');

        // * Verify command text is no longer visible after space is added
        cy.findByText('Rename the channel').should('not.be.visible');

        // * Verify suggestion list is visible with 2 children
        cy.get('#suggestionList').should('be.visible').children().should('have.length', 2);

        // * Verify execute current command text shows in first element
        cy.get('#suggestionList').children().eq(0).findByText('Execute Current Command').should('be.visible');

        // * After typing the space character the relevant tip is still displayed
        cy.get('.slash-command__desc').contains('[text]').should('be.visible');
    });
});<|MERGE_RESOLUTION|>--- conflicted
+++ resolved
@@ -67,17 +67,13 @@
         // # Post a slash command without trailing space
         cy.get('#post_textbox').type('/jira instance ');
 
-<<<<<<< HEAD
-        // * Verify suggestion list is visible
+        // * Verify suggestion list is visible with 7 child elements
         cy.get('#suggestionList').should('be.visible').children().should('have.length', 7);
 
         // # Add trailing space to '/rename' command
         cy.get('#post_textbox').type('c');
 
         // * Verify suggestion list is visible
-=======
-        // * Verify suggestion list is visible with only child
->>>>>>> 8a55ff81
         cy.get('#suggestionList').should('be.visible').children().should('have.length', 1);
 
         // * Verify suggestion list is visible
