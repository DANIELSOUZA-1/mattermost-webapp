--- conflicted
+++ resolved
@@ -26,14 +26,10 @@
         "EnableEmailInvitations": true,
         "EnableBotAccountCreation": true,
         "EnableSVGs": true,
-<<<<<<< HEAD
-        "EnableLatex": false
-=======
         "EnableLatex": false,
         "EnableLegacySidebar": false,
         "ThreadAutoFollow": true,
         "CollapsedThreads": "disabled"
->>>>>>> 500ad366
     },
     "TeamSettings": {
         "SiteName": "Mattermost",
@@ -54,10 +50,6 @@
         "TeammateNameDisplay": "username",
         "ExperimentalViewArchivedChannels": false,
         "ExperimentalEnableAutomaticReplies": false,
-<<<<<<< HEAD
-=======
-        "ExperimentalTownSquareIsReadOnly": false,
->>>>>>> 500ad366
         "LockTeammateNameDisplay": false,
         "ExperimentalPrimaryTeam": "",
         "ExperimentalDefaultChannels": []
