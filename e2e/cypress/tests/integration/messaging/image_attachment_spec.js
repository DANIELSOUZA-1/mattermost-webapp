--- conflicted
+++ resolved
@@ -155,20 +155,8 @@
 });
 
 function verifyImageInPostFooter(verifyExistence = true) {
-<<<<<<< HEAD
-    if (verifyExistence) {
-        // * Verify that the image exists in the post message footer
-        cy.get('#advancedTextEditorCell').should('be.visible').find('div.file-preview__container').
-            should('exist').
-            and('be.visible');
-    } else {
-        // * Verify that the image no longer exists in the post message footer
-        cy.get('#postCreateFooter').find('div.post-image__column').should('not.exist');
-    }
-=======
     // * Verify that the image exists or not
     cy.get('#advancedTextEditorCell').find('.file-preview').should(verifyExistence ? 'be.visible' : 'not.exist');
->>>>>>> 74704047
 }
 
 function verifyFileThumbnail({filename, actualImage = {}, container = {}, clickPreview}) {
