--- conflicted
+++ resolved
@@ -115,11 +115,7 @@
 });
 
 Cypress.Commands.add('uiGetSavedPostButton', () => {
-<<<<<<< HEAD
-    return cy.findByRole('button', {name: 'Select to toggle a list of Saved posts.'}).should('be.visible');
-=======
-    return cy.findByRole('button', {name: 'Saved posts'}).should('be.visible');
->>>>>>> 0c6d5255
+    return cy.findByRole('button', {name: 'Saved Messages'}).should('be.visible');
 });
 
 Cypress.Commands.add('uiGetSettingsButton', () => {
