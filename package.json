--- conflicted
+++ resolved
@@ -39,11 +39,7 @@
     "localforage-observable": "2.0.0",
     "mark.js": "8.11.1",
     "marked": "github:mattermost/marked#3a9d0a5bd6d735df1a716ab50f73d58a1d865bdb",
-<<<<<<< HEAD
-    "mattermost-redux": "github:mattermost/mattermost-redux#b485e4a847f42be7ac7c8369ac1f7736069c45ca",
-=======
-    "mattermost-redux": "github:mattermost/mattermost-redux#e40072b407f8d437cb10a2edc78ac7972c7587be",
->>>>>>> ddc48635
+    "mattermost-redux": "github:mattermost/mattermost-redux#dc5f8c1f30cbc6a25d4304f2923f5b78e674099d",
     "moment-timezone": "0.5.26",
     "pdfjs-dist": "2.0.489",
     "perfect-scrollbar": "0.8.1",
@@ -73,11 +69,7 @@
     "redux-persist": "4.10.2",
     "regenerator-runtime": "0.13.3",
     "reselect": "4.0.0",
-<<<<<<< HEAD
-    "semver": "^6.3.0",
-=======
     "semver": "6.3.0",
->>>>>>> ddc48635
     "superagent": "5.1.0",
     "typescript": "3.5.3",
     "xregexp": "4.2.4",
