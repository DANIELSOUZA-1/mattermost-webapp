--- conflicted
+++ resolved
@@ -36,11 +36,7 @@
     "localforage-observable": "2.0.1",
     "mark.js": "8.11.1",
     "marked": "github:mattermost/marked#87769262aa02e1784570f61f4f962050e07cc335",
-<<<<<<< HEAD
     "mattermost-redux": "github:larkox/mattermost-redux#b72f510d0572a1d58e211b4211689656b4e3be29",
-=======
-    "mattermost-redux": "github:mattermost/mattermost-redux#e353afc6e336c267a2636938468f48ecb6669eeb",
->>>>>>> 84597537
     "moment-timezone": "0.5.31",
     "p-queue": "^6.4.0",
     "pdfjs-dist": "2.0.489",
