// Copyright (c) 2015-present Mattermost, Inc. All Rights Reserved.
// See LICENSE.txt for license information.

/* eslint-disable max-lines */

import {PreferenceType} from '@mattermost/types/preferences';
import FormData from 'form-data';

import {SystemSetting} from '@mattermost/types/general';
import {ClusterInfo, AnalyticsRow, SchemaMigration} from '@mattermost/types/admin';
import type {AppBinding, AppCallRequest, AppCallResponse} from '@mattermost/types/apps';
import {Audit} from '@mattermost/types/audits';
import {UserAutocomplete, AutocompleteSuggestion} from '@mattermost/types/autocomplete';
import {Bot, BotPatch} from '@mattermost/types/bots';
import {Product, SubscriptionResponse, CloudCustomer, Address, CloudCustomerPatch, Invoice, Limits, IntegrationsUsage, NotifyAdminRequest, Subscription, ValidBusinessEmail} from '@mattermost/types/cloud';
import {ChannelCategory, OrderedChannelCategories} from '@mattermost/types/channel_categories';
import {
    Channel,
    ChannelMemberCountsByGroup,
    ChannelMembership,
    ChannelModeration,
    ChannelModerationPatch,
    ChannelStats,
    ChannelsWithTotalCount,
    ChannelUnread,
    ChannelViewResponse,
    ChannelWithTeamData,
    ChannelSearchOpts,
    ServerChannel,
} from '@mattermost/types/channels';
import {Options, StatusOK, ClientResponse, LogLevel, FetchPaginatedThreadOptions} from '@mattermost/types/client4';
import {Compliance} from '@mattermost/types/compliance';
import {
    ClientConfig,
    ClientLicense,
    DataRetentionPolicy,
    License,
    AdminConfig,
    EnvironmentConfig,
    RequestLicenseBody,
} from '@mattermost/types/config';
import {CustomEmoji} from '@mattermost/types/emojis';
import {ServerError} from '@mattermost/types/errors';
import {FileInfo, FileUploadResponse, FileSearchResults} from '@mattermost/types/files';
import {
    Group,
    GroupPatch,
    GroupSyncable,
    MixedUnlinkedGroup,
    SyncablePatch,
    UsersWithGroupsAndCount,
    GroupsWithCount,
    GroupCreateWithUserIds,
    GroupSearachParams,
    CustomGroupPatch,
} from '@mattermost/types/groups';
import {PostActionResponse} from '@mattermost/types/integration_actions';
import {
    Command,
    CommandArgs,
    CommandResponse,
    DialogSubmission,
    IncomingWebhook,
    OAuthApp,
    OutgoingWebhook,
    SubmitDialogResponse,
} from '@mattermost/types/integrations';
import {Job} from '@mattermost/types/jobs';
import {MfaSecret} from '@mattermost/types/mfa';
import {
    ClientPluginManifest,
    PluginManifest,
    PluginsResponse,
    PluginStatus,
} from '@mattermost/types/plugins';
import type {
    MarketplaceApp,
    MarketplacePlugin,
} from '@mattermost/types/marketplace';
import {Post, PostList, PostSearchResults, OpenGraphMetadata, PostsUsageResponse, TeamsUsageResponse, PaginatedPostList, FilesUsageResponse} from '@mattermost/types/posts';
import {BoardsUsageResponse} from '@mattermost/types/boards';
import {Reaction} from '@mattermost/types/reactions';
import {Role} from '@mattermost/types/roles';
import {SamlCertificateStatus, SamlMetadataResponse} from '@mattermost/types/saml';
import {Scheme} from '@mattermost/types/schemes';
import {Session} from '@mattermost/types/sessions';
import {
    GetTeamMembersOpts,
    Team,
    TeamInviteWithError,
    TeamMembership,
    TeamMemberWithError,
    TeamStats,
    TeamsWithCount,
    TeamUnread,
    TeamSearchOpts,
} from '@mattermost/types/teams';
import {TermsOfService} from '@mattermost/types/terms_of_service';
import {
    AuthChangeResponse,
    UserAccessToken,
    UserProfile,
    UsersStats,
    UserStatus,
    GetFilteredUsersStatsOpts,
    UserCustomStatus,
} from '@mattermost/types/users';
import {DeepPartial, RelationOneToOne} from '@mattermost/types/utilities';
import {ProductNotices} from '@mattermost/types/product_notices';
import {
    DataRetentionCustomPolicies,
    CreateDataRetentionCustomPolicy,
    PatchDataRetentionCustomPolicy,
    GetDataRetentionCustomPoliciesRequest,
} from '@mattermost/types/data_retention';
import {CompleteOnboardingRequest} from '@mattermost/types/setup';

import {UserThreadList, UserThread, UserThreadWithPost} from '@mattermost/types/threads';
<<<<<<< HEAD
import {LeastActiveChannelsResponse, TopChannelResponse, TopReactionResponse, TopThreadResponse} from '@mattermost/types/insights';
=======
import {TopChannelResponse, TopDMsResponse, TopReactionResponse, TopThreadResponse} from '@mattermost/types/insights';
>>>>>>> 2ff82e6f

import {cleanUrlForLogging} from './errors';
import {buildQueryString} from './helpers';
import {TelemetryHandler} from './telemetry';

const HEADER_AUTH = 'Authorization';
const HEADER_BEARER = 'BEARER';
const HEADER_CONTENT_TYPE = 'Content-Type';
const HEADER_REQUESTED_WITH = 'X-Requested-With';
const HEADER_USER_AGENT = 'User-Agent';
export const HEADER_X_CLUSTER_ID = 'X-Cluster-Id';
const HEADER_X_CSRF_TOKEN = 'X-CSRF-Token';
export const HEADER_X_VERSION_ID = 'X-Version-Id';

const AUTOCOMPLETE_LIMIT_DEFAULT = 25;
const PER_PAGE_DEFAULT = 60;
const LOGS_PER_PAGE_DEFAULT = 10000;
export const DEFAULT_LIMIT_BEFORE = 30;
export const DEFAULT_LIMIT_AFTER = 30;

const GRAPHQL_ENDPOINT = '/api/v5/graphql';

// placed here because currently not supported
// to import from outside the package from main bundle
const suitePluginIds = {
    playbooks: 'playbooks',
    focalboard: 'focalboard',
    apps: 'com.mattermost.apps',
    calls: 'com.mattermost.calls',
    nps: 'com.mattermost.nps',
    channelExport: 'com.mattermost.plugin-channel-export',
};

export default class Client4 {
    logToConsole = false;
    serverVersion = '';
    clusterId = '';
    token = '';
    csrf = '';
    url = '';
    urlVersion = '/api/v4';
    userAgent: string|null = null;
    enableLogging = false;
    defaultHeaders: {[x: string]: string} = {};
    userId = '';
    diagnosticId = '';
    includeCookies = true;
    setAuthHeader = true;
    translations = {
        connectionError: 'There appears to be a problem with your internet connection.',
        unknownError: 'We received an unexpected status code from the server.',
    };
    userRoles = '';
    telemetryHandler?: TelemetryHandler;

    getUrl() {
        return this.url;
    }

    getAbsoluteUrl(baseUrl: string) {
        if (typeof baseUrl !== 'string' || !baseUrl.startsWith('/')) {
            return baseUrl;
        }
        return this.getUrl() + baseUrl;
    }

    getGraphQLUrl() {
        return `${this.url}${GRAPHQL_ENDPOINT}`;
    }

    setUrl(url: string) {
        this.url = url;
    }

    setUserAgent(userAgent: string) {
        this.userAgent = userAgent;
    }

    getToken() {
        return this.token;
    }

    setToken(token: string) {
        this.token = token;
    }

    setCSRF(csrfToken: string) {
        this.csrf = csrfToken;
    }

    setAcceptLanguage(locale: string) {
        this.defaultHeaders['Accept-Language'] = locale;
    }

    setEnableLogging(enable: boolean) {
        this.enableLogging = enable;
    }

    setIncludeCookies(include: boolean) {
        this.includeCookies = include;
    }

    setUserId(userId: string) {
        this.userId = userId;
    }

    setUserRoles(roles: string) {
        this.userRoles = roles;
    }

    setDiagnosticId(diagnosticId: string) {
        this.diagnosticId = diagnosticId;
    }

    setTelemetryHandler(telemetryHandler?: TelemetryHandler) {
        this.telemetryHandler = telemetryHandler;
    }

    getServerVersion() {
        return this.serverVersion;
    }

    getUrlVersion() {
        return this.urlVersion;
    }

    getBaseRoute() {
        return `${this.url}${this.urlVersion}`;
    }

    // This function belongs to the Apps Framework feature.
    // Apps Framework feature is experimental, and this function is susceptible
    // to breaking changes without pushing the major version of this package.
    getAppsProxyRoute() {
        return `${this.url}/plugins/com.mattermost.apps`;
    }

    getUsersRoute() {
        return `${this.getBaseRoute()}/users`;
    }

    getUserRoute(userId: string) {
        return `${this.getUsersRoute()}/${userId}`;
    }

    getTeamsRoute() {
        return `${this.getBaseRoute()}/teams`;
    }

    getTeamRoute(teamId: string) {
        return `${this.getTeamsRoute()}/${teamId}`;
    }

    getTeamSchemeRoute(teamId: string) {
        return `${this.getTeamRoute(teamId)}/scheme`;
    }

    getTeamNameRoute(teamName: string) {
        return `${this.getTeamsRoute()}/name/${teamName}`;
    }

    getTeamMembersRoute(teamId: string) {
        return `${this.getTeamRoute(teamId)}/members`;
    }

    getTeamMemberRoute(teamId: string, userId: string) {
        return `${this.getTeamMembersRoute(teamId)}/${userId}`;
    }

    getChannelsRoute() {
        return `${this.getBaseRoute()}/channels`;
    }

    getChannelRoute(channelId: string) {
        return `${this.getChannelsRoute()}/${channelId}`;
    }

    getChannelMembersRoute(channelId: string) {
        return `${this.getChannelRoute(channelId)}/members`;
    }

    getChannelMemberRoute(channelId: string, userId: string) {
        return `${this.getChannelMembersRoute(channelId)}/${userId}`;
    }

    getChannelSchemeRoute(channelId: string) {
        return `${this.getChannelRoute(channelId)}/scheme`;
    }

    getChannelCategoriesRoute(userId: string, teamId: string) {
        return `${this.getBaseRoute()}/users/${userId}/teams/${teamId}/channels/categories`;
    }

    getPostsRoute() {
        return `${this.getBaseRoute()}/posts`;
    }

    getPostRoute(postId: string) {
        return `${this.getPostsRoute()}/${postId}`;
    }

    getReactionsRoute() {
        return `${this.getBaseRoute()}/reactions`;
    }

    getCommandsRoute() {
        return `${this.getBaseRoute()}/commands`;
    }

    getFilesRoute() {
        return `${this.getBaseRoute()}/files`;
    }

    getFileRoute(fileId: string) {
        return `${this.getFilesRoute()}/${fileId}`;
    }

    getPreferencesRoute(userId: string) {
        return `${this.getUserRoute(userId)}/preferences`;
    }

    getIncomingHooksRoute() {
        return `${this.getBaseRoute()}/hooks/incoming`;
    }

    getIncomingHookRoute(hookId: string) {
        return `${this.getBaseRoute()}/hooks/incoming/${hookId}`;
    }

    getOutgoingHooksRoute() {
        return `${this.getBaseRoute()}/hooks/outgoing`;
    }

    getOutgoingHookRoute(hookId: string) {
        return `${this.getBaseRoute()}/hooks/outgoing/${hookId}`;
    }

    getOAuthRoute() {
        return `${this.url}/oauth`;
    }

    getOAuthAppsRoute() {
        return `${this.getBaseRoute()}/oauth/apps`;
    }

    getOAuthAppRoute(appId: string) {
        return `${this.getOAuthAppsRoute()}/${appId}`;
    }

    getEmojisRoute() {
        return `${this.getBaseRoute()}/emoji`;
    }

    getEmojiRoute(emojiId: string) {
        return `${this.getEmojisRoute()}/${emojiId}`;
    }

    getBrandRoute() {
        return `${this.getBaseRoute()}/brand`;
    }

    getBrandImageUrl(timestamp: string) {
        return `${this.getBrandRoute()}/image?t=${timestamp}`;
    }

    getDataRetentionRoute() {
        return `${this.getBaseRoute()}/data_retention`;
    }

    getJobsRoute() {
        return `${this.getBaseRoute()}/jobs`;
    }

    getPluginsRoute() {
        return `${this.getBaseRoute()}/plugins`;
    }

    getPluginRoute(pluginId: string) {
        return `${this.getPluginsRoute()}/${pluginId}`;
    }

    getPluginsMarketplaceRoute() {
        return `${this.getPluginsRoute()}/marketplace`;
    }

    getRolesRoute() {
        return `${this.getBaseRoute()}/roles`;
    }

    getSchemesRoute() {
        return `${this.getBaseRoute()}/schemes`;
    }

    getRedirectLocationRoute() {
        return `${this.getBaseRoute()}/redirect_location`;
    }

    getBotsRoute() {
        return `${this.getBaseRoute()}/bots`;
    }

    getBotRoute(botUserId: string) {
        return `${this.getBotsRoute()}/${botUserId}`;
    }

    getGroupsRoute() {
        return `${this.getBaseRoute()}/groups`;
    }

    getGroupRoute(groupID: string) {
        return `${this.getGroupsRoute()}/${groupID}`;
    }

    getNoticesRoute() {
        return `${this.getBaseRoute()}/system/notices`;
    }

    getCloudRoute() {
        return `${this.getBaseRoute()}/cloud`;
    }

    getUsageRoute() {
        return `${this.getBaseRoute()}/usage`;
    }

    getPermissionsRoute() {
        return `${this.getBaseRoute()}/permissions`;
    }

    getUserThreadsRoute(userID: string, teamID: string): string {
        return `${this.getUserRoute(userID)}/teams/${teamID}/threads`;
    }

    getUserThreadRoute(userId: string, teamId: string, threadId: string): string {
        return `${this.getUserThreadsRoute(userId, teamId)}/${threadId}`;
    }

    getSystemRoute(): string {
        return `${this.getBaseRoute()}/system`;
    }

    getCSRFFromCookie() {
        if (typeof document !== 'undefined' && typeof document.cookie !== 'undefined') {
            const cookies = document.cookie.split(';');
            for (let i = 0; i < cookies.length; i++) {
                const cookie = cookies[i].trim();
                if (cookie.startsWith('MMCSRF=')) {
                    return cookie.replace('MMCSRF=', '');
                }
            }
        }
        return '';
    }

    getOptions(options: Options) {
        const newOptions: Options = {...options};

        const headers: {[x: string]: string} = {
            [HEADER_REQUESTED_WITH]: 'XMLHttpRequest',
            ...this.defaultHeaders,
        };

        if (this.setAuthHeader && this.token) {
            headers[HEADER_AUTH] = `${HEADER_BEARER} ${this.token}`;
        }

        const csrfToken = this.csrf || this.getCSRFFromCookie();
        if (options.method && options.method.toLowerCase() !== 'get' && csrfToken) {
            headers[HEADER_X_CSRF_TOKEN] = csrfToken;
        }

        if (this.includeCookies) {
            newOptions.credentials = 'include';
        }

        if (this.userAgent) {
            headers[HEADER_USER_AGENT] = this.userAgent;
        }

        if (options.body) {
            // when the body is an instance of FormData we let fetch to set the Content-Type header so it defines a correct boundary
            if (!(options.body instanceof FormData)) {
                headers[HEADER_CONTENT_TYPE] = 'application/json';
            }
        }

        if (newOptions.headers) {
            Object.assign(headers, newOptions.headers);
        }

        return {
            ...newOptions,
            headers,
        };
    }

    // User Routes

    createUser = (user: UserProfile, token: string, inviteId: string, redirect?: string) => {
        this.trackEvent('api', 'api_users_create');

        const queryParams: any = {};

        if (token) {
            queryParams.t = token;
        }

        if (inviteId) {
            queryParams.iid = inviteId;
        }

        if (redirect) {
            queryParams.r = redirect;
        }

        return this.doFetch<UserProfile>(
            `${this.getUsersRoute()}${buildQueryString(queryParams)}`,
            {method: 'post', body: JSON.stringify(user)},
        );
    }

    patchMe = (userPatch: Partial<UserProfile>) => {
        return this.doFetch<UserProfile>(
            `${this.getUserRoute('me')}/patch`,
            {method: 'put', body: JSON.stringify(userPatch)},
        );
    }

    patchUser = (userPatch: Partial<UserProfile> & {id: string}) => {
        this.trackEvent('api', 'api_users_patch');

        return this.doFetch<UserProfile>(
            `${this.getUserRoute(userPatch.id)}/patch`,
            {method: 'put', body: JSON.stringify(userPatch)},
        );
    }

    updateUser = (user: UserProfile) => {
        this.trackEvent('api', 'api_users_update');

        return this.doFetch<UserProfile>(
            `${this.getUserRoute(user.id)}`,
            {method: 'put', body: JSON.stringify(user)},
        );
    }

    promoteGuestToUser = (userId: string) => {
        this.trackEvent('api', 'api_users_promote_guest_to_user');

        return this.doFetch<StatusOK>(
            `${this.getUserRoute(userId)}/promote`,
            {method: 'post'},
        );
    }

    demoteUserToGuest = (userId: string) => {
        this.trackEvent('api', 'api_users_demote_user_to_guest');

        return this.doFetch<StatusOK>(
            `${this.getUserRoute(userId)}/demote`,
            {method: 'post'},
        );
    }

    updateUserRoles = (userId: string, roles: string) => {
        this.trackEvent('api', 'api_users_update_roles');

        return this.doFetch<StatusOK>(
            `${this.getUserRoute(userId)}/roles`,
            {method: 'put', body: JSON.stringify({roles})},
        );
    };

    updateUserMfa = (userId: string, activate: boolean, code: string) => {
        const body: any = {
            activate,
        };

        if (activate) {
            body.code = code;
        }

        return this.doFetch<StatusOK>(
            `${this.getUserRoute(userId)}/mfa`,
            {method: 'put', body: JSON.stringify(body)},
        );
    }

    updateUserPassword = (userId: string, currentPassword: string, newPassword: string) => {
        this.trackEvent('api', 'api_users_newpassword');

        return this.doFetch<StatusOK>(
            `${this.getUserRoute(userId)}/password`,
            {method: 'put', body: JSON.stringify({current_password: currentPassword, new_password: newPassword})},
        );
    }

    resetUserPassword = (token: string, newPassword: string) => {
        this.trackEvent('api', 'api_users_reset_password');

        return this.doFetch<StatusOK>(
            `${this.getUsersRoute()}/password/reset`,
            {method: 'post', body: JSON.stringify({token, new_password: newPassword})},
        );
    }

    getKnownUsers = () => {
        return this.doFetch<Array<UserProfile['id']>>(
            `${this.getUsersRoute()}/known`,
            {method: 'get'},
        );
    }

    sendPasswordResetEmail = (email: string) => {
        this.trackEvent('api', 'api_users_send_password_reset');

        return this.doFetch<StatusOK>(
            `${this.getUsersRoute()}/password/reset/send`,
            {method: 'post', body: JSON.stringify({email})},
        );
    }

    updateUserActive = (userId: string, active: boolean) => {
        this.trackEvent('api', 'api_users_update_active');

        return this.doFetch<StatusOK>(
            `${this.getUserRoute(userId)}/active`,
            {method: 'put', body: JSON.stringify({active})},
        );
    }

    uploadProfileImage = (userId: string, imageData: File) => {
        this.trackEvent('api', 'api_users_update_profile_picture');

        const formData = new FormData();
        formData.append('image', imageData);
        const request: any = {
            method: 'post',
            body: formData,
        };

        if (formData.getBoundary) {
            request.headers = {
                'Content-Type': `multipart/form-data; boundary=${formData.getBoundary()}`,
            };
        }

        return this.doFetch<StatusOK>(
            `${this.getUserRoute(userId)}/image`,
            request,
        );
    };

    setDefaultProfileImage = (userId: string) => {
        this.trackEvent('api', 'api_users_set_default_profile_picture');

        return this.doFetch<StatusOK>(
            `${this.getUserRoute(userId)}/image`,
            {method: 'delete'},
        );
    };

    verifyUserEmail = (token: string) => {
        return this.doFetch<StatusOK>(
            `${this.getUsersRoute()}/email/verify`,
            {method: 'post', body: JSON.stringify({token})},
        );
    }

    updateMyTermsOfServiceStatus = (termsOfServiceId: string, accepted: boolean) => {
        return this.doFetch<StatusOK>(
            `${this.getUserRoute('me')}/terms_of_service`,
            {method: 'post', body: JSON.stringify({termsOfServiceId, accepted})},
        );
    }

    getTermsOfService = () => {
        return this.doFetch<TermsOfService>(
            `${this.getBaseRoute()}/terms_of_service`,
            {method: 'get'},
        );
    }

    createTermsOfService = (text: string) => {
        return this.doFetch<TermsOfService>(
            `${this.getBaseRoute()}/terms_of_service`,
            {method: 'post', body: JSON.stringify({text})},
        );
    }

    sendVerificationEmail = (email: string) => {
        return this.doFetch<StatusOK>(
            `${this.getUsersRoute()}/email/verify/send`,
            {method: 'post', body: JSON.stringify({email})},
        );
    }

    login = async (loginId: string, password: string, token = '', ldapOnly = false) => {
        this.trackEvent('api', 'api_users_login');

        if (ldapOnly) {
            this.trackEvent('api', 'api_users_login_ldap');
        }

        const body: any = {
            login_id: loginId,
            password,
            token,
            deviceId: '',
        };

        if (ldapOnly) {
            body.ldap_only = 'true';
        }

        const {
            data: profile,
            headers,
        } = await this.doFetchWithResponse<UserProfile>(
            `${this.getUsersRoute()}/login`,
            {method: 'post', body: JSON.stringify(body)},
        );

        if (headers.has('Token')) {
            this.setToken(headers.get('Token')!);
        }

        return profile;
    };

    loginById = (id: string, password: string, token = '') => {
        this.trackEvent('api', 'api_users_login');
        const body: any = {
            id,
            password,
            token,
            device_id: '',
        };

        return this.doFetch<UserProfile>(
            `${this.getUsersRoute()}/login`,
            {method: 'post', body: JSON.stringify(body)},
        );
    };

    logout = async () => {
        this.trackEvent('api', 'api_users_logout');

        const {response} = await this.doFetchWithResponse(
            `${this.getUsersRoute()}/logout`,
            {method: 'post'},
        );

        if (response.ok) {
            this.token = '';
        }

        this.serverVersion = '';

        return response;
    };

    getProfiles = (page = 0, perPage = PER_PAGE_DEFAULT, options = {}) => {
        return this.doFetch<UserProfile[]>(
            `${this.getUsersRoute()}${buildQueryString({page, per_page: perPage, ...options})}`,
            {method: 'get'},
        );
    };

    getProfilesByIds = (userIds: string[], options = {}) => {
        return this.doFetch<UserProfile[]>(
            `${this.getUsersRoute()}/ids${buildQueryString(options)}`,
            {method: 'post', body: JSON.stringify(userIds)},
        );
    };

    getProfilesByUsernames = (usernames: string[]) => {
        return this.doFetch<UserProfile[]>(
            `${this.getUsersRoute()}/usernames`,
            {method: 'post', body: JSON.stringify(usernames)},
        );
    };

    getProfilesInTeam = (teamId: string, page = 0, perPage = PER_PAGE_DEFAULT, sort = '', options = {}) => {
        return this.doFetch<UserProfile[]>(
            `${this.getUsersRoute()}${buildQueryString({...options, in_team: teamId, page, per_page: perPage, sort})}`,
            {method: 'get'},
        );
    };

    getProfilesNotInTeam = (teamId: string, groupConstrained: boolean, page = 0, perPage = PER_PAGE_DEFAULT) => {
        const queryStringObj: any = {not_in_team: teamId, page, per_page: perPage};
        if (groupConstrained) {
            queryStringObj.group_constrained = true;
        }

        return this.doFetch<UserProfile[]>(
            `${this.getUsersRoute()}${buildQueryString(queryStringObj)}`,
            {method: 'get'},
        );
    };

    getProfilesWithoutTeam = (page = 0, perPage = PER_PAGE_DEFAULT, options = {}) => {
        return this.doFetch<UserProfile[]>(
            `${this.getUsersRoute()}${buildQueryString({...options, without_team: 1, page, per_page: perPage})}`,
            {method: 'get'},
        );
    };

    getProfilesInChannel = (channelId: string, page = 0, perPage = PER_PAGE_DEFAULT, sort = '', options: {active?: boolean} = {}) => {
        const queryStringObj = {in_channel: channelId, page, per_page: perPage, sort};

        return this.doFetch<UserProfile[]>(
            `${this.getUsersRoute()}${buildQueryString({...queryStringObj, ...options})}`,
            {method: 'get'},
        );
    };

    getProfilesInGroupChannels = (channelsIds: string[]) => {
        return this.doFetch<Record<string, UserProfile[]>>(
            `${this.getUsersRoute()}/group_channels`,
            {method: 'post', body: JSON.stringify(channelsIds)},
        );
    };

    getProfilesNotInChannel = (teamId: string, channelId: string, groupConstrained: boolean, page = 0, perPage = PER_PAGE_DEFAULT) => {
        const queryStringObj: any = {in_team: teamId, not_in_channel: channelId, page, per_page: perPage};
        if (groupConstrained) {
            queryStringObj.group_constrained = true;
        }

        return this.doFetch<UserProfile[]>(
            `${this.getUsersRoute()}${buildQueryString(queryStringObj)}`,
            {method: 'get'},
        );
    };

    getProfilesInGroup = (groupId: string, page = 0, perPage = PER_PAGE_DEFAULT) => {
        return this.doFetch<UserProfile[]>(
            `${this.getUsersRoute()}${buildQueryString({in_group: groupId, page, per_page: perPage})}`,
            {method: 'get'},
        );
    };

    getProfilesNotInGroup = (groupId: string, page = 0, perPage = PER_PAGE_DEFAULT) => {
        return this.doFetch<UserProfile[]>(
            `${this.getUsersRoute()}${buildQueryString({not_in_group: groupId, page, per_page: perPage})}`,
            {method: 'get'},
        );
    };

    getMe = () => {
        return this.doFetch<UserProfile>(
            `${this.getUserRoute('me')}`,
            {method: 'get'},
        );
    };

    getUser = (userId: string) => {
        return this.doFetch<UserProfile>(
            `${this.getUserRoute(userId)}`,
            {method: 'get'},
        );
    };

    getUserByUsername = (username: string) => {
        return this.doFetch<UserProfile>(
            `${this.getUsersRoute()}/username/${username}`,
            {method: 'get'},
        );
    };

    getUserByEmail = (email: string) => {
        return this.doFetch<UserProfile>(
            `${this.getUsersRoute()}/email/${email}`,
            {method: 'get'},
        );
    };

    getProfilePictureUrl = (userId: string, lastPictureUpdate: number) => {
        const params: any = {};

        if (lastPictureUpdate) {
            params._ = lastPictureUpdate;
        }

        return `${this.getUserRoute(userId)}/image${buildQueryString(params)}`;
    };

    getDefaultProfilePictureUrl = (userId: string) => {
        return `${this.getUserRoute(userId)}/image/default`;
    };

    autocompleteUsers = (name: string, teamId: string, channelId: string, options = {
        limit: AUTOCOMPLETE_LIMIT_DEFAULT,
    }) => {
        return this.doFetch<UserAutocomplete>(`${this.getUsersRoute()}/autocomplete${buildQueryString({
            in_team: teamId,
            in_channel: channelId,
            name,
            limit: options.limit,
        })}`, {
            method: 'get',
        });
    };

    getSessions = (userId: string) => {
        return this.doFetch<Session[]>(
            `${this.getUserRoute(userId)}/sessions`,
            {method: 'get'},
        );
    };

    revokeSession = (userId: string, sessionId: string) => {
        return this.doFetch<StatusOK>(
            `${this.getUserRoute(userId)}/sessions/revoke`,
            {method: 'post', body: JSON.stringify({session_id: sessionId})},
        );
    };

    revokeAllSessionsForUser = (userId: string) => {
        return this.doFetch<StatusOK>(
            `${this.getUserRoute(userId)}/sessions/revoke/all`,
            {method: 'post'},
        );
    };

    revokeSessionsForAllUsers = () => {
        return this.doFetch<StatusOK>(
            `${this.getUsersRoute()}/sessions/revoke/all`,
            {method: 'post'},
        );
    };

    getUserAudits = (userId: string, page = 0, perPage = PER_PAGE_DEFAULT) => {
        return this.doFetch<Audit[]>(
            `${this.getUserRoute(userId)}/audits${buildQueryString({page, per_page: perPage})}`,
            {method: 'get'},
        );
    };

    /**
     * @deprecated
     */
    checkUserMfa = (loginId: string) => {
        return this.doFetch<{mfa_required: boolean}>(
            `${this.getUsersRoute()}/mfa`,
            {method: 'post', body: JSON.stringify({login_id: loginId})},
        );
    };

    generateMfaSecret = (userId: string) => {
        return this.doFetch<MfaSecret>(
            `${this.getUserRoute(userId)}/mfa/generate`,
            {method: 'post'},
        );
    };

    searchUsers = (term: string, options: any) => {
        this.trackEvent('api', 'api_search_users');

        return this.doFetch<UserProfile[]>(
            `${this.getUsersRoute()}/search`,
            {method: 'post', body: JSON.stringify({term, ...options})},
        );
    };

    getStatusesByIds = (userIds: string[]) => {
        return this.doFetch<UserStatus[]>(
            `${this.getUsersRoute()}/status/ids`,
            {method: 'post', body: JSON.stringify(userIds)},
        );
    };

    getStatus = (userId: string) => {
        return this.doFetch<UserStatus>(
            `${this.getUserRoute(userId)}/status`,
            {method: 'get'},
        );
    };

    updateStatus = (status: UserStatus) => {
        return this.doFetch<UserStatus>(
            `${this.getUserRoute(status.user_id)}/status`,
            {method: 'put', body: JSON.stringify(status)},
        );
    };

    updateCustomStatus = (customStatus: UserCustomStatus) => {
        return this.doFetch(
            `${this.getUserRoute('me')}/status/custom`,
            {method: 'put', body: JSON.stringify(customStatus)},
        );
    };

    unsetCustomStatus = () => {
        return this.doFetch(
            `${this.getUserRoute('me')}/status/custom`,
            {method: 'delete'},
        );
    }

    removeRecentCustomStatus = (customStatus: UserCustomStatus) => {
        return this.doFetch(
            `${this.getUserRoute('me')}/status/custom/recent/delete`,
            {method: 'post', body: JSON.stringify(customStatus)},
        );
    }

    switchEmailToOAuth = (service: string, email: string, password: string, mfaCode = '') => {
        this.trackEvent('api', 'api_users_email_to_oauth');

        return this.doFetch<AuthChangeResponse>(
            `${this.getUsersRoute()}/login/switch`,
            {method: 'post', body: JSON.stringify({current_service: 'email', new_service: service, email, password, mfa_code: mfaCode})},
        );
    };

    switchOAuthToEmail = (currentService: string, email: string, password: string) => {
        this.trackEvent('api', 'api_users_oauth_to_email');

        return this.doFetch<AuthChangeResponse>(
            `${this.getUsersRoute()}/login/switch`,
            {method: 'post', body: JSON.stringify({current_service: currentService, new_service: 'email', email, new_password: password})},
        );
    };

    switchEmailToLdap = (email: string, emailPassword: string, ldapId: string, ldapPassword: string, mfaCode = '') => {
        this.trackEvent('api', 'api_users_email_to_ldap');

        return this.doFetch<AuthChangeResponse>(
            `${this.getUsersRoute()}/login/switch`,
            {method: 'post', body: JSON.stringify({current_service: 'email', new_service: 'ldap', email, password: emailPassword, ldap_id: ldapId, new_password: ldapPassword, mfa_code: mfaCode})},
        );
    };

    switchLdapToEmail = (ldapPassword: string, email: string, emailPassword: string, mfaCode = '') => {
        this.trackEvent('api', 'api_users_ldap_to_email');

        return this.doFetch<AuthChangeResponse>(
            `${this.getUsersRoute()}/login/switch`,
            {method: 'post', body: JSON.stringify({current_service: 'ldap', new_service: 'email', email, password: ldapPassword, new_password: emailPassword, mfa_code: mfaCode})},
        );
    };

    getAuthorizedOAuthApps = (userId: string) => {
        return this.doFetch<OAuthApp[]>(
            `${this.getUserRoute(userId)}/oauth/apps/authorized`,
            {method: 'get'},
        );
    }

    authorizeOAuthApp = (responseType: string, clientId: string, redirectUri: string, state: string, scope: string) => {
        return this.doFetch<void>(
            `${this.url}/oauth/authorize`,
            {method: 'post', body: JSON.stringify({client_id: clientId, response_type: responseType, redirect_uri: redirectUri, state, scope})},
        );
    }

    deauthorizeOAuthApp = (clientId: string) => {
        return this.doFetch<StatusOK>(
            `${this.url}/oauth/deauthorize`,
            {method: 'post', body: JSON.stringify({client_id: clientId})},
        );
    }

    createUserAccessToken = (userId: string, description: string) => {
        this.trackEvent('api', 'api_users_create_access_token');

        return this.doFetch<UserAccessToken>(
            `${this.getUserRoute(userId)}/tokens`,
            {method: 'post', body: JSON.stringify({description})},
        );
    }

    getUserAccessToken = (tokenId: string) => {
        return this.doFetch<UserAccessToken>(
            `${this.getUsersRoute()}/tokens/${tokenId}`,
            {method: 'get'},
        );
    }

    getUserAccessTokensForUser = (userId: string, page = 0, perPage = PER_PAGE_DEFAULT) => {
        return this.doFetch<UserAccessToken[]>(
            `${this.getUserRoute(userId)}/tokens${buildQueryString({page, per_page: perPage})}`,
            {method: 'get'},
        );
    }

    getUserAccessTokens = (page = 0, perPage = PER_PAGE_DEFAULT) => {
        return this.doFetch<UserAccessToken[]>(
            `${this.getUsersRoute()}/tokens${buildQueryString({page, per_page: perPage})}`,
            {method: 'get'},
        );
    }

    revokeUserAccessToken = (tokenId: string) => {
        this.trackEvent('api', 'api_users_revoke_access_token');

        return this.doFetch<StatusOK>(
            `${this.getUsersRoute()}/tokens/revoke`,
            {method: 'post', body: JSON.stringify({token_id: tokenId})},
        );
    }

    disableUserAccessToken = (tokenId: string) => {
        return this.doFetch<StatusOK>(
            `${this.getUsersRoute()}/tokens/disable`,
            {method: 'post', body: JSON.stringify({token_id: tokenId})},
        );
    }

    enableUserAccessToken = (tokenId: string) => {
        return this.doFetch<StatusOK>(
            `${this.getUsersRoute()}/tokens/enable`,
            {method: 'post', body: JSON.stringify({token_id: tokenId})},
        );
    }

    // Team Routes

    createTeam = (team: Team) => {
        this.trackEvent('api', 'api_teams_create');

        return this.doFetch<Team>(
            `${this.getTeamsRoute()}`,
            {method: 'post', body: JSON.stringify(team)},
        );
    };

    deleteTeam = (teamId: string) => {
        this.trackEvent('api', 'api_teams_delete');

        return this.doFetch<StatusOK>(
            `${this.getTeamRoute(teamId)}`,
            {method: 'delete'},
        );
    };

    unarchiveTeam = (teamId: string) => {
        return this.doFetch<Team>(
            `${this.getTeamRoute(teamId)}/restore`,
            {method: 'post'},
        );
    }

    archiveAllTeamsExcept = (teamId: string) => {
        return this.doFetch<StatusOK>(
            `${this.getTeamRoute(teamId)}/except`,
            {method: 'delete'},
        );
    }

    updateTeam = (team: Team) => {
        this.trackEvent('api', 'api_teams_update_name', {team_id: team.id});

        return this.doFetch<Team>(
            `${this.getTeamRoute(team.id)}`,
            {method: 'put', body: JSON.stringify(team)},
        );
    };

    patchTeam = (team: Partial<Team> & {id: string}) => {
        this.trackEvent('api', 'api_teams_patch_name', {team_id: team.id});

        return this.doFetch<Team>(
            `${this.getTeamRoute(team.id)}/patch`,
            {method: 'put', body: JSON.stringify(team)},
        );
    };

    regenerateTeamInviteId = (teamId: string) => {
        this.trackEvent('api', 'api_teams_regenerate_invite_id', {team_id: teamId});

        return this.doFetch<Team>(
            `${this.getTeamRoute(teamId)}/regenerate_invite_id`,
            {method: 'post'},
        );
    };

    updateTeamScheme = (teamId: string, schemeId: string) => {
        const patch = {scheme_id: schemeId};

        this.trackEvent('api', 'api_teams_update_scheme', {team_id: teamId, ...patch});

        return this.doFetch<StatusOK>(
            `${this.getTeamSchemeRoute(teamId)}`,
            {method: 'put', body: JSON.stringify(patch)},
        );
    };

    checkIfTeamExists = (teamName: string) => {
        return this.doFetch<{exists: boolean}>(
            `${this.getTeamNameRoute(teamName)}/exists`,
            {method: 'get'},
        );
    };

    getTeams = (page = 0, perPage = PER_PAGE_DEFAULT, includeTotalCount = false, excludePolicyConstrained = false) => {
        return this.doFetch<Team[] | TeamsWithCount>(
            `${this.getTeamsRoute()}${buildQueryString({page, per_page: perPage, include_total_count: includeTotalCount, exclude_policy_constrained: excludePolicyConstrained})}`,
            {method: 'get'},
        );
    };

    searchTeams = (term: string, opts: TeamSearchOpts) => {
        this.trackEvent('api', 'api_search_teams');

        return this.doFetch<Team[] | TeamsWithCount>(
            `${this.getTeamsRoute()}/search`,
            {method: 'post', body: JSON.stringify({term, ...opts})},
        );
    };

    getTeam = (teamId: string) => {
        return this.doFetch<Team>(
            this.getTeamRoute(teamId),
            {method: 'get'},
        );
    };

    getTeamByName = (teamName: string) => {
        this.trackEvent('api', 'api_teams_get_team_by_name');

        return this.doFetch<Team>(
            this.getTeamNameRoute(teamName),
            {method: 'get'},
        );
    };

    getMyTeams = () => {
        return this.doFetch<Team[]>(
            `${this.getUserRoute('me')}/teams`,
            {method: 'get'},
        );
    };

    getTeamsForUser = (userId: string) => {
        return this.doFetch<Team[]>(
            `${this.getUserRoute(userId)}/teams`,
            {method: 'get'},
        );
    };

    getMyTeamMembers = () => {
        return this.doFetch<TeamMembership[]>(
            `${this.getUserRoute('me')}/teams/members`,
            {method: 'get'},
        );
    };

    getMyTeamUnreads = (includeCollapsedThreads = false) => {
        return this.doFetch<TeamUnread[]>(
            `${this.getUserRoute('me')}/teams/unread${buildQueryString({include_collapsed_threads: includeCollapsedThreads})}`,
            {method: 'get'},
        );
    };

    getTeamMembers = (teamId: string, page = 0, perPage = PER_PAGE_DEFAULT, options: GetTeamMembersOpts) => {
        return this.doFetch<TeamMembership>(
            `${this.getTeamMembersRoute(teamId)}${buildQueryString({page, per_page: perPage, ...options})}`,
            {method: 'get'},
        );
    };

    getTeamMembersForUser = (userId: string) => {
        return this.doFetch<TeamMembership[]>(
            `${this.getUserRoute(userId)}/teams/members`,
            {method: 'get'},
        );
    };

    getTeamMember = (teamId: string, userId: string) => {
        return this.doFetch<TeamMembership>(
            `${this.getTeamMemberRoute(teamId, userId)}`,
            {method: 'get'},
        );
    };

    getTeamMembersByIds = (teamId: string, userIds: string[]) => {
        return this.doFetch<TeamMembership[]>(
            `${this.getTeamMembersRoute(teamId)}/ids`,
            {method: 'post', body: JSON.stringify(userIds)},
        );
    };

    addToTeam = (teamId: string, userId: string) => {
        this.trackEvent('api', 'api_teams_invite_members', {team_id: teamId});

        const member = {user_id: userId, team_id: teamId};
        return this.doFetch<TeamMembership>(
            `${this.getTeamMembersRoute(teamId)}`,
            {method: 'post', body: JSON.stringify(member)},
        );
    };

    addToTeamFromInvite = (token = '', inviteId = '') => {
        this.trackEvent('api', 'api_teams_invite_members');

        const query = buildQueryString({token, invite_id: inviteId});
        return this.doFetch<TeamMembership>(
            `${this.getTeamsRoute()}/members/invite${query}`,
            {method: 'post'},
        );
    };

    addUsersToTeam = (teamId: string, userIds: string[]) => {
        this.trackEvent('api', 'api_teams_batch_add_members', {team_id: teamId, count: userIds.length});

        const members: any = [];
        userIds.forEach((id) => members.push({team_id: teamId, user_id: id}));
        return this.doFetch<TeamMembership[]>(
            `${this.getTeamMembersRoute(teamId)}/batch`,
            {method: 'post', body: JSON.stringify(members)},
        );
    };

    addUsersToTeamGracefully = (teamId: string, userIds: string[]) => {
        this.trackEvent('api', 'api_teams_batch_add_members', {team_id: teamId, count: userIds.length});

        const members: any = [];
        userIds.forEach((id) => members.push({team_id: teamId, user_id: id}));
        return this.doFetch<TeamMemberWithError[]>(
            `${this.getTeamMembersRoute(teamId)}/batch?graceful=true`,
            {method: 'post', body: JSON.stringify(members)},
        );
    };

    joinTeam = (inviteId: string) => {
        const query = buildQueryString({invite_id: inviteId});
        return this.doFetch<TeamMembership>(
            `${this.getTeamsRoute()}/members/invite${query}`,
            {method: 'post'},
        );
    };

    removeFromTeam = (teamId: string, userId: string) => {
        this.trackEvent('api', 'api_teams_remove_members', {team_id: teamId});

        return this.doFetch<StatusOK>(
            `${this.getTeamMemberRoute(teamId, userId)}`,
            {method: 'delete'},
        );
    };

    getTeamStats = (teamId: string) => {
        return this.doFetch<TeamStats>(
            `${this.getTeamRoute(teamId)}/stats`,
            {method: 'get'},
        );
    };

    getTotalUsersStats = () => {
        return this.doFetch<UsersStats>(
            `${this.getUsersRoute()}/stats`,
            {method: 'get'},
        );
    };

    getFilteredUsersStats = (options: GetFilteredUsersStatsOpts) => {
        return this.doFetch<UsersStats>(
            `${this.getUsersRoute()}/stats/filtered${buildQueryString(options)}`,
            {method: 'get'},
        );
    };

    invalidateAllEmailInvites = () => {
        return this.doFetch<StatusOK>(
            `${this.getTeamsRoute()}/invites/email`,
            {method: 'delete'},
        );
    };

    getTeamInviteInfo = (inviteId: string) => {
        return this.doFetch<{
            display_name: string;
            description: string;
            name: string;
            id: string;
        }>(
            `${this.getTeamsRoute()}/invite/${inviteId}`,
            {method: 'get'},
        );
    };

    updateTeamMemberRoles = (teamId: string, userId: string, roles: string[]) => {
        this.trackEvent('api', 'api_teams_update_member_roles', {team_id: teamId});

        return this.doFetch<StatusOK>(
            `${this.getTeamMemberRoute(teamId, userId)}/roles`,
            {method: 'put', body: JSON.stringify({roles})},
        );
    };

    sendEmailInvitesToTeam = (teamId: string, emails: string[]) => {
        this.trackEvent('api', 'api_teams_invite_members', {team_id: teamId});

        return this.doFetch<StatusOK>(
            `${this.getTeamRoute(teamId)}/invite/email`,
            {method: 'post', body: JSON.stringify(emails)},
        );
    };

    sendEmailGuestInvitesToChannels = (teamId: string, channelIds: string[], emails: string[], message: string) => {
        this.trackEvent('api', 'api_teams_invite_guests', {team_id: teamId, channel_ids: channelIds});

        return this.doFetch<StatusOK>(
            `${this.getTeamRoute(teamId)}/invite-guests/email`,
            {method: 'post', body: JSON.stringify({emails, channels: channelIds, message})},
        );
    };

    sendEmailInvitesToTeamGracefully = (teamId: string, emails: string[]) => {
        this.trackEvent('api', 'api_teams_invite_members', {team_id: teamId});

        return this.doFetch<TeamInviteWithError>(
            `${this.getTeamRoute(teamId)}/invite/email?graceful=true`,
            {method: 'post', body: JSON.stringify(emails)},
        );
    };

    sendEmailInvitesToTeamAndChannelsGracefully = (
        teamId: string,
        channelIds: string[],
        emails: string[],
        message: string,
    ) => {
        this.trackEvent('api', 'api_teams_invite_members_to_channels', {team_id: teamId, channel_len: channelIds.length});

        return this.doFetch<TeamInviteWithError>(
            `${this.getTeamRoute(teamId)}/invite/email?graceful=true`,
            {method: 'post', body: JSON.stringify({emails, channelIds, message})},
        );
    };

    sendEmailGuestInvitesToChannelsGracefully = async (teamId: string, channelIds: string[], emails: string[], message: string) => {
        this.trackEvent('api', 'api_teams_invite_guests', {team_id: teamId, channel_ids: channelIds});

        return this.doFetch<TeamInviteWithError>(
            `${this.getTeamRoute(teamId)}/invite-guests/email?graceful=true`,
            {method: 'post', body: JSON.stringify({emails, channels: channelIds, message})},
        );
    };

    getTeamIconUrl = (teamId: string, lastTeamIconUpdate: number) => {
        const params: any = {};
        if (lastTeamIconUpdate) {
            params._ = lastTeamIconUpdate;
        }

        return `${this.getTeamRoute(teamId)}/image${buildQueryString(params)}`;
    };

    setTeamIcon = (teamId: string, imageData: File) => {
        this.trackEvent('api', 'api_team_set_team_icon');

        const formData = new FormData();
        formData.append('image', imageData);

        const request: any = {
            method: 'post',
            body: formData,
        };

        if (formData.getBoundary) {
            request.headers = {
                'Content-Type': `multipart/form-data; boundary=${formData.getBoundary()}`,
            };
        }

        return this.doFetch<StatusOK>(
            `${this.getTeamRoute(teamId)}/image`,
            request,
        );
    };

    removeTeamIcon = (teamId: string) => {
        this.trackEvent('api', 'api_team_remove_team_icon');

        return this.doFetch<StatusOK>(
            `${this.getTeamRoute(teamId)}/image`,
            {method: 'delete'},
        );
    };

    updateTeamMemberSchemeRoles = (teamId: string, userId: string, isSchemeUser: boolean, isSchemeAdmin: boolean) => {
        const body = {scheme_user: isSchemeUser, scheme_admin: isSchemeAdmin};
        return this.doFetch<StatusOK>(
            `${this.getTeamRoute(teamId)}/members/${userId}/schemeRoles`,
            {method: 'put', body: JSON.stringify(body)},
        );
    };

    // Channel Routes

    getAllChannels = (page = 0, perPage = PER_PAGE_DEFAULT, notAssociatedToGroup = '', excludeDefaultChannels = false, includeTotalCount = false, includeDeleted = false, excludePolicyConstrained = false) => {
        const queryData = {
            page,
            per_page: perPage,
            not_associated_to_group: notAssociatedToGroup,
            exclude_default_channels: excludeDefaultChannels,
            include_total_count: includeTotalCount,
            include_deleted: includeDeleted,
            exclude_policy_constrained: excludePolicyConstrained,
        };
        return this.doFetch<ChannelWithTeamData[] | ChannelsWithTotalCount>(
            `${this.getChannelsRoute()}${buildQueryString(queryData)}`,
            {method: 'get'},
        );
    };

    createChannel = (channel: Channel) => {
        this.trackEvent('api', 'api_channels_create', {team_id: channel.team_id});

        return this.doFetch<ServerChannel>(
            `${this.getChannelsRoute()}`,
            {method: 'post', body: JSON.stringify(channel)},
        );
    };

    createDirectChannel = (userIds: string[]) => {
        this.trackEvent('api', 'api_channels_create_direct');

        return this.doFetch<ServerChannel>(
            `${this.getChannelsRoute()}/direct`,
            {method: 'post', body: JSON.stringify(userIds)},
        );
    };

    createGroupChannel = (userIds: string[]) => {
        this.trackEvent('api', 'api_channels_create_group');

        return this.doFetch<ServerChannel>(
            `${this.getChannelsRoute()}/group`,
            {method: 'post', body: JSON.stringify(userIds)},
        );
    };

    deleteChannel = (channelId: string) => {
        this.trackEvent('api', 'api_channels_delete', {channel_id: channelId});

        return this.doFetch<StatusOK>(
            `${this.getChannelRoute(channelId)}`,
            {method: 'delete'},
        );
    };

    unarchiveChannel = (channelId: string) => {
        this.trackEvent('api', 'api_channels_unarchive', {channel_id: channelId});

        return this.doFetch<ServerChannel>(
            `${this.getChannelRoute(channelId)}/restore`,
            {method: 'post'},
        );
    };

    updateChannel = (channel: Channel) => {
        this.trackEvent('api', 'api_channels_update', {channel_id: channel.id});

        return this.doFetch<ServerChannel>(
            `${this.getChannelRoute(channel.id)}`,
            {method: 'put', body: JSON.stringify(channel)},
        );
    };

    updateChannelPrivacy = (channelId: string, privacy: any) => {
        this.trackEvent('api', 'api_channels_update_privacy', {channel_id: channelId, privacy});

        return this.doFetch<ServerChannel>(
            `${this.getChannelRoute(channelId)}/privacy`,
            {method: 'put', body: JSON.stringify({privacy})},
        );
    };

    patchChannel = (channelId: string, channelPatch: Partial<Channel>) => {
        this.trackEvent('api', 'api_channels_patch', {channel_id: channelId});

        return this.doFetch<ServerChannel>(
            `${this.getChannelRoute(channelId)}/patch`,
            {method: 'put', body: JSON.stringify(channelPatch)},
        );
    };

    updateChannelNotifyProps = (props: any) => {
        this.trackEvent('api', 'api_users_update_channel_notifications', {channel_id: props.channel_id});

        return this.doFetch<StatusOK>(
            `${this.getChannelMemberRoute(props.channel_id, props.user_id)}/notify_props`,
            {method: 'put', body: JSON.stringify(props)},
        );
    };

    updateChannelScheme = (channelId: string, schemeId: string) => {
        const patch = {scheme_id: schemeId};

        this.trackEvent('api', 'api_channels_update_scheme', {channel_id: channelId, ...patch});

        return this.doFetch<StatusOK>(
            `${this.getChannelSchemeRoute(channelId)}`,
            {method: 'put', body: JSON.stringify(patch)},
        );
    };

    getChannel = (channelId: string) => {
        return this.doFetch<ServerChannel>(
            `${this.getChannelRoute(channelId)}`,
            {method: 'get'},
        );
    };

    getChannelByName = (teamId: string, channelName: string, includeDeleted = false) => {
        return this.doFetch<ServerChannel>(
            `${this.getTeamRoute(teamId)}/channels/name/${channelName}?include_deleted=${includeDeleted}`,
            {method: 'get'},
        );
    };

    getChannelByNameAndTeamName = (teamName: string, channelName: string, includeDeleted = false) => {
        return this.doFetch<ServerChannel>(
            `${this.getTeamNameRoute(teamName)}/channels/name/${channelName}?include_deleted=${includeDeleted}`,
            {method: 'get'},
        );
    };

    getChannels = (teamId: string, page = 0, perPage = PER_PAGE_DEFAULT) => {
        return this.doFetch<ServerChannel[]>(
            `${this.getTeamRoute(teamId)}/channels${buildQueryString({page, per_page: perPage})}`,
            {method: 'get'},
        );
    }

    getAllTeamsChannels = () => {
        return this.doFetch<ServerChannel[]>(
            `${this.getUsersRoute()}/me/channels`,
            {method: 'get'},
        );
    };

    getArchivedChannels = (teamId: string, page = 0, perPage = PER_PAGE_DEFAULT) => {
        return this.doFetch<ServerChannel[]>(
            `${this.getTeamRoute(teamId)}/channels/deleted${buildQueryString({page, per_page: perPage})}`,
            {method: 'get'},
        );
    };

    getMyChannels = (teamId: string, includeDeleted = false) => {
        return this.doFetch<ServerChannel[]>(
            `${this.getUserRoute('me')}/teams/${teamId}/channels${buildQueryString({include_deleted: includeDeleted})}`,
            {method: 'get'},
        );
    };

    getAllChannelsMembers = (userId: string, page = 0, perPage = PER_PAGE_DEFAULT) => {
        return this.doFetch<ChannelMembership[]>(
            `${this.getUserRoute(userId)}/channel_members${buildQueryString({page, per_page: perPage})}`,
            {method: 'get'},
        );
    };

    getMyChannelMember = (channelId: string) => {
        return this.doFetch<ChannelMembership>(
            `${this.getChannelMemberRoute(channelId, 'me')}`,
            {method: 'get'},
        );
    };

    getMyChannelMembers = (teamId: string) => {
        return this.doFetch<ChannelMembership[]>(
            `${this.getUserRoute('me')}/teams/${teamId}/channels/members`,
            {method: 'get'},
        );
    };

    getChannelMembers = (channelId: string, page = 0, perPage = PER_PAGE_DEFAULT) => {
        return this.doFetch<ChannelMembership[]>(
            `${this.getChannelMembersRoute(channelId)}${buildQueryString({page, per_page: perPage})}`,
            {method: 'get'},
        );
    };

    getChannelTimezones = (channelId: string) => {
        return this.doFetch<string[]>(
            `${this.getChannelRoute(channelId)}/timezones`,
            {method: 'get'},
        );
    };

    getChannelMember = (channelId: string, userId: string) => {
        return this.doFetch<ChannelMembership>(
            `${this.getChannelMemberRoute(channelId, userId)}`,
            {method: 'get'},
        );
    };

    getChannelMembersByIds = (channelId: string, userIds: string[]) => {
        return this.doFetch<ChannelMembership[]>(
            `${this.getChannelMembersRoute(channelId)}/ids`,
            {method: 'post', body: JSON.stringify(userIds)},
        );
    };

    addToChannel = (userId: string, channelId: string, postRootId = '') => {
        this.trackEvent('api', 'api_channels_add_member', {channel_id: channelId});

        const member = {user_id: userId, channel_id: channelId, post_root_id: postRootId};
        return this.doFetch<ChannelMembership>(
            `${this.getChannelMembersRoute(channelId)}`,
            {method: 'post', body: JSON.stringify(member)},
        );
    };

    removeFromChannel = (userId: string, channelId: string) => {
        this.trackEvent('api', 'api_channels_remove_member', {channel_id: channelId});

        return this.doFetch<StatusOK>(
            `${this.getChannelMemberRoute(channelId, userId)}`,
            {method: 'delete'},
        );
    };

    updateChannelMemberRoles = (channelId: string, userId: string, roles: string) => {
        return this.doFetch<StatusOK>(
            `${this.getChannelMemberRoute(channelId, userId)}/roles`,
            {method: 'put', body: JSON.stringify({roles})},
        );
    };

    getChannelStats = (channelId: string) => {
        return this.doFetch<ChannelStats>(
            `${this.getChannelRoute(channelId)}/stats`,
            {method: 'get'},
        );
    };

    getChannelModerations = (channelId: string) => {
        return this.doFetch<ChannelModeration[]>(
            `${this.getChannelRoute(channelId)}/moderations`,
            {method: 'get'},
        );
    };

    patchChannelModerations = (channelId: string, channelModerationsPatch: ChannelModerationPatch[]) => {
        return this.doFetch<ChannelModeration[]>(
            `${this.getChannelRoute(channelId)}/moderations/patch`,
            {method: 'put', body: JSON.stringify(channelModerationsPatch)},
        );
    };

    getChannelMemberCountsByGroup = (channelId: string, includeTimezones: boolean) => {
        return this.doFetch<ChannelMemberCountsByGroup>(
            `${this.getChannelRoute(channelId)}/member_counts_by_group?include_timezones=${includeTimezones}`,
            {method: 'get'},
        );
    };

    viewMyChannel = (channelId: string, prevChannelId?: string) => {
        const data = {channel_id: channelId, prev_channel_id: prevChannelId, collapsed_threads_supported: true};
        return this.doFetch<ChannelViewResponse>(
            `${this.getChannelsRoute()}/members/me/view`,
            {method: 'post', body: JSON.stringify(data)},
        );
    };

    autocompleteChannels = (teamId: string, name: string) => {
        return this.doFetch<Channel[]>(
            `${this.getTeamRoute(teamId)}/channels/autocomplete${buildQueryString({name})}`,
            {method: 'get'},
        );
    };

    autocompleteChannelsForSearch = (teamId: string, name: string) => {
        return this.doFetch<Channel[]>(
            `${this.getTeamRoute(teamId)}/channels/search_autocomplete${buildQueryString({name})}`,
            {method: 'get'},
        );
    };

    searchChannels = (teamId: string, term: string) => {
        return this.doFetch<Channel[]>(
            `${this.getTeamRoute(teamId)}/channels/search`,
            {method: 'post', body: JSON.stringify({term})},
        );
    };

    searchArchivedChannels = (teamId: string, term: string) => {
        return this.doFetch<Channel[]>(
            `${this.getTeamRoute(teamId)}/channels/search_archived`,
            {method: 'post', body: JSON.stringify({term})},
        );
    };

    searchAllChannels = (term: string, opts: ChannelSearchOpts = {}) => {
        const body = {
            term,
            ...opts,
        };
        const includeDeleted = Boolean(opts.include_deleted);
        const nonAdminSearch = Boolean(opts.nonAdminSearch);
        let queryParams: {include_deleted?: boolean; system_console?: boolean} = {include_deleted: includeDeleted};
        if (nonAdminSearch) {
            queryParams = {system_console: false};
            delete body.nonAdminSearch;
        }
        return this.doFetch<Channel[] | ChannelsWithTotalCount>(
            `${this.getChannelsRoute()}/search${buildQueryString(queryParams)}`,
            {method: 'post', body: JSON.stringify(body)},
        );
    };

    searchGroupChannels = (term: string) => {
        return this.doFetch<Channel[]>(
            `${this.getChannelsRoute()}/group/search`,
            {method: 'post', body: JSON.stringify({term})},
        );
    };

    updateChannelMemberSchemeRoles = (channelId: string, userId: string, isSchemeUser: boolean, isSchemeAdmin: boolean) => {
        const body = {scheme_user: isSchemeUser, scheme_admin: isSchemeAdmin};
        return this.doFetch<StatusOK>(
            `${this.getChannelRoute(channelId)}/members/${userId}/schemeRoles`,
            {method: 'put', body: JSON.stringify(body)},
        );
    };

    // Channel Category Routes

    getChannelCategories = (userId: string, teamId: string) => {
        return this.doFetch<OrderedChannelCategories>(
            `${this.getChannelCategoriesRoute(userId, teamId)}`,
            {method: 'get'},
        );
    };

    createChannelCategory = (userId: string, teamId: string, category: Partial<ChannelCategory>) => {
        return this.doFetch<ChannelCategory>(
            `${this.getChannelCategoriesRoute(userId, teamId)}`,
            {method: 'post', body: JSON.stringify(category)},
        );
    };

    updateChannelCategories = (userId: string, teamId: string, categories: ChannelCategory[]) => {
        return this.doFetch<ChannelCategory[]>(
            `${this.getChannelCategoriesRoute(userId, teamId)}`,
            {method: 'put', body: JSON.stringify(categories)},
        );
    };

    getChannelCategoryOrder = (userId: string, teamId: string) => {
        return this.doFetch<string[]>(
            `${this.getChannelCategoriesRoute(userId, teamId)}/order`,
            {method: 'get'},
        );
    };

    updateChannelCategoryOrder = (userId: string, teamId: string, categoryOrder: string[]) => {
        return this.doFetch<string[]>(
            `${this.getChannelCategoriesRoute(userId, teamId)}/order`,
            {method: 'put', body: JSON.stringify(categoryOrder)},
        );
    };

    getChannelCategory = (userId: string, teamId: string, categoryId: string) => {
        return this.doFetch<ChannelCategory>(
            `${this.getChannelCategoriesRoute(userId, teamId)}/${categoryId}`,
            {method: 'get'},
        );
    };

    updateChannelCategory = (userId: string, teamId: string, category: ChannelCategory) => {
        return this.doFetch<ChannelCategory>(
            `${this.getChannelCategoriesRoute(userId, teamId)}/${category.id}`,
            {method: 'put', body: JSON.stringify(category)},
        );
    };

    deleteChannelCategory = (userId: string, teamId: string, categoryId: string) => {
        return this.doFetch<ChannelCategory>(
            `${this.getChannelCategoriesRoute(userId, teamId)}/${categoryId}`,
            {method: 'delete'},
        );
    }

    // Post Routes

    createPost = async (post: Post) => {
        const result = await this.doFetch<Post>(
            `${this.getPostsRoute()}`,
            {method: 'post', body: JSON.stringify(post)},
        );
        const analyticsData = {channel_id: result.channel_id, post_id: result.id, user_actual_id: result.user_id, root_id: result.root_id};
        this.trackEvent('api', 'api_posts_create', analyticsData);

        if (result.root_id != null && result.root_id !== '') {
            this.trackEvent('api', 'api_posts_replied', analyticsData);
        }
        return result;
    };

    updatePost = (post: Post) => {
        this.trackEvent('api', 'api_posts_update', {channel_id: post.channel_id, post_id: post.id});

        return this.doFetch<Post>(
            `${this.getPostRoute(post.id)}`,
            {method: 'put', body: JSON.stringify(post)},
        );
    };

    getPost = (postId: string) => {
        return this.doFetch<Post>(
            `${this.getPostRoute(postId)}`,
            {method: 'get'},
        );
    };

    patchPost = (postPatch: Partial<Post> & {id: string}) => {
        this.trackEvent('api', 'api_posts_patch', {channel_id: postPatch.channel_id, post_id: postPatch.id});

        return this.doFetch<Post>(
            `${this.getPostRoute(postPatch.id)}/patch`,
            {method: 'put', body: JSON.stringify(postPatch)},
        );
    };

    deletePost = (postId: string) => {
        this.trackEvent('api', 'api_posts_delete');

        return this.doFetch<StatusOK>(
            `${this.getPostRoute(postId)}`,
            {method: 'delete'},
        );
    };

    getPostThread = (postId: string, fetchThreads = true, collapsedThreads = false, collapsedThreadsExtended = false) => {
        // this is to ensure we have backwards compatibility for `getPostThread`
        return this.getPaginatedPostThread(postId, {fetchThreads, collapsedThreads, collapsedThreadsExtended});
    };

    getPaginatedPostThread = async (postId: string, options: FetchPaginatedThreadOptions): Promise<PaginatedPostList> => {
        // getting all option parameters with defaults from the options object and spread the rest
        const {
            fetchThreads = true,
            collapsedThreads = false,
            collapsedThreadsExtended = false,
            direction = 'down',
            fetchAll = false,
            perPage = fetchAll ? undefined : PER_PAGE_DEFAULT,
            ...rest
        } = options;

        return this.doFetch<PaginatedPostList>(
            `${this.getPostRoute(postId)}/thread${buildQueryString({skipFetchThreads: !fetchThreads, collapsedThreads, collapsedThreadsExtended, direction, perPage, ...rest})}`,
            {method: 'get'},
        );
    };

    getPosts = (channelId: string, page = 0, perPage = PER_PAGE_DEFAULT, fetchThreads = true, collapsedThreads = false, collapsedThreadsExtended = false) => {
        return this.doFetch<PostList>(
            `${this.getChannelRoute(channelId)}/posts${buildQueryString({page, per_page: perPage, skipFetchThreads: !fetchThreads, collapsedThreads, collapsedThreadsExtended})}`,
            {method: 'get'},
        );
    };

    getPostsUnread = (channelId: string, userId: string, limitAfter = DEFAULT_LIMIT_AFTER, limitBefore = DEFAULT_LIMIT_BEFORE, fetchThreads = true, collapsedThreads = false, collapsedThreadsExtended = false) => {
        return this.doFetch<PostList>(
            `${this.getUserRoute(userId)}/channels/${channelId}/posts/unread${buildQueryString({limit_after: limitAfter, limit_before: limitBefore, skipFetchThreads: !fetchThreads, collapsedThreads, collapsedThreadsExtended})}`,
            {method: 'get'},
        );
    };

    getPostsSince = (channelId: string, since: number, fetchThreads = true, collapsedThreads = false, collapsedThreadsExtended = false) => {
        return this.doFetch<PostList>(
            `${this.getChannelRoute(channelId)}/posts${buildQueryString({since, skipFetchThreads: !fetchThreads, collapsedThreads, collapsedThreadsExtended})}`,
            {method: 'get'},
        );
    };

    getPostsBefore = (channelId: string, postId: string, page = 0, perPage = PER_PAGE_DEFAULT, fetchThreads = true, collapsedThreads = false, collapsedThreadsExtended = false) => {
        return this.doFetch<PostList>(
            `${this.getChannelRoute(channelId)}/posts${buildQueryString({before: postId, page, per_page: perPage, skipFetchThreads: !fetchThreads, collapsedThreads, collapsedThreadsExtended})}`,
            {method: 'get'},
        );
    };

    getPostsAfter = (channelId: string, postId: string, page = 0, perPage = PER_PAGE_DEFAULT, fetchThreads = true, collapsedThreads = false, collapsedThreadsExtended = false) => {
        return this.doFetch<PostList>(
            `${this.getChannelRoute(channelId)}/posts${buildQueryString({after: postId, page, per_page: perPage, skipFetchThreads: !fetchThreads, collapsedThreads, collapsedThreadsExtended})}`,
            {method: 'get'},
        );
    };

    getUserThreads = (
        userId: UserProfile['id'] = 'me',
        teamId: Team['id'],
        {
            before = '',
            after = '',
            perPage = PER_PAGE_DEFAULT,
            extended = false,
            deleted = false,
            unread = false,
            since = 0,
            totalsOnly = false,
            threadsOnly = false,
        },
    ) => {
        return this.doFetch<UserThreadList>(
            `${this.getUserThreadsRoute(userId, teamId)}${buildQueryString({before, after, per_page: perPage, extended, deleted, unread, since, totalsOnly, threadsOnly})}`,
            {method: 'get'},
        );
    };

    getUserThread = (userId: string, teamId: string, threadId: string, extended = false) => {
        const url = `${this.getUserThreadRoute(userId, teamId, threadId)}`;
        return this.doFetch<UserThreadWithPost>(
            `${url}${buildQueryString({extended})}`,
            {method: 'get'},
        );
    };

    updateThreadsReadForUser = (userId: string, teamId: string) => {
        const url = `${this.getUserThreadsRoute(userId, teamId)}/read`;
        return this.doFetch<StatusOK>(
            url,
            {method: 'put'},
        );
    };

    updateThreadReadForUser = (userId: string, teamId: string, threadId: string, timestamp: number) => {
        const url = `${this.getUserThreadRoute(userId, teamId, threadId)}/read/${timestamp}`;
        return this.doFetch<UserThread>(
            url,
            {method: 'put'},
        );
    };

    markThreadAsUnreadForUser = (userId: string, teamId: string, threadId: string, postId: string) => {
        const url = `${this.getUserThreadRoute(userId, teamId, threadId)}/set_unread/${postId}`;
        return this.doFetch<UserThread>(
            url,
            {method: 'post'},
        );
    };

    updateThreadFollowForUser = (userId: string, teamId: string, threadId: string, state: boolean) => {
        const url = this.getUserThreadRoute(userId, teamId, threadId) + '/following';
        return this.doFetch<StatusOK>(
            url,
            {method: state ? 'put' : 'delete'},
        );
    };

    getFileInfosForPost = (postId: string) => {
        return this.doFetch<FileInfo[]>(
            `${this.getPostRoute(postId)}/files/info`,
            {method: 'get'},
        );
    };

    getFlaggedPosts = (userId: string, channelId = '', teamId = '', page = 0, perPage = PER_PAGE_DEFAULT) => {
        this.trackEvent('api', 'api_posts_get_flagged', {team_id: teamId});

        return this.doFetch<PostList>(
            `${this.getUserRoute(userId)}/posts/flagged${buildQueryString({channel_id: channelId, team_id: teamId, page, per_page: perPage})}`,
            {method: 'get'},
        );
    };

    getPinnedPosts = (channelId: string) => {
        this.trackEvent('api', 'api_posts_get_pinned', {channel_id: channelId});
        return this.doFetch<PostList>(
            `${this.getChannelRoute(channelId)}/pinned`,
            {method: 'get'},
        );
    };

    markPostAsUnread = (userId: string, postId: string) => {
        this.trackEvent('api', 'api_post_set_unread_post');

        return this.doFetch<ChannelUnread>(
            `${this.getUserRoute(userId)}/posts/${postId}/set_unread`,
            {method: 'post', body: JSON.stringify({collapsed_threads_supported: true})},
        );
    }

    pinPost = (postId: string) => {
        this.trackEvent('api', 'api_posts_pin');

        return this.doFetch<StatusOK>(
            `${this.getPostRoute(postId)}/pin`,
            {method: 'post'},
        );
    };

    unpinPost = (postId: string) => {
        this.trackEvent('api', 'api_posts_unpin');

        return this.doFetch<StatusOK>(
            `${this.getPostRoute(postId)}/unpin`,
            {method: 'post'},
        );
    };

    getPostsByIds = (postIds: string[]) => {
        return this.doFetch<Post[]>(
            `${this.getPostsRoute()}/ids`,
            {method: 'post', body: JSON.stringify(postIds)},
        );
    };

    addReaction = (userId: string, postId: string, emojiName: string) => {
        this.trackEvent('api', 'api_reactions_save', {post_id: postId});

        return this.doFetch<Reaction>(
            `${this.getReactionsRoute()}`,
            {method: 'post', body: JSON.stringify({user_id: userId, post_id: postId, emoji_name: emojiName})},
        );
    };

    removeReaction = (userId: string, postId: string, emojiName: string) => {
        this.trackEvent('api', 'api_reactions_delete', {post_id: postId});

        return this.doFetch<StatusOK>(
            `${this.getUserRoute(userId)}/posts/${postId}/reactions/${emojiName}`,
            {method: 'delete'},
        );
    };

    getReactionsForPost = (postId: string) => {
        return this.doFetch<Reaction[]>(
            `${this.getPostRoute(postId)}/reactions`,
            {method: 'get'},
        );
    };

    getTopReactionsForTeam = (teamId: string, page: number, perPage: number, timeRange: string) => {
        return this.doFetch<TopReactionResponse>(
            `${this.getTeamRoute(teamId)}/top/reactions${buildQueryString({page, per_page: perPage, time_range: timeRange})}`,
            {method: 'get'},
        );
    }

    getMyTopReactions = (teamId: string, page: number, perPage: number, timeRange: string) => {
        return this.doFetch<TopReactionResponse>(
            `${this.getUsersRoute()}/me/top/reactions${buildQueryString({page, per_page: perPage, time_range: timeRange, team_id: teamId})}`,
            {method: 'get'},
        );
    }

    getTopChannelsForTeam = (teamId: string, page: number, perPage: number, timeRange: string) => {
        return this.doFetch<TopChannelResponse>(
            `${this.getTeamRoute(teamId)}/top/channels${buildQueryString({page, per_page: perPage, time_range: timeRange})}`,
            {method: 'get'},
        );
    }

    getMyTopChannels = (teamId: string, page: number, perPage: number, timeRange: string) => {
        return this.doFetch<TopChannelResponse>(
            `${this.getUsersRoute()}/me/top/channels${buildQueryString({page, per_page: perPage, time_range: timeRange, team_id: teamId})}`,
            {method: 'get'},
        );
    }

    getTopThreadsForTeam = (teamId: string, page: number, perPage: number, timeRange: string) => {
        return this.doFetch<TopThreadResponse>(
            `${this.getTeamRoute(teamId)}/top/threads${buildQueryString({page, per_page: perPage, time_range: timeRange})}`,
            {method: 'get'},
        );
    }

    getMyTopThreads = (teamId: string, page: number, perPage: number, timeRange: string) => {
        return this.doFetch<TopThreadResponse>(
            `${this.getUsersRoute()}/me/top/threads${buildQueryString({page, per_page: perPage, time_range: timeRange, team_id: teamId})}`,
            {method: 'get'},
        );
    }

<<<<<<< HEAD
    getLeastActiveChannelsForTeam = (teamId: string, page: number, perPage: number, timeRange: string) => {
        return this.doFetch<LeastActiveChannelsResponse>(
            `${this.getTeamRoute(teamId)}/top/inactive_channels${buildQueryString({page, per_page: perPage, time_range: timeRange})}`,
=======
    getMyTopDMs = (teamId: string, page: number, perPage: number, timeRange: string) => {
        return this.doFetch<TopDMsResponse>(
            `${this.getUsersRoute()}/me/top/dms${buildQueryString({page, per_page: perPage, time_range: timeRange, team_id: teamId})}`,
>>>>>>> 2ff82e6f
            {method: 'get'},
        );
    }

<<<<<<< HEAD
    getMyLeastActiveChannels = (teamId: string, page: number, perPage: number, timeRange: string) => {
        return this.doFetch<LeastActiveChannelsResponse>(
            `${this.getUsersRoute()}/me/top/inactive_channels${buildQueryString({page, per_page: perPage, time_range: timeRange, team_id: teamId})}`,
=======
    getNewTeamMembers = (teamId: string, page: number, perPage: number, timeRange: string) => {
        return this.doFetch<TopDMsResponse>(
            `${this.getTeamRoute(teamId)}/top/team_members${buildQueryString({page, per_page: perPage, time_range: timeRange})}`,
>>>>>>> 2ff82e6f
            {method: 'get'},
        );
    }

    searchPostsWithParams = (teamId: string, params: any) => {
        this.trackEvent('api', 'api_posts_search', {team_id: teamId});

        let route = `${this.getPostsRoute()}/search`;
        if (teamId) {
            route = `${this.getTeamRoute(teamId)}/posts/search`;
        }

        return this.doFetch<PostSearchResults>(
            route,
            {method: 'post', body: JSON.stringify(params)},
        );
    };

    searchPosts = (teamId: string, terms: string, isOrSearch: boolean) => {
        return this.searchPostsWithParams(teamId, {terms, is_or_search: isOrSearch});
    };

    searchFilesWithParams = (teamId: string, params: any) => {
        this.trackEvent('api', 'api_files_search', {team_id: teamId});

        return this.doFetch<FileSearchResults>(
            `${this.getTeamRoute(teamId)}/files/search`,
            {method: 'post', body: JSON.stringify(params)},
        );
    };

    searchFiles = (teamId: string, terms: string, isOrSearch: boolean) => {
        return this.searchFilesWithParams(teamId, {terms, is_or_search: isOrSearch});
    };

    getOpenGraphMetadata = (url: string) => {
        return this.doFetch<OpenGraphMetadata>(
            `${this.getBaseRoute()}/opengraph`,
            {method: 'post', body: JSON.stringify({url})},
        );
    };

    doPostAction = (postId: string, actionId: string, selectedOption = '') => {
        return this.doPostActionWithCookie(postId, actionId, '', selectedOption);
    };

    doPostActionWithCookie = (postId: string, actionId: string, actionCookie: string, selectedOption = '') => {
        if (selectedOption) {
            this.trackEvent('api', 'api_interactive_messages_menu_selected');
        } else {
            this.trackEvent('api', 'api_interactive_messages_button_clicked');
        }

        const msg: any = {
            selected_option: selectedOption,
        };
        if (actionCookie !== '') {
            msg.cookie = actionCookie;
        }
        return this.doFetch<PostActionResponse>(
            `${this.getPostRoute(postId)}/actions/${encodeURIComponent(actionId)}`,
            {method: 'post', body: JSON.stringify(msg)},
        );
    };

    // Files Routes

    getFileUrl(fileId: string, timestamp: number) {
        let url = `${this.getFileRoute(fileId)}`;
        if (timestamp) {
            url += `?${timestamp}`;
        }

        return url;
    }

    getFileThumbnailUrl(fileId: string, timestamp: number) {
        let url = `${this.getFileRoute(fileId)}/thumbnail`;
        if (timestamp) {
            url += `?${timestamp}`;
        }

        return url;
    }

    getFilePreviewUrl(fileId: string, timestamp: number) {
        let url = `${this.getFileRoute(fileId)}/preview`;
        if (timestamp) {
            url += `?${timestamp}`;
        }

        return url;
    }

    uploadFile = (fileFormData: any, formBoundary: string) => {
        this.trackEvent('api', 'api_files_upload');
        const request: any = {
            method: 'post',
            body: fileFormData,
        };

        if (formBoundary) {
            request.headers = {
                'Content-Type': `multipart/form-data; boundary=${formBoundary}`,
            };
        }

        return this.doFetch<FileUploadResponse>(
            `${this.getFilesRoute()}`,
            request,
        );
    };

    getFilePublicLink = (fileId: string) => {
        return this.doFetch<{
            link: string;
        }>(
            `${this.getFileRoute(fileId)}/link`,
            {method: 'get'},
        );
    }

    // Preference Routes

    savePreferences = (userId: string, preferences: PreferenceType[]) => {
        return this.doFetch<StatusOK>(
            `${this.getPreferencesRoute(userId)}`,
            {method: 'put', body: JSON.stringify(preferences)},
        );
    };

    getMyPreferences = () => {
        return this.doFetch<PreferenceType>(
            `${this.getPreferencesRoute('me')}`,
            {method: 'get'},
        );
    };

    deletePreferences = (userId: string, preferences: PreferenceType[]) => {
        return this.doFetch<StatusOK>(
            `${this.getPreferencesRoute(userId)}/delete`,
            {method: 'post', body: JSON.stringify(preferences)},
        );
    };

    // General Routes

    ping = () => {
        return this.doFetch<{
            status: string;
        }>(
            `${this.getBaseRoute()}/system/ping?time=${Date.now()}`,
            {method: 'get'},
        );
    };

    upgradeToEnterprise = async () => {
        return this.doFetch<StatusOK>(
            `${this.getBaseRoute()}/upgrade_to_enterprise`,
            {method: 'post'},
        );
    }

    upgradeToEnterpriseStatus = async () => {
        return this.doFetch<{
            percentage: number;
            error: string | null;
        }>(
            `${this.getBaseRoute()}/upgrade_to_enterprise/status`,
            {method: 'get'},
        );
    }

    restartServer = async () => {
        return this.doFetch<StatusOK>(
            `${this.getBaseRoute()}/restart`,
            {method: 'post'},
        );
    }

    logClientError = (message: string, level = LogLevel.Error) => {
        const url = `${this.getBaseRoute()}/logs`;

        if (!this.enableLogging) {
            throw new ClientError(this.getUrl(), {
                message: 'Logging disabled.',
                url,
            });
        }

        return this.doFetch<{
            message: string;
        }>(
            url,
            {method: 'post', body: JSON.stringify({message, level})},
        );
    };

    getClientConfigOld = () => {
        return this.doFetch<ClientConfig>(
            `${this.getBaseRoute()}/config/client?format=old`,
            {method: 'get'},
        );
    };

    getClientLicenseOld = () => {
        return this.doFetch<ClientLicense>(
            `${this.getBaseRoute()}/license/client?format=old`,
            {method: 'get'},
        );
    };

    getWarnMetricsStatus = async () => {
        return this.doFetch(
            `${this.getBaseRoute()}/warn_metrics/status`,
            {method: 'get'},
        );
    };

    sendWarnMetricAck = async (warnMetricId: string, forceAckVal: boolean) => {
        return this.doFetch(
            `${this.getBaseRoute()}/warn_metrics/ack/${encodeURI(warnMetricId)}`,
            {method: 'post', body: JSON.stringify({forceAck: forceAckVal})},
        );
    }

    setFirstAdminVisitMarketplaceStatus = async () => {
        return this.doFetch<StatusOK>(
            `${this.getPluginsRoute()}/marketplace/first_admin_visit`,
            {method: 'post', body: JSON.stringify({first_admin_visit_marketplace_status: true})},
        );
    }

    getFirstAdminVisitMarketplaceStatus = async () => {
        return this.doFetch<SystemSetting>(
            `${this.getPluginsRoute()}/marketplace/first_admin_visit`,
            {method: 'get'},
        );
    };

    getFirstAdminSetupComplete = async () => {
        return this.doFetch<SystemSetting>(
            `${this.getSystemRoute()}/onboarding/complete`,
            {method: 'get'},
        );
    };

    getTranslations = (url: string) => {
        return this.doFetch<Record<string, string>>(
            url,
            {method: 'get'},
        );
    };

    getWebSocketUrl = () => {
        return `${this.getBaseRoute()}/websocket`;
    }

    // Integration Routes

    createIncomingWebhook = (hook: IncomingWebhook) => {
        this.trackEvent('api', 'api_integrations_created', {team_id: hook.team_id});

        return this.doFetch<IncomingWebhook>(
            `${this.getIncomingHooksRoute()}`,
            {method: 'post', body: JSON.stringify(hook)},
        );
    };

    getIncomingWebhook = (hookId: string) => {
        return this.doFetch<IncomingWebhook>(
            `${this.getIncomingHookRoute(hookId)}`,
            {method: 'get'},
        );
    };

    getIncomingWebhooks = (teamId = '', page = 0, perPage = PER_PAGE_DEFAULT) => {
        const queryParams: any = {
            page,
            per_page: perPage,
        };

        if (teamId) {
            queryParams.team_id = teamId;
        }

        return this.doFetch<IncomingWebhook[]>(
            `${this.getIncomingHooksRoute()}${buildQueryString(queryParams)}`,
            {method: 'get'},
        );
    };

    removeIncomingWebhook = (hookId: string) => {
        this.trackEvent('api', 'api_integrations_deleted');

        return this.doFetch<StatusOK>(
            `${this.getIncomingHookRoute(hookId)}`,
            {method: 'delete'},
        );
    };

    updateIncomingWebhook = (hook: IncomingWebhook) => {
        this.trackEvent('api', 'api_integrations_updated', {team_id: hook.team_id});

        return this.doFetch<IncomingWebhook>(
            `${this.getIncomingHookRoute(hook.id)}`,
            {method: 'put', body: JSON.stringify(hook)},
        );
    };

    createOutgoingWebhook = (hook: OutgoingWebhook) => {
        this.trackEvent('api', 'api_integrations_created', {team_id: hook.team_id});

        return this.doFetch<OutgoingWebhook>(
            `${this.getOutgoingHooksRoute()}`,
            {method: 'post', body: JSON.stringify(hook)},
        );
    };

    getOutgoingWebhook = (hookId: string) => {
        return this.doFetch<OutgoingWebhook>(
            `${this.getOutgoingHookRoute(hookId)}`,
            {method: 'get'},
        );
    };

    getOutgoingWebhooks = (channelId = '', teamId = '', page = 0, perPage = PER_PAGE_DEFAULT) => {
        const queryParams: any = {
            page,
            per_page: perPage,
        };

        if (channelId) {
            queryParams.channel_id = channelId;
        }

        if (teamId) {
            queryParams.team_id = teamId;
        }

        return this.doFetch<OutgoingWebhook[]>(
            `${this.getOutgoingHooksRoute()}${buildQueryString(queryParams)}`,
            {method: 'get'},
        );
    };

    removeOutgoingWebhook = (hookId: string) => {
        this.trackEvent('api', 'api_integrations_deleted');

        return this.doFetch<StatusOK>(
            `${this.getOutgoingHookRoute(hookId)}`,
            {method: 'delete'},
        );
    };

    updateOutgoingWebhook = (hook: OutgoingWebhook) => {
        this.trackEvent('api', 'api_integrations_updated', {team_id: hook.team_id});

        return this.doFetch<OutgoingWebhook>(
            `${this.getOutgoingHookRoute(hook.id)}`,
            {method: 'put', body: JSON.stringify(hook)},
        );
    };

    regenOutgoingHookToken = (id: string) => {
        return this.doFetch<OutgoingWebhook>(
            `${this.getOutgoingHookRoute(id)}/regen_token`,
            {method: 'post'},
        );
    };

    getCommandsList = (teamId: string) => {
        return this.doFetch<Command[]>(
            `${this.getCommandsRoute()}?team_id=${teamId}`,
            {method: 'get'},
        );
    };

    getCommandAutocompleteSuggestionsList = (userInput: string, teamId: string, commandArgs: CommandArgs) => {
        return this.doFetch<AutocompleteSuggestion[]>(
            `${this.getTeamRoute(teamId)}/commands/autocomplete_suggestions${buildQueryString({...commandArgs, user_input: userInput})}`,
            {method: 'get'},
        );
    };

    getAutocompleteCommandsList = (teamId: string, page = 0, perPage = PER_PAGE_DEFAULT) => {
        return this.doFetch<Command[]>(
            `${this.getTeamRoute(teamId)}/commands/autocomplete${buildQueryString({page, per_page: perPage})}`,
            {method: 'get'},
        );
    };

    getCustomTeamCommands = (teamId: string) => {
        return this.doFetch<Command[]>(
            `${this.getCommandsRoute()}?team_id=${teamId}&custom_only=true`,
            {method: 'get'},
        );
    };

    executeCommand = (command: string, commandArgs: CommandArgs) => {
        this.trackEvent('api', 'api_integrations_used');

        return this.doFetch<CommandResponse>(
            `${this.getCommandsRoute()}/execute`,
            {method: 'post', body: JSON.stringify({command, ...commandArgs})},
        );
    };

    addCommand = (command: Command) => {
        this.trackEvent('api', 'api_integrations_created');

        return this.doFetch<Command>(
            `${this.getCommandsRoute()}`,
            {method: 'post', body: JSON.stringify(command)},
        );
    };

    editCommand = (command: Command) => {
        this.trackEvent('api', 'api_integrations_created');

        return this.doFetch<Command>(
            `${this.getCommandsRoute()}/${command.id}`,
            {method: 'put', body: JSON.stringify(command)},
        );
    };

    regenCommandToken = (id: string) => {
        return this.doFetch<{
            token: string;
        }>(
            `${this.getCommandsRoute()}/${id}/regen_token`,
            {method: 'put'},
        );
    };

    deleteCommand = (id: string) => {
        this.trackEvent('api', 'api_integrations_deleted');

        return this.doFetch<StatusOK>(
            `${this.getCommandsRoute()}/${id}`,
            {method: 'delete'},
        );
    };

    createOAuthApp = (app: OAuthApp) => {
        this.trackEvent('api', 'api_apps_register');

        return this.doFetch<OAuthApp>(
            `${this.getOAuthAppsRoute()}`,
            {method: 'post', body: JSON.stringify(app)},
        );
    };

    editOAuthApp = (app: OAuthApp) => {
        return this.doFetch<OAuthApp>(
            `${this.getOAuthAppsRoute()}/${app.id}`,
            {method: 'put', body: JSON.stringify(app)},
        );
    };

    getOAuthApps = (page = 0, perPage = PER_PAGE_DEFAULT) => {
        return this.doFetch<OAuthApp[]>(
            `${this.getOAuthAppsRoute()}${buildQueryString({page, per_page: perPage})}`,
            {method: 'get'},
        );
    };

    getAppsOAuthAppIDs = () => {
        return this.doFetch<string[]>(
            `${this.getAppsProxyRoute()}/api/v1/oauth-app-ids`,
            {method: 'get'},
        );
    }

    getAppsBotIDs = () => {
        return this.doFetch<string[]>(
            `${this.getAppsProxyRoute()}/api/v1/bot-ids`,
            {method: 'get'},
        );
    }

    getOAuthApp = (appId: string) => {
        return this.doFetch<OAuthApp>(
            `${this.getOAuthAppRoute(appId)}`,
            {method: 'get'},
        );
    };

    getOAuthAppInfo = (appId: string) => {
        return this.doFetch<OAuthApp>(
            `${this.getOAuthAppRoute(appId)}/info`,
            {method: 'get'},
        );
    };

    deleteOAuthApp = (appId: string) => {
        this.trackEvent('api', 'api_apps_delete');

        return this.doFetch<StatusOK>(
            `${this.getOAuthAppRoute(appId)}`,
            {method: 'delete'},
        );
    };

    regenOAuthAppSecret = (appId: string) => {
        return this.doFetch<OAuthApp>(
            `${this.getOAuthAppRoute(appId)}/regen_secret`,
            {method: 'post'},
        );
    };

    submitInteractiveDialog = (data: DialogSubmission) => {
        this.trackEvent('api', 'api_interactive_messages_dialog_submitted');
        return this.doFetch<SubmitDialogResponse>(
            `${this.getBaseRoute()}/actions/dialogs/submit`,
            {method: 'post', body: JSON.stringify(data)},
        );
    };

    // Emoji Routes

    createCustomEmoji = (emoji: CustomEmoji, imageData: File) => {
        this.trackEvent('api', 'api_emoji_custom_add');

        const formData = new FormData();
        formData.append('image', imageData);
        formData.append('emoji', JSON.stringify(emoji));
        const request: any = {
            method: 'post',
            body: formData,
        };

        if (formData.getBoundary) {
            request.headers = {
                'Content-Type': `multipart/form-data; boundary=${formData.getBoundary()}`,
            };
        }

        return this.doFetch<CustomEmoji>(
            `${this.getEmojisRoute()}`,
            request,
        );
    };

    getCustomEmoji = (id: string) => {
        return this.doFetch<CustomEmoji>(
            `${this.getEmojisRoute()}/${id}`,
            {method: 'get'},
        );
    };

    getCustomEmojiByName = (name: string) => {
        return this.doFetch<CustomEmoji>(
            `${this.getEmojisRoute()}/name/${name}`,
            {method: 'get'},
        );
    };

    getCustomEmojis = (page = 0, perPage = PER_PAGE_DEFAULT, sort = '') => {
        return this.doFetch<CustomEmoji[]>(
            `${this.getEmojisRoute()}${buildQueryString({page, per_page: perPage, sort})}`,
            {method: 'get'},
        );
    };

    deleteCustomEmoji = (emojiId: string) => {
        this.trackEvent('api', 'api_emoji_custom_delete');

        return this.doFetch<StatusOK>(
            `${this.getEmojiRoute(emojiId)}`,
            {method: 'delete'},
        );
    };

    getSystemEmojiImageUrl = (filename: string) => {
        const extension = filename.endsWith('.png') ? '' : '.png';
        return `${this.url}/static/emoji/${filename}${extension}`;
    };

    getCustomEmojiImageUrl = (id: string) => {
        return `${this.getEmojiRoute(id)}/image`;
    };

    searchCustomEmoji = (term: string, options = {}) => {
        return this.doFetch<CustomEmoji[]>(
            `${this.getEmojisRoute()}/search`,
            {method: 'post', body: JSON.stringify({term, ...options})},
        );
    };

    autocompleteCustomEmoji = (name: string) => {
        return this.doFetch<CustomEmoji[]>(
            `${this.getEmojisRoute()}/autocomplete${buildQueryString({name})}`,
            {method: 'get'},
        );
    };

    // Data Retention

    getDataRetentionPolicy = () => {
        return this.doFetch<DataRetentionPolicy>(
            `${this.getDataRetentionRoute()}/policy`,
            {method: 'get'},
        );
    };

    getDataRetentionCustomPolicies = (page = 0, perPage = PER_PAGE_DEFAULT) => {
        return this.doFetch<GetDataRetentionCustomPoliciesRequest>(
            `${this.getDataRetentionRoute()}/policies${buildQueryString({page, per_page: perPage})}`,
            {method: 'get'},
        );
    };

    getDataRetentionCustomPolicy = (id: string) => {
        return this.doFetch<DataRetentionCustomPolicies>(
            `${this.getDataRetentionRoute()}/policies/${id}`,
            {method: 'get'},
        );
    };

    deleteDataRetentionCustomPolicy = (id: string) => {
        return this.doFetch<DataRetentionCustomPolicies>(
            `${this.getDataRetentionRoute()}/policies/${id}`,
            {method: 'delete'},
        );
    };

    searchDataRetentionCustomPolicyChannels = (policyId: string, term: string, opts: ChannelSearchOpts) => {
        return this.doFetch<DataRetentionCustomPolicies>(
            `${this.getDataRetentionRoute()}/policies/${policyId}/channels/search`,
            {method: 'post', body: JSON.stringify({term, ...opts})},
        );
    }

    searchDataRetentionCustomPolicyTeams = (policyId: string, term: string, opts: TeamSearchOpts) => {
        return this.doFetch<DataRetentionCustomPolicies>(
            `${this.getDataRetentionRoute()}/policies/${policyId}/teams/search`,
            {method: 'post', body: JSON.stringify({term, ...opts})},
        );
    }

    getDataRetentionCustomPolicyTeams = (id: string, page = 0, perPage = PER_PAGE_DEFAULT) => {
        return this.doFetch<Team[]>(
            `${this.getDataRetentionRoute()}/policies/${id}/teams${buildQueryString({page, per_page: perPage})}`,
            {method: 'get'},
        );
    };

    getDataRetentionCustomPolicyChannels = (id: string, page = 0, perPage = PER_PAGE_DEFAULT) => {
        return this.doFetch<{channels: Channel[]; total_count: number}>(
            `${this.getDataRetentionRoute()}/policies/${id}/channels${buildQueryString({page, per_page: perPage})}`,
            {method: 'get'},
        );
    };

    createDataRetentionPolicy = (policy: CreateDataRetentionCustomPolicy) => {
        return this.doFetch<DataRetentionCustomPolicies>(
            `${this.getDataRetentionRoute()}/policies`,
            {method: 'post', body: JSON.stringify(policy)},
        );
    };

    updateDataRetentionPolicy = (id: string, policy: PatchDataRetentionCustomPolicy) => {
        return this.doFetch<DataRetentionCustomPolicies>(
            `${this.getDataRetentionRoute()}/policies/${id}`,
            {method: 'PATCH', body: JSON.stringify(policy)},
        );
    };
    addDataRetentionPolicyTeams = (id: string, teams: string[]) => {
        return this.doFetch<DataRetentionCustomPolicies>(
            `${this.getDataRetentionRoute()}/policies/${id}/teams`,
            {method: 'post', body: JSON.stringify(teams)},
        );
    };
    removeDataRetentionPolicyTeams = (id: string, teams: string[]) => {
        return this.doFetch<DataRetentionCustomPolicies>(
            `${this.getDataRetentionRoute()}/policies/${id}/teams`,
            {method: 'delete', body: JSON.stringify(teams)},
        );
    };
    addDataRetentionPolicyChannels = (id: string, channels: string[]) => {
        return this.doFetch<DataRetentionCustomPolicies>(
            `${this.getDataRetentionRoute()}/policies/${id}/channels`,
            {method: 'post', body: JSON.stringify(channels)},
        );
    };
    removeDataRetentionPolicyChannels = (id: string, channels: string[]) => {
        return this.doFetch<DataRetentionCustomPolicies>(
            `${this.getDataRetentionRoute()}/policies/${id}/channels`,
            {method: 'delete', body: JSON.stringify(channels)},
        );
    };

    // Jobs Routes
    getJob = (id: string) => {
        return this.doFetch<Job>(
            `${this.getJobsRoute()}/${id}`,
            {method: 'get'},
        );
    };

    getJobs = (page = 0, perPage = PER_PAGE_DEFAULT) => {
        return this.doFetch<Job[]>(
            `${this.getJobsRoute()}${buildQueryString({page, per_page: perPage})}`,
            {method: 'get'},
        );
    };

    getJobsByType = (type: string, page = 0, perPage = PER_PAGE_DEFAULT) => {
        return this.doFetch<Job[]>(
            `${this.getJobsRoute()}/type/${type}${buildQueryString({page, per_page: perPage})}`,
            {method: 'get'},
        );
    };

    createJob = (job: Job) => {
        return this.doFetch<Job>(
            `${this.getJobsRoute()}`,
            {method: 'post', body: JSON.stringify(job)},
        );
    };

    cancelJob = (id: string) => {
        return this.doFetch<StatusOK>(
            `${this.getJobsRoute()}/${id}/cancel`,
            {method: 'post'},
        );
    };

    // Admin Routes

    getLogs = (page = 0, perPage = LOGS_PER_PAGE_DEFAULT) => {
        return this.doFetch<string[]>(
            `${this.getBaseRoute()}/logs${buildQueryString({page, logs_per_page: perPage})}`,
            {method: 'get'},
        );
    };

    getAudits = (page = 0, perPage = PER_PAGE_DEFAULT) => {
        return this.doFetch<Audit[]>(
            `${this.getBaseRoute()}/audits${buildQueryString({page, per_page: perPage})}`,
            {method: 'get'},
        );
    };

    getConfig = () => {
        return this.doFetch<AdminConfig>(
            `${this.getBaseRoute()}/config`,
            {method: 'get'},
        );
    };

    updateConfig = (config: AdminConfig) => {
        return this.doFetch<AdminConfig>(
            `${this.getBaseRoute()}/config`,
            {method: 'put', body: JSON.stringify(config)},
        );
    };

    patchConfig = (patch: DeepPartial<AdminConfig>) => {
        return this.doFetch<AdminConfig>(
            `${this.getBaseRoute()}/config/patch`,
            {method: 'put', body: JSON.stringify(patch)},
        );
    };

    reloadConfig = () => {
        return this.doFetch<StatusOK>(
            `${this.getBaseRoute()}/config/reload`,
            {method: 'post'},
        );
    };

    getEnvironmentConfig = () => {
        return this.doFetch<EnvironmentConfig>(
            `${this.getBaseRoute()}/config/environment`,
            {method: 'get'},
        );
    };

    testEmail = (config: AdminConfig) => {
        return this.doFetch<StatusOK>(
            `${this.getBaseRoute()}/email/test`,
            {method: 'post', body: JSON.stringify(config)},
        );
    };

    testSiteURL = (siteURL: string) => {
        return this.doFetch<StatusOK>(
            `${this.getBaseRoute()}/site_url/test`,
            {method: 'post', body: JSON.stringify({site_url: siteURL})},
        );
    };

    testS3Connection = (config: ClientConfig) => {
        return this.doFetch<StatusOK>(
            `${this.getBaseRoute()}/file/s3_test`,
            {method: 'post', body: JSON.stringify(config)},
        );
    };

    invalidateCaches = () => {
        return this.doFetch<StatusOK>(
            `${this.getBaseRoute()}/caches/invalidate`,
            {method: 'post'},
        );
    };

    recycleDatabase = () => {
        return this.doFetch<StatusOK>(
            `${this.getBaseRoute()}/database/recycle`,
            {method: 'post'},
        );
    };

    createComplianceReport = (job: Partial<Compliance>) => {
        return this.doFetch<Compliance>(
            `${this.getBaseRoute()}/compliance/reports`,
            {method: 'post', body: JSON.stringify(job)},
        );
    };

    getComplianceReport = (reportId: string) => {
        return this.doFetch<Compliance>(
            `${this.getBaseRoute()}/compliance/reports/${reportId}`,
            {method: 'get'},
        );
    };

    getComplianceReports = (page = 0, perPage = PER_PAGE_DEFAULT) => {
        return this.doFetch<Compliance[]>(
            `${this.getBaseRoute()}/compliance/reports${buildQueryString({page, per_page: perPage})}`,
            {method: 'get'},
        );
    };

    uploadBrandImage = (imageData: File) => {
        const formData = new FormData();
        formData.append('image', imageData);
        const request: any = {
            method: 'post',
            body: formData,
        };

        if (formData.getBoundary) {
            request.headers = {
                'Content-Type': `multipart/form-data; boundary=${formData.getBoundary()}`,
            };
        }

        return this.doFetch<StatusOK>(
            `${this.getBrandRoute()}/image`,
            request,
        );
    };

    deleteBrandImage = () => {
        return this.doFetch<StatusOK>(
            `${this.getBrandRoute()}/image`,
            {method: 'delete'},
        );
    };

    getClusterStatus = () => {
        return this.doFetch<ClusterInfo[]>(
            `${this.getBaseRoute()}/cluster/status`,
            {method: 'get'},
        );
    };

    testLdap = () => {
        return this.doFetch<StatusOK>(
            `${this.getBaseRoute()}/ldap/test`,
            {method: 'post'},
        );
    };

    syncLdap = () => {
        return this.doFetch<StatusOK>(
            `${this.getBaseRoute()}/ldap/sync`,
            {method: 'post'},
        );
    };

    getLdapGroups = (page = 0, perPage = PER_PAGE_DEFAULT, opts = {}) => {
        const query = {page, per_page: perPage, ...opts};
        return this.doFetch<{
            count: number;
            groups: MixedUnlinkedGroup[];
        }>(
            `${this.getBaseRoute()}/ldap/groups${buildQueryString(query)}`,
            {method: 'get'},
        );
    };

    linkLdapGroup = (key: string) => {
        return this.doFetch<Group>(
            `${this.getBaseRoute()}/ldap/groups/${encodeURI(key)}/link`,
            {method: 'post'},
        );
    };

    unlinkLdapGroup = (key: string) => {
        return this.doFetch<StatusOK>(
            `${this.getBaseRoute()}/ldap/groups/${encodeURI(key)}/link`,
            {method: 'delete'},
        );
    };

    getSamlCertificateStatus = () => {
        return this.doFetch<SamlCertificateStatus>(
            `${this.getBaseRoute()}/saml/certificate/status`,
            {method: 'get'},
        );
    };

    uploadPublicSamlCertificate = (fileData: File) => {
        const formData = new FormData();
        formData.append('certificate', fileData);

        return this.doFetch<StatusOK>(
            `${this.getBaseRoute()}/saml/certificate/public`,
            {
                method: 'post',
                body: formData,
            },
        );
    };

    uploadPrivateSamlCertificate = (fileData: File) => {
        const formData = new FormData();
        formData.append('certificate', fileData);

        return this.doFetch<StatusOK>(
            `${this.getBaseRoute()}/saml/certificate/private`,
            {
                method: 'post',
                body: formData,
            },
        );
    };

    uploadPublicLdapCertificate = (fileData: File) => {
        const formData = new FormData();
        formData.append('certificate', fileData);

        return this.doFetch<StatusOK>(
            `${this.getBaseRoute()}/ldap/certificate/public`,
            {
                method: 'post',
                body: formData,
            },
        );
    };

    uploadPrivateLdapCertificate = (fileData: File) => {
        const formData = new FormData();
        formData.append('certificate', fileData);

        return this.doFetch<StatusOK>(
            `${this.getBaseRoute()}/ldap/certificate/private`,
            {
                method: 'post',
                body: formData,
            },
        );
    };

    uploadIdpSamlCertificate = (fileData: File) => {
        const formData = new FormData();
        formData.append('certificate', fileData);

        return this.doFetch<StatusOK>(
            `${this.getBaseRoute()}/saml/certificate/idp`,
            {
                method: 'post',
                body: formData,
            },
        );
    };

    deletePublicSamlCertificate = () => {
        return this.doFetch<StatusOK>(
            `${this.getBaseRoute()}/saml/certificate/public`,
            {method: 'delete'},
        );
    };

    deletePrivateSamlCertificate = () => {
        return this.doFetch<StatusOK>(
            `${this.getBaseRoute()}/saml/certificate/private`,
            {method: 'delete'},
        );
    };

    deletePublicLdapCertificate = () => {
        return this.doFetch<StatusOK>(
            `${this.getBaseRoute()}/ldap/certificate/public`,
            {method: 'delete'},
        );
    };

    deletePrivateLdapCertificate = () => {
        return this.doFetch<StatusOK>(
            `${this.getBaseRoute()}/ldap/certificate/private`,
            {method: 'delete'},
        );
    };

    deleteIdpSamlCertificate = () => {
        return this.doFetch<StatusOK>(
            `${this.getBaseRoute()}/saml/certificate/idp`,
            {method: 'delete'},
        );
    };

    testElasticsearch = (config: ClientConfig) => {
        return this.doFetch<StatusOK>(
            `${this.getBaseRoute()}/elasticsearch/test`,
            {method: 'post', body: JSON.stringify(config)},
        );
    };

    purgeElasticsearchIndexes = () => {
        return this.doFetch<StatusOK>(
            `${this.getBaseRoute()}/elasticsearch/purge_indexes`,
            {method: 'post'},
        );
    };

    purgeBleveIndexes = () => {
        return this.doFetch<StatusOK>(
            `${this.getBaseRoute()}/bleve/purge_indexes`,
            {method: 'post'},
        );
    };

    uploadLicense = (fileData: File) => {
        this.trackEvent('api', 'api_license_upload');

        const formData = new FormData();
        formData.append('license', fileData);

        const request: any = {
            method: 'post',
            body: formData,
        };

        if (formData.getBoundary) {
            request.headers = {
                'Content-Type': `multipart/form-data; boundary=${formData.getBoundary()}`,
            };
        }

        return this.doFetch<License>(
            `${this.getBaseRoute()}/license`,
            request,
        );
    };

    requestTrialLicense = (body: RequestLicenseBody) => {
        return this.doFetchWithResponse<ClientLicense>(
            `${this.getBaseRoute()}/trial-license`,
            {method: 'POST', body: JSON.stringify(body)},
        );
    }

    removeLicense = () => {
        return this.doFetch<StatusOK>(
            `${this.getBaseRoute()}/license`,
            {method: 'delete'},
        );
    };

    getPrevTrialLicense = () => {
        return this.doFetch<ClientLicense>(
            `${this.getBaseRoute()}/trial-license/prev`,
            {method: 'get'},
        );
    }

    getAnalytics = (name = 'standard', teamId = '') => {
        return this.doFetch<AnalyticsRow[]>(
            `${this.getBaseRoute()}/analytics/old${buildQueryString({name, team_id: teamId})}`,
            {method: 'get'},
        );
    };

    // Role Routes

    getRole = (roleId: string) => {
        return this.doFetch<Role>(
            `${this.getRolesRoute()}/${roleId}`,
            {method: 'get'},
        );
    };

    getRoleByName = (roleName: string) => {
        return this.doFetch<Role>(
            `${this.getRolesRoute()}/name/${roleName}`,
            {method: 'get'},
        );
    };

    getRolesByNames = (rolesNames: string[]) => {
        return this.doFetch<Role[]>(
            `${this.getRolesRoute()}/names`,
            {method: 'post', body: JSON.stringify(rolesNames)},
        );
    };

    patchRole = (roleId: string, rolePatch: Partial<Role>) => {
        return this.doFetch<Role>(
            `${this.getRolesRoute()}/${roleId}/patch`,
            {method: 'put', body: JSON.stringify(rolePatch)},
        );
    };

    // Scheme Routes

    getSchemes = (scope = '', page = 0, perPage = PER_PAGE_DEFAULT) => {
        return this.doFetch<Scheme[]>(
            `${this.getSchemesRoute()}${buildQueryString({scope, page, per_page: perPage})}`,
            {method: 'get'},
        );
    };

    createScheme = (scheme: Scheme) => {
        this.trackEvent('api', 'api_schemes_create');

        return this.doFetch<Scheme>(
            `${this.getSchemesRoute()}`,
            {method: 'post', body: JSON.stringify(scheme)},
        );
    };

    getScheme = (schemeId: string) => {
        return this.doFetch<Scheme>(
            `${this.getSchemesRoute()}/${schemeId}`,
            {method: 'get'},
        );
    };

    deleteScheme = (schemeId: string) => {
        this.trackEvent('api', 'api_schemes_delete');

        return this.doFetch<StatusOK>(
            `${this.getSchemesRoute()}/${schemeId}`,
            {method: 'delete'},
        );
    };

    patchScheme = (schemeId: string, schemePatch: Partial<Scheme>) => {
        this.trackEvent('api', 'api_schemes_patch', {scheme_id: schemeId});

        return this.doFetch<Scheme>(
            `${this.getSchemesRoute()}/${schemeId}/patch`,
            {method: 'put', body: JSON.stringify(schemePatch)},
        );
    };

    getSchemeTeams = (schemeId: string, page = 0, perPage = PER_PAGE_DEFAULT) => {
        return this.doFetch<Team[]>(
            `${this.getSchemesRoute()}/${schemeId}/teams${buildQueryString({page, per_page: perPage})}`,
            {method: 'get'},
        );
    };

    getSchemeChannels = (schemeId: string, page = 0, perPage = PER_PAGE_DEFAULT) => {
        return this.doFetch<Channel[]>(
            `${this.getSchemesRoute()}/${schemeId}/channels${buildQueryString({page, per_page: perPage})}`,
            {method: 'get'},
        );
    };

    // Plugin Routes - EXPERIMENTAL - SUBJECT TO CHANGE

    uploadPlugin = async (fileData: File, force = false) => {
        this.trackEvent('api', 'api_plugin_upload');

        const formData = new FormData();
        if (force) {
            formData.append('force', 'true');
        }
        formData.append('plugin', fileData);

        const request: any = {
            method: 'post',
            body: formData,
        };

        if (formData.getBoundary) {
            request.headers = {
                'Content-Type': `multipart/form-data; boundary=${formData.getBoundary()}`,
            };
        }

        return this.doFetch<PluginManifest>(
            this.getPluginsRoute(),
            request,
        );
    };

    installPluginFromUrl = (pluginDownloadUrl: string, force = false) => {
        this.trackEvent('api', 'api_install_plugin');

        const queryParams = {plugin_download_url: pluginDownloadUrl, force};

        return this.doFetch<PluginManifest>(
            `${this.getPluginsRoute()}/install_from_url${buildQueryString(queryParams)}`,
            {method: 'post'},
        );
    };

    getPlugins = () => {
        return this.doFetch<PluginsResponse>(
            this.getPluginsRoute(),
            {method: 'get'},
        );
    };

    getMarketplacePlugins = (filter: string, localOnly = false) => {
        return this.doFetch<MarketplacePlugin[]>(
            `${this.getPluginsMarketplaceRoute()}${buildQueryString({filter: filter || '', local_only: localOnly})}`,
            {method: 'get'},
        );
    }

    installMarketplacePlugin = (id: string) => {
        this.trackEvent('api', 'api_install_marketplace_plugin');

        return this.doFetch<MarketplacePlugin>(
            `${this.getPluginsMarketplaceRoute()}`,
            {method: 'post', body: JSON.stringify({id})},
        );
    }

    // This function belongs to the Apps Framework feature.
    // Apps Framework feature is experimental, and this function is susceptible
    // to breaking changes without pushing the major version of this package.
    getMarketplaceApps = (filter: string) => {
        return this.doFetch<MarketplaceApp[]>(
            `${this.getAppsProxyRoute()}/api/v1/marketplace${buildQueryString({filter: filter || ''})}`,
            {method: 'get'},
        );
    }

    getPluginStatuses = () => {
        return this.doFetch<PluginStatus[]>(
            `${this.getPluginsRoute()}/statuses`,
            {method: 'get'},
        );
    };

    removePlugin = (pluginId: string) => {
        return this.doFetch<StatusOK>(
            this.getPluginRoute(pluginId),
            {method: 'delete'},
        );
    };

    getWebappPlugins = () => {
        return this.doFetch<ClientPluginManifest[]>(
            `${this.getPluginsRoute()}/webapp`,
            {method: 'get'},
        );
    };

    enablePlugin = (pluginId: string) => {
        return this.doFetch<StatusOK>(
            `${this.getPluginRoute(pluginId)}/enable`,
            {method: 'post'},
        );
    };

    disablePlugin = (pluginId: string) => {
        return this.doFetch<StatusOK>(
            `${this.getPluginRoute(pluginId)}/disable`,
            {method: 'post'},
        );
    };

    getBoardsUsage = () => {
        return this.doFetch<BoardsUsageResponse>(
            `/plugins/${suitePluginIds.focalboard}/api/v2/limits`,
            {method: 'get'},
        );
    }

    // Groups

    linkGroupSyncable = (groupID: string, syncableID: string, syncableType: string, patch: SyncablePatch) => {
        return this.doFetch<GroupSyncable>(
            `${this.getGroupRoute(groupID)}/${syncableType}s/${syncableID}/link`,
            {method: 'post', body: JSON.stringify(patch)},
        );
    };

    unlinkGroupSyncable = (groupID: string, syncableID: string, syncableType: string) => {
        return this.doFetch<StatusOK>(
            `${this.getGroupRoute(groupID)}/${syncableType}s/${syncableID}/link`,
            {method: 'delete'},
        );
    };

    getGroupSyncables = (groupID: string, syncableType: string) => {
        return this.doFetch<GroupSyncable[]>(
            `${this.getGroupRoute(groupID)}/${syncableType}s`,
            {method: 'get'},
        );
    };

    getGroup = (groupID: string, includeMemberCount = false) => {
        return this.doFetch<Group>(
            `${this.getGroupRoute(groupID)}${buildQueryString({include_member_count: includeMemberCount})}`,
            {method: 'get'},
        );
    };

    getGroupStats = (groupID: string) => {
        return this.doFetch<Group>(
            `${this.getGroupRoute(groupID)}/stats`,
            {method: 'get'},
        );
    };

    getGroups = (filterAllowReference = false, page = 0, perPage = 10, includeMemberCount = false, hasFilterMember = false) => {
        const qs: any = {
            filter_allow_reference: filterAllowReference,
            page,
            per_page: perPage,
            include_member_count: includeMemberCount,
        };

        if (hasFilterMember) {
            qs.filter_has_member = hasFilterMember;
        }
        return this.doFetch<Group[]>(
            `${this.getGroupsRoute()}${buildQueryString(qs)}`,
            {method: 'get'},
        );
    };

    getGroupsByUserId = (userID: string) => {
        return this.doFetch<Group[]>(
            `${this.getUsersRoute()}/${userID}/groups`,
            {method: 'get'},
        );
    };

    getGroupsNotAssociatedToTeam = (teamID: string, q = '', page = 0, perPage = PER_PAGE_DEFAULT, source = 'ldap') => {
        this.trackEvent('api', 'api_groups_get_not_associated_to_team', {team_id: teamID});
        return this.doFetch<Group[]>(
            `${this.getGroupsRoute()}${buildQueryString({not_associated_to_team: teamID, page, per_page: perPage, q, include_member_count: true, group_source: source})}`,
            {method: 'get'},
        );
    };

    getGroupsNotAssociatedToChannel = (channelID: string, q = '', page = 0, perPage = PER_PAGE_DEFAULT, filterParentTeamPermitted = false, source = 'ldap') => {
        this.trackEvent('api', 'api_groups_get_not_associated_to_channel', {channel_id: channelID});
        const query = {
            not_associated_to_channel: channelID,
            page,
            per_page: perPage,
            q,
            include_member_count: true,
            filter_parent_team_permitted: filterParentTeamPermitted,
            group_source: source,
        };
        return this.doFetch<Group[]>(
            `${this.getGroupsRoute()}${buildQueryString(query)}`,
            {method: 'get'},
        );
    };

    createGroupWithUserIds = (group: GroupCreateWithUserIds) => {
        return this.doFetch<Group>(
            this.getGroupsRoute(),
            {method: 'post', body: JSON.stringify(group)},
        );
    }

    addUsersToGroup = (groupId: string, userIds: string[]) => {
        return this.doFetch<UserProfile[]>(
            `${this.getGroupRoute(groupId)}/members`,
            {method: 'post', body: JSON.stringify({user_ids: userIds})},
        );
    }

    removeUsersFromGroup = (groupId: string, userIds: string[]) => {
        return this.doFetch<UserProfile[]>(
            `${this.getGroupRoute(groupId)}/members`,
            {method: 'delete', body: JSON.stringify({user_ids: userIds})},
        );
    }

    searchGroups = (params: GroupSearachParams) => {
        return this.doFetch<Group[]>(
            `${this.getGroupsRoute()}${buildQueryString(params)}`,
            {method: 'get'},
        );
    }

    // This function belongs to the Apps Framework feature.
    // Apps Framework feature is experimental, and this function is susceptible
    // to breaking changes without pushing the major version of this package.
    executeAppCall = async (call: AppCallRequest, trackAsSubmit: boolean) => {
        const callCopy: AppCallRequest = {
            ...call,
            context: {
                ...call.context,
                track_as_submit: trackAsSubmit,
                user_agent: 'webapp',
            },
        };
        return this.doFetch<AppCallResponse>(
            `${this.getAppsProxyRoute()}/api/v1/call`,
            {method: 'post', body: JSON.stringify(callCopy)},
        );
    }

    // This function belongs to the Apps Framework feature.
    // Apps Framework feature is experimental, and this function is susceptible
    // to breaking changes without pushing the major version of this package.
    getAppsBindings = async (userID: string, channelID: string, teamID: string) => {
        const params = {
            user_id: userID,
            channel_id: channelID,
            team_id: teamID,
            user_agent: 'webapp',
        };

        return this.doFetch<AppBinding[]>(
            `${this.getAppsProxyRoute()}/api/v1/bindings${buildQueryString(params)}`,
            {method: 'get'},
        );
    }

    getGroupsAssociatedToTeam = (teamID: string, q = '', page = 0, perPage = PER_PAGE_DEFAULT, filterAllowReference = false) => {
        this.trackEvent('api', 'api_groups_get_associated_to_team', {team_id: teamID});

        return this.doFetch<{
            groups: Group[];
            total_group_count: number;
        }>(
            `${this.getBaseRoute()}/teams/${teamID}/groups${buildQueryString({page, per_page: perPage, q, include_member_count: true, filter_allow_reference: filterAllowReference})}`,
            {method: 'get'},
        );
    };

    getGroupsAssociatedToChannel = (channelID: string, q = '', page = 0, perPage = PER_PAGE_DEFAULT, filterAllowReference = false) => {
        this.trackEvent('api', 'api_groups_get_associated_to_channel', {channel_id: channelID});

        return this.doFetch<{
            groups: Group[];
            total_group_count: number;
        }>(
            `${this.getBaseRoute()}/channels/${channelID}/groups${buildQueryString({page, per_page: perPage, q, include_member_count: true, filter_allow_reference: filterAllowReference})}`,
            {method: 'get'},
        );
    };

    getAllGroupsAssociatedToTeam = (teamID: string, filterAllowReference = false, includeMemberCount = false) => {
        return this.doFetch<GroupsWithCount>(
            `${this.getBaseRoute()}/teams/${teamID}/groups${buildQueryString({paginate: false, filter_allow_reference: filterAllowReference, include_member_count: includeMemberCount})}`,
            {method: 'get'},
        );
    };

    getAllGroupsAssociatedToChannelsInTeam = (teamID: string, filterAllowReference = false) => {
        return this.doFetch<{
            groups: RelationOneToOne<Channel, Group>;
        }>(
            `${this.getBaseRoute()}/teams/${teamID}/groups_by_channels${buildQueryString({paginate: false, filter_allow_reference: filterAllowReference})}`,
            {method: 'get'},
        );
    };

    getAllGroupsAssociatedToChannel = (channelID: string, filterAllowReference = false, includeMemberCount = false) => {
        return this.doFetch<GroupsWithCount>(
            `${this.getBaseRoute()}/channels/${channelID}/groups${buildQueryString({paginate: false, filter_allow_reference: filterAllowReference, include_member_count: includeMemberCount})}`,
            {method: 'get'},
        );
    };

    patchGroupSyncable = (groupID: string, syncableID: string, syncableType: string, patch: SyncablePatch) => {
        return this.doFetch<GroupSyncable>(
            `${this.getGroupRoute(groupID)}/${syncableType}s/${syncableID}/patch`,
            {method: 'put', body: JSON.stringify(patch)},
        );
    };

    patchGroup = (groupID: string, patch: GroupPatch | CustomGroupPatch) => {
        return this.doFetch<Group>(
            `${this.getGroupRoute(groupID)}/patch`,
            {method: 'put', body: JSON.stringify(patch)},
        );
    };

    archiveGroup = (groupId: string) => {
        return this.doFetch<Group>(
            `${this.getGroupRoute(groupId)}`,
            {method: 'delete'},
        );
    }

    // Redirect Location
    getRedirectLocation = (urlParam: string) => {
        if (!urlParam.length) {
            return Promise.resolve();
        }
        const url = `${this.getRedirectLocationRoute()}${buildQueryString({url: urlParam})}`;
        return this.doFetch<{
            location: string;
        }>(url, {method: 'get'});
    };

    // Bot Routes

    createBot = (bot: Bot) => {
        return this.doFetch<Bot>(
            `${this.getBotsRoute()}`,
            {method: 'post', body: JSON.stringify(bot)},
        );
    }

    patchBot = (botUserId: string, botPatch: BotPatch) => {
        return this.doFetch<Bot>(
            `${this.getBotRoute(botUserId)}`,
            {method: 'put', body: JSON.stringify(botPatch)},
        );
    }

    getBot = (botUserId: string) => {
        return this.doFetch<Bot>(
            `${this.getBotRoute(botUserId)}`,
            {method: 'get'},
        );
    }

    getBots = (page = 0, perPage = PER_PAGE_DEFAULT) => {
        return this.doFetch<Bot[]>(
            `${this.getBotsRoute()}${buildQueryString({page, per_page: perPage})}`,
            {method: 'get'},
        );
    }

    getBotsIncludeDeleted = (page = 0, perPage = PER_PAGE_DEFAULT) => {
        return this.doFetch<Bot[]>(
            `${this.getBotsRoute()}${buildQueryString({include_deleted: true, page, per_page: perPage})}`,
            {method: 'get'},
        );
    }

    getBotsOrphaned = (page = 0, perPage = PER_PAGE_DEFAULT) => {
        return this.doFetch<Bot[]>(
            `${this.getBotsRoute()}${buildQueryString({only_orphaned: true, page, per_page: perPage})}`,
            {method: 'get'},
        );
    }

    disableBot = (botUserId: string) => {
        return this.doFetch<Bot>(
            `${this.getBotRoute(botUserId)}/disable`,
            {method: 'post'},
        );
    }

    enableBot = (botUserId: string) => {
        return this.doFetch<Bot>(
            `${this.getBotRoute(botUserId)}/enable`,
            {method: 'post'},
        );
    }

    assignBot = (botUserId: string, newOwnerId: string) => {
        return this.doFetch<Bot>(
            `${this.getBotRoute(botUserId)}/assign/${newOwnerId}`,
            {method: 'post'},
        );
    }

    // Cloud routes
    getCloudProducts = (includeLegacyProducts?: boolean) => {
        let query = '';
        if (includeLegacyProducts) {
            query = '?include_legacy=true';
        }
        return this.doFetch<Product[]>(
            `${this.getCloudRoute()}/products${query}`, {method: 'get'},
        );
    };

    getIntegrationsUsage = () => {
        return this.doFetch<IntegrationsUsage>(
            `${this.getUsageRoute()}/integrations`, {method: 'get'},
        );
    };

    createPaymentMethod = async () => {
        return this.doFetch(
            `${this.getCloudRoute()}/payment`,
            {method: 'post'},
        );
    }

    getCloudCustomer = () => {
        return this.doFetch<CloudCustomer>(
            `${this.getCloudRoute()}/customer`, {method: 'get'},
        );
    }

    updateCloudCustomer = (customerPatch: CloudCustomerPatch) => {
        return this.doFetch<CloudCustomer>(
            `${this.getCloudRoute()}/customer`,
            {method: 'put', body: JSON.stringify(customerPatch)},
        );
    }

    updateCloudCustomerAddress = (address: Address) => {
        return this.doFetch<CloudCustomer>(
            `${this.getCloudRoute()}/customer/address`,
            {method: 'put', body: JSON.stringify(address)},
        );
    }

    notifyAdminToUpgrade = (req: NotifyAdminRequest) => {
        return this.doFetchWithResponse<StatusOK>(
            `${this.getCloudRoute()}/notify-admin-to-upgrade`,
            {method: 'post', body: JSON.stringify(req)},
        );
    }

    confirmPaymentMethod = async (stripeSetupIntentID: string) => {
        return this.doFetch(
            `${this.getCloudRoute()}/payment/confirm`,
            {method: 'post', body: JSON.stringify({stripe_setup_intent_id: stripeSetupIntentID})},
        );
    }

    subscribeCloudProduct = (productId: string) => {
        return this.doFetch<CloudCustomer>(
            `${this.getCloudRoute()}/subscription`,
            {method: 'put', body: JSON.stringify({product_id: productId})},
        );
    }

    requestCloudTrial = (subscriptionId: string, email = '') => {
        return this.doFetchWithResponse<Subscription>(
            `${this.getCloudRoute()}/request-trial`,
            {method: 'put', body: JSON.stringify({email, subscription_id: subscriptionId})},
        );
    }

    validateBusinessEmail = (email = '') => {
        return this.doFetchWithResponse<ValidBusinessEmail>(
            `${this.getCloudRoute()}/validate-business-email`,
            {method: 'post', body: JSON.stringify({email})},
        );
    }

    validateWorkspaceBusinessEmail = () => {
        return this.doFetchWithResponse<ValidBusinessEmail>(
            `${this.getCloudRoute()}/validate-workspace-business-email`,
            {method: 'post'},
        );
    }

    getSubscription = () => {
        return this.doFetch<SubscriptionResponse>(
            `${this.getCloudRoute()}/subscription`,
            {method: 'get'},
        );
    }

    getRenewalLink = () => {
        return this.doFetch<{renewal_link: string}>(
            `${this.getBaseRoute()}/license/renewal`,
            {method: 'get'},
        );
    }

    getInvoices = () => {
        return this.doFetch<Invoice[]>(
            `${this.getCloudRoute()}/subscription/invoices`,
            {method: 'get'},
        );
    }

    getInvoicePdfUrl = (invoiceId: string) => {
        return `${this.getCloudRoute()}/subscription/invoices/${invoiceId}/pdf`;
    }

    getCloudLimits = () => {
        return this.doFetch<Limits>(
            `${this.getCloudRoute()}/limits`,
            {method: 'get'},
        );
    }

    getPostsUsage = () => {
        return this.doFetch<PostsUsageResponse>(
            `${this.getUsageRoute()}/posts`,
            {method: 'get'},
        );
    }

    getFilesUsage = () => {
        return this.doFetch<FilesUsageResponse>(
            `${this.getUsageRoute()}/storage`,
            {method: 'get'},
        );
    }

    getTeamsUsage = () => {
        return this.doFetch<TeamsUsageResponse>(
            `${this.getUsageRoute()}/teams`,
            {method: 'get'},
        );
    }

    teamMembersMinusGroupMembers = (teamID: string, groupIDs: string[], page: number, perPage: number) => {
        const query = `group_ids=${groupIDs.join(',')}&page=${page}&per_page=${perPage}`;
        return this.doFetch<UsersWithGroupsAndCount>(
            `${this.getTeamRoute(teamID)}/members_minus_group_members?${query}`,
            {method: 'get'},
        );
    }

    channelMembersMinusGroupMembers = (channelID: string, groupIDs: string[], page: number, perPage: number) => {
        const query = `group_ids=${groupIDs.join(',')}&page=${page}&per_page=${perPage}`;
        return this.doFetch<UsersWithGroupsAndCount>(
            `${this.getChannelRoute(channelID)}/members_minus_group_members?${query}`,
            {method: 'get'},
        );
    }

    getSamlMetadataFromIdp = (samlMetadataURL: string) => {
        return this.doFetch<SamlMetadataResponse>(
            `${this.getBaseRoute()}/saml/metadatafromidp`, {method: 'post', body: JSON.stringify({saml_metadata_url: samlMetadataURL})},
        );
    };

    setSamlIdpCertificateFromMetadata = (certData: string) => {
        const request: any = {
            method: 'post',
            body: certData,
        };

        request.headers = {
            'Content-Type': 'application/x-pem-file',
        };

        return this.doFetch<StatusOK>(
            `${this.getBaseRoute()}/saml/certificate/idp`,
            request,
        );
    };

    getInProductNotices = (teamId: string, client: string, clientVersion: string) => {
        return this.doFetch<ProductNotices>(
            `${this.getNoticesRoute()}/${teamId}?client=${client}&clientVersion=${clientVersion}`,
            {method: 'get'},
        );
    };

    updateNoticesAsViewed = (noticeIds: string[]) => {
        // Only one notice is marked as viewed at a time so using 0 index
        this.trackEvent('ui', `notice_seen_${noticeIds[0]}`);
        return this.doFetch<StatusOK>(
            `${this.getNoticesRoute()}/view`,
            {method: 'put', body: JSON.stringify(noticeIds)},
        );
    }

    getAncillaryPermissions = (subsectionPermissions: string[]) => {
        return this.doFetch<string[]>(
            `${this.getPermissionsRoute()}/ancillary?subsection_permissions=${subsectionPermissions.join(',')}`,
            {method: 'get'},
        );
    }

    completeSetup = (completeOnboardingRequest: CompleteOnboardingRequest) => {
        return this.doFetch<StatusOK>(
            `${this.getSystemRoute()}/onboarding/complete`,
            {method: 'post', body: JSON.stringify(completeOnboardingRequest)},
        );
    }

    getAppliedSchemaMigrations = () => {
        return this.doFetch<SchemaMigration[]>(
            `${this.getSystemRoute()}/schema/version`,
            {method: 'get'},
        );
    }

    /**
     * @param query string query of graphQL, pass the json stringified version of the query
     * eg.  const query = JSON.stringify({query: `{license, config}`, operationName: 'queryForLicenseAndConfig'});
     *      client4.fetchWithGraphQL(query);
     */
    fetchWithGraphQL = async <DataResponse>(query: string) => {
        return this.doFetch<DataResponse>(this.getGraphQLUrl(), {method: 'post', body: query});
    }

    // Client Helpers

    private doFetch = async <ClientDataResponse>(url: string, options: Options): Promise<ClientDataResponse> => {
        const {data} = await this.doFetchWithResponse<ClientDataResponse>(url, options);

        return data;
    };

    private doFetchWithResponse = async <ClientDataResponse>(url: string, options: Options): Promise<ClientResponse<ClientDataResponse>> => {
        const response = await fetch(url, this.getOptions(options));
        const headers = parseAndMergeNestedHeaders(response.headers);

        let data;
        try {
            data = await response.json();
        } catch (err) {
            throw new ClientError(this.getUrl(), {
                message: 'Received invalid response from the server.',
                intl: {
                    id: 'mobile.request.invalid_response',
                    defaultMessage: 'Received invalid response from the server.',
                },
                url,
            });
        }

        if (headers.has(HEADER_X_VERSION_ID) && !headers.get('Cache-Control')) {
            const serverVersion = headers.get(HEADER_X_VERSION_ID);
            if (serverVersion && this.serverVersion !== serverVersion) {
                this.serverVersion = serverVersion;
            }
        }

        if (headers.has(HEADER_X_CLUSTER_ID)) {
            const clusterId = headers.get(HEADER_X_CLUSTER_ID);
            if (clusterId && this.clusterId !== clusterId) {
                this.clusterId = clusterId;
            }
        }

        if (response.ok) {
            return {
                response,
                headers,
                data,
            };
        }

        const msg = data.message || '';

        if (this.logToConsole) {
            console.error(msg); // eslint-disable-line no-console
        }

        throw new ClientError(this.getUrl(), {
            message: msg,
            server_error_id: data.id,
            status_code: data.status_code,
            url,
        });
    };

    trackEvent(category: string, event: string, props?: any) {
        if (this.telemetryHandler) {
            this.telemetryHandler.trackEvent(this.userId, this.userRoles, category, event, props);
        }
    }

    pageVisited(category: string, name: string) {
        if (this.telemetryHandler) {
            this.telemetryHandler.pageVisited(this.userId, this.userRoles, category, name);
        }
    }
}

export function parseAndMergeNestedHeaders(originalHeaders: any) {
    const headers = new Map();
    let nestedHeaders = new Map();
    originalHeaders.forEach((val: string, key: string) => {
        const capitalizedKey = key.replace(/\b[a-z]/g, (l) => l.toUpperCase());
        let realVal = val;
        if (val && val.match(/\n\S+:\s\S+/)) {
            const nestedHeaderStrings = val.split('\n');
            realVal = nestedHeaderStrings.shift() as string;
            const moreNestedHeaders = new Map(
                nestedHeaderStrings.map((h: any) => h.split(/:\s/)),
            );
            nestedHeaders = new Map([...nestedHeaders, ...moreNestedHeaders]);
        }
        headers.set(capitalizedKey, realVal);
    });
    return new Map([...headers, ...nestedHeaders]);
}

export class ClientError extends Error implements ServerError {
    url?: string;
    intl?: {
        id: string;
        defaultMessage: string;
        values?: any;
    };
    server_error_id?: string;
    status_code?: number;

    constructor(baseUrl: string, data: ServerError) {
        super(data.message + ': ' + cleanUrlForLogging(baseUrl, data.url || ''));

        this.message = data.message;
        this.url = data.url;
        this.intl = data.intl;
        this.server_error_id = data.server_error_id;
        this.status_code = data.status_code;

        // Ensure message is treated as a property of this class when object spreading. Without this,
        // copying the object by using `{...error}` would not include the message.
        Object.defineProperty(this, 'message', {enumerable: true});
    }
}<|MERGE_RESOLUTION|>--- conflicted
+++ resolved
@@ -116,11 +116,7 @@
 import {CompleteOnboardingRequest} from '@mattermost/types/setup';
 
 import {UserThreadList, UserThread, UserThreadWithPost} from '@mattermost/types/threads';
-<<<<<<< HEAD
-import {LeastActiveChannelsResponse, TopChannelResponse, TopReactionResponse, TopThreadResponse} from '@mattermost/types/insights';
-=======
-import {TopChannelResponse, TopDMsResponse, TopReactionResponse, TopThreadResponse} from '@mattermost/types/insights';
->>>>>>> 2ff82e6f
+import {LeastActiveChannelsResponse, TopChannelResponse, TopReactionResponse, TopThreadResponse, TopDMsResponse} from '@mattermost/types/insights';
 
 import {cleanUrlForLogging} from './errors';
 import {buildQueryString} from './helpers';
@@ -2197,28 +2193,28 @@
         );
     }
 
-<<<<<<< HEAD
     getLeastActiveChannelsForTeam = (teamId: string, page: number, perPage: number, timeRange: string) => {
         return this.doFetch<LeastActiveChannelsResponse>(
             `${this.getTeamRoute(teamId)}/top/inactive_channels${buildQueryString({page, per_page: perPage, time_range: timeRange})}`,
-=======
+            {method: 'get'},
+        );
+    }
     getMyTopDMs = (teamId: string, page: number, perPage: number, timeRange: string) => {
         return this.doFetch<TopDMsResponse>(
             `${this.getUsersRoute()}/me/top/dms${buildQueryString({page, per_page: perPage, time_range: timeRange, team_id: teamId})}`,
->>>>>>> 2ff82e6f
-            {method: 'get'},
-        );
-    }
-
-<<<<<<< HEAD
+            {method: 'get'},
+        );
+    }
+
     getMyLeastActiveChannels = (teamId: string, page: number, perPage: number, timeRange: string) => {
         return this.doFetch<LeastActiveChannelsResponse>(
             `${this.getUsersRoute()}/me/top/inactive_channels${buildQueryString({page, per_page: perPage, time_range: timeRange, team_id: teamId})}`,
-=======
+            {method: 'get'},
+        );
+    }
     getNewTeamMembers = (teamId: string, page: number, perPage: number, timeRange: string) => {
         return this.doFetch<TopDMsResponse>(
             `${this.getTeamRoute(teamId)}/top/team_members${buildQueryString({page, per_page: perPage, time_range: timeRange})}`,
->>>>>>> 2ff82e6f
             {method: 'get'},
         );
     }
