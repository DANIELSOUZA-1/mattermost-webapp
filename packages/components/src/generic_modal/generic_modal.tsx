// Copyright (c) 2015-present Mattermost, Inc. All Rights Reserved.
// See LICENSE.txt for license information.

import React from 'react';
import classNames from 'classnames';
import {Modal} from 'react-bootstrap';
import {FormattedMessage} from 'react-intl';

import {FocusTrap} from '../focus_trap';

export type Props = {
    className?: string;
    onExited: () => void;
    modalHeaderText?: React.ReactNode;
    show?: boolean;
    handleCancel?: () => void;
    handleConfirm?: () => void;
    handleEnterKeyPress?: () => void;
    handleKeydown?: (event?: React.KeyboardEvent<HTMLDivElement>) => void;
    confirmButtonText?: React.ReactNode;
    confirmButtonClassName?: string;
    cancelButtonText?: React.ReactNode;
    cancelButtonClassName?: string;
    isConfirmDisabled?: boolean;
    isDeleteModal?: boolean;
    id: string;
    autoCloseOnCancelButton?: boolean;
    autoCloseOnConfirmButton?: boolean;

    /**
     * If false, bootrap's Modal will not enforce focus on the modal and will
     * transfer the mechanism to the FocusTrap component instead.
     */
    enforceFocus?: boolean;
    container?: React.ReactNode | React.ReactNodeArray;
    ariaLabel?: string;
    errorText?: string;
    compassDesign?: boolean;
    backdrop?: boolean;
    backdropClassName?: string;
    headerButton?: React.ReactNode;
    tabIndex?: number;
    children: React.ReactNode;
<<<<<<< HEAD
    autoFocusConfirmButton?: boolean;
=======
    keyboardEscape?: boolean;
>>>>>>> 780bbe87
};

type State = {
    show: boolean;
    isFocalTrapActive: boolean;
}

export class GenericModal extends React.PureComponent<Props, State> {
    static defaultProps: Partial<Props> = {
        show: true,
        id: 'genericModal',
        autoCloseOnCancelButton: true,
        autoCloseOnConfirmButton: true,
        enforceFocus: true,
        keyboardEscape: true,
    };

    constructor(props: Props) {
        super(props);

        this.state = {
            show: props.show!,
            isFocalTrapActive: false,
        };
    }

    onHide = () => {
        this.setState({show: false});
    }

    handleCancel = (event: React.MouseEvent<HTMLButtonElement, MouseEvent>) => {
        event.preventDefault();
        if (this.props.autoCloseOnCancelButton) {
            this.onHide();
        }
        if (this.props.handleCancel) {
            this.props.handleCancel();
        }
    }

    handleConfirm = (event: React.MouseEvent<HTMLButtonElement, MouseEvent>) => {
        event.preventDefault();
        if (this.props.autoCloseOnConfirmButton) {
            this.onHide();
        }
        if (this.props.handleConfirm) {
            this.props.handleConfirm();
        }
    }

    private onEnterKeyDown = (event: React.KeyboardEvent<HTMLDivElement>) => {
        if (event.key === 'Enter') {
            if (this.props.autoCloseOnConfirmButton) {
                this.onHide();
            }
            if (this.props.handleEnterKeyPress) {
                this.props.handleEnterKeyPress();
            }
        }
        this.props.handleKeydown?.(event);
    }

    private handleShow = () => {
        if (this.props.enforceFocus === false) {
            this.setState({isFocalTrapActive: true});
        }
    }

    render() {
        let confirmButton;
        if (this.props.handleConfirm) {
            const isConfirmOrDeleteClassName = this.props.isDeleteModal ? 'delete' : 'confirm';
            let confirmButtonText: React.ReactNode = (
                <FormattedMessage
                    id='generic_modal.confirm'
                    defaultMessage='Confirm'
                />
            );
            if (this.props.confirmButtonText) {
                confirmButtonText = this.props.confirmButtonText;
            }

            confirmButton = (
                <button
                    autoFocus={this.props.autoFocusConfirmButton}
                    type='submit'
                    className={classNames('GenericModal__button', isConfirmOrDeleteClassName, this.props.confirmButtonClassName, {
                        disabled: this.props.isConfirmDisabled,
                    })}
                    onClick={this.handleConfirm}
                    disabled={this.props.isConfirmDisabled}
                >
                    {confirmButtonText}
                </button>
            );
        }

        let cancelButton;
        if (this.props.handleCancel) {
            let cancelButtonText: React.ReactNode = (
                <FormattedMessage
                    id='generic_modal.cancel'
                    defaultMessage='Cancel'
                />
            );
            if (this.props.cancelButtonText) {
                cancelButtonText = this.props.cancelButtonText;
            }

            cancelButton = (
                <button
                    type='button'
                    className={classNames('GenericModal__button cancel', this.props.cancelButtonClassName)}
                    onClick={this.handleCancel}
                >
                    {cancelButtonText}
                </button>
            );
        }

        const headerText = this.props.modalHeaderText && (
            <div className='GenericModal__header'>
                <h1 id='genericModalLabel'>
                    {this.props.modalHeaderText}
                </h1>
                {this.props.headerButton}
            </div>
        );

        const isFocusTrapActive = this.props.enforceFocus === false ? this.state.isFocalTrapActive : false;

        return (
            <Modal
                id={this.props.id}
                role='dialog'
                aria-label={this.props.ariaLabel}
                aria-labelledby={this.props.ariaLabel ? undefined : 'genericModalLabel'}
                dialogClassName={classNames('a11y__modal GenericModal', {GenericModal__compassDesign: this.props.compassDesign}, this.props.className)}
                show={this.state.show}
                onShow={this.handleShow}
                restoreFocus={true}
                enforceFocus={this.props.enforceFocus}
                onHide={this.onHide}
                onExited={this.props.onExited}
                backdrop={this.props.backdrop}
                backdropClassName={this.props.backdropClassName}
                container={this.props.container}
                keyboard={this.props.keyboardEscape}
            >
                <FocusTrap active={isFocusTrapActive}>
                    <div
                        onKeyDown={this.onEnterKeyDown}
                        tabIndex={this.props.tabIndex || 0}
                        className='GenericModal__wrapper-enter-key-press-catcher'
                    >
                        <Modal.Header closeButton={true}>
                            {this.props.compassDesign && headerText}
                        </Modal.Header>
                        <Modal.Body>
                            {this.props.compassDesign ? (
                                this.props.errorText && (
                                    <div className='genericModalError'>
                                        <i className='icon icon-alert-outline'/>
                                        <span>{this.props.errorText}</span>
                                    </div>
                                )
                            ) : (
                                headerText
                            )}
                            <div className='GenericModal__body'>
                                {this.props.children}
                            </div>
                        </Modal.Body>
                        {(cancelButton || confirmButton) && <Modal.Footer>
                            {cancelButton}
                            {confirmButton}
                        </Modal.Footer>}
                    </div>
                </FocusTrap>
            </Modal>
        );
    }
}<|MERGE_RESOLUTION|>--- conflicted
+++ resolved
@@ -41,11 +41,8 @@
     headerButton?: React.ReactNode;
     tabIndex?: number;
     children: React.ReactNode;
-<<<<<<< HEAD
     autoFocusConfirmButton?: boolean;
-=======
     keyboardEscape?: boolean;
->>>>>>> 780bbe87
 };
 
 type State = {
