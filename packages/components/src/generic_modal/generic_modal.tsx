--- conflicted
+++ resolved
@@ -166,16 +166,7 @@
             </div>
         );
 
-<<<<<<< HEAD
-        const tabCatcher = (
-            <span
-                tabIndex={0}
-                onFocus={(e) => (e.relatedTarget as HTMLElement).focus()}
-            />
-        );
-=======
         const isFocusTrapActive = this.props.enforceFocus === false ? this.state.isFocalTrapActive : false;
->>>>>>> 328ab4e5
 
         return (
             <Modal
@@ -192,45 +183,13 @@
                 onExited={this.props.onExited}
                 backdrop={this.props.backdrop}
                 backdropClassName={this.props.backdropClassName}
-<<<<<<< HEAD
+                container={this.props.container}
                 keyboard={this.props.keyboardEscape}
-            >
-                <div
-                    onKeyDown={this.onEnterKeyDown}
-                    tabIndex={this.props.tabIndex || 0}
-                    className='GenericModal__wrapper-enter-key-press-catcher'
-                >
-                    <Modal.Header closeButton={true}>
-                        {this.props.compassDesign && headerText}
-                    </Modal.Header>
-                    <Modal.Body>
-                        {this.props.compassDesign ? (
-                            this.props.errorText && (
-                                <div className='genericModalError'>
-                                    <i className='icon icon-alert-outline'/>
-                                    <span>{this.props.errorText}</span>
-                                </div>
-                            )
-                        ) : (
-                            headerText
-                        )}
-                        <div className='GenericModal__body'>
-                            {this.props.children}
-                        </div>
-                    </Modal.Body>
-                    {(cancelButton || confirmButton) && <Modal.Footer>
-                        {cancelButton}
-                        {confirmButton}
-                    </Modal.Footer>}
-                </div>
-                {tabCatcher}
-=======
-                container={this.props.container}
             >
                 <FocusTrap active={isFocusTrapActive}>
                     <div
                         onKeyDown={this.onEnterKeyDown}
-                        tabIndex={0}
+                        tabIndex={this.props.tabIndex || 0}
                         className='GenericModal__wrapper-enter-key-press-catcher'
                     >
                         <Modal.Header closeButton={true}>
@@ -257,7 +216,6 @@
                         </Modal.Footer>}
                     </div>
                 </FocusTrap>
->>>>>>> 328ab4e5
             </Modal>
         );
     }
