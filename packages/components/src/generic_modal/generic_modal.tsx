// Copyright (c) 2015-present Mattermost, Inc. All Rights Reserved.
// See LICENSE.txt for license information.

import React from 'react';
import classNames from 'classnames';
import {Modal} from 'react-bootstrap';
import {FormattedMessage} from 'react-intl';

import {FocusTrap} from '../focus_trap';

export type Props = {
    className?: string;
    onExited: () => void;
    modalHeaderText?: React.ReactNode;
    show?: boolean;
    handleCancel?: () => void;
    handleConfirm?: () => void;
    handleEnterKeyPress?: () => void;
    confirmButtonText?: React.ReactNode;
    confirmButtonClassName?: string;
    cancelButtonText?: React.ReactNode;
    cancelButtonClassName?: string;
    isConfirmDisabled?: boolean;
    isDeleteModal?: boolean;
    id: string;
    autoCloseOnCancelButton?: boolean;
    autoCloseOnConfirmButton?: boolean;

    /**
     * If false, bootrap's Modal will not enforce focus on the modal and will
     * transfer the mechanism to the FocusTrap component instead.
     */
    enforceFocus?: boolean;
    container?: React.ReactNode | React.ReactNodeArray;
    ariaLabel?: string;
    errorText?: string;
    compassDesign?: boolean;
    backdrop?: boolean;
    backdropClassName?: string;
    headerButton?: React.ReactNode;
    children: React.ReactNode;
    tabIndex: number;
};

type State = {
    show: boolean;
    isFocalTrapActive: boolean;
}

export class GenericModal extends React.PureComponent<Props, State> {
    static defaultProps: Partial<Props> = {
        show: true,
        id: 'genericModal',
        autoCloseOnCancelButton: true,
        autoCloseOnConfirmButton: true,
        enforceFocus: true,
        tabIndex: 0,
    };

    constructor(props: Props) {
        super(props);

        this.state = {
            show: props.show!,
            isFocalTrapActive: false,
        };
    }
    modalRef = React.createRef<HTMLDivElement>();

    onHide = () => {
        this.setState({show: false});
    }

    handleCancel = (event: React.MouseEvent<HTMLButtonElement, MouseEvent>) => {
        event.preventDefault();
        if (this.props.autoCloseOnCancelButton) {
            this.onHide();
        }
        if (this.props.handleCancel) {
            this.props.handleCancel();
        }
    }

    handleConfirm = (event: React.MouseEvent<HTMLButtonElement, MouseEvent>) => {
        event.preventDefault();
        if (this.props.autoCloseOnConfirmButton) {
            this.onHide();
        }
        if (this.props.handleConfirm) {
            this.props.handleConfirm();
        }
    }

    private onEnterKeyDown = (event: React.KeyboardEvent<HTMLInputElement>) => {
        if (event.key === 'Enter') {
            if (this.props.autoCloseOnConfirmButton) {
                this.onHide();
            }
            if (this.props.handleEnterKeyPress) {
                this.props.handleEnterKeyPress();
            }
        }
    }

<<<<<<< HEAD
    public modalQuerySelectorAll = (selectors: string): NodeListOf<Element> | undefined => this.modalRef?.current?.querySelectorAll(selectors);
=======
    private handleShow = () => {
        if (this.props.enforceFocus === false) {
            this.setState({isFocalTrapActive: true});
        }
    }
>>>>>>> b2310928

    render() {
        let confirmButton;
        if (this.props.handleConfirm) {
            const isConfirmOrDeleteClassName = this.props.isDeleteModal ? 'delete' : 'confirm';
            let confirmButtonText: React.ReactNode = (
                <FormattedMessage
                    id='generic_modal.confirm'
                    defaultMessage='Confirm'
                />
            );
            if (this.props.confirmButtonText) {
                confirmButtonText = this.props.confirmButtonText;
            }

            confirmButton = (
                <button
                    type='submit'
                    className={classNames('GenericModal__button', isConfirmOrDeleteClassName, this.props.confirmButtonClassName, {
                        disabled: this.props.isConfirmDisabled,
                    })}
                    onClick={this.handleConfirm}
                    disabled={this.props.isConfirmDisabled}
                >
                    {confirmButtonText}
                </button>
            );
        }

        let cancelButton;
        if (this.props.handleCancel) {
            let cancelButtonText: React.ReactNode = (
                <FormattedMessage
                    id='generic_modal.cancel'
                    defaultMessage='Cancel'
                />
            );
            if (this.props.cancelButtonText) {
                cancelButtonText = this.props.cancelButtonText;
            }

            cancelButton = (
                <button
                    type='button'
                    className={classNames('GenericModal__button cancel', this.props.cancelButtonClassName)}
                    onClick={this.handleCancel}
                >
                    {cancelButtonText}
                </button>
            );
        }

        const headerText = this.props.modalHeaderText && (
            <div className='GenericModal__header'>
                <h1 id='genericModalLabel'>
                    {this.props.modalHeaderText}
                </h1>
                {this.props.headerButton}
            </div>
        );

        const isFocusTrapActive = this.props.enforceFocus === false ? this.state.isFocalTrapActive : false;

        return (
            <Modal
                id={this.props.id}
                role='dialog'
                aria-label={this.props.ariaLabel}
                aria-labelledby={this.props.ariaLabel ? undefined : 'genericModalLabel'}
                dialogClassName={classNames('a11y__modal GenericModal', {GenericModal__compassDesign: this.props.compassDesign}, this.props.className)}
                show={this.state.show}
                onShow={this.handleShow}
                restoreFocus={true}
                enforceFocus={this.props.enforceFocus}
                onHide={this.onHide}
                onExited={this.props.onExited}
                backdrop={this.props.backdrop}
                backdropClassName={this.props.backdropClassName}
                container={this.props.container}
            >
<<<<<<< HEAD
                <div
                    onKeyDown={this.onEnterKeyDown}
                    tabIndex={this.props.tabIndex}
                    className='GenericModal__wrapper-enter-key-press-catcher'
                    ref={this.modalRef}
                >
                    <Modal.Header closeButton={true}>
                        {this.props.compassDesign && headerText}
                    </Modal.Header>
                    <Modal.Body>
                        {this.props.compassDesign ? (
                            this.props.errorText && (
                                <div className='genericModalError'>
                                    <i className='icon icon-alert-outline'/>
                                    <span>{this.props.errorText}</span>
                                </div>
                            )
                        ) : (
                            headerText
                        )}
                        <div className='GenericModal__body'>
                            {this.props.children}
                        </div>
                    </Modal.Body>
                    {(cancelButton || confirmButton) && <Modal.Footer>
                        {cancelButton}
                        {confirmButton}
                    </Modal.Footer>}
                </div>
=======
                <FocusTrap active={isFocusTrapActive}>
                    <div
                        onKeyDown={this.onEnterKeyDown}
                        tabIndex={0}
                        className='GenericModal__wrapper-enter-key-press-catcher'
                    >
                        <Modal.Header closeButton={true}>
                            {this.props.compassDesign && headerText}
                        </Modal.Header>
                        <Modal.Body>
                            {this.props.compassDesign ? (
                                this.props.errorText && (
                                    <div className='genericModalError'>
                                        <i className='icon icon-alert-outline'/>
                                        <span>{this.props.errorText}</span>
                                    </div>
                                )
                            ) : (
                                headerText
                            )}
                            <div className='GenericModal__body'>
                                {this.props.children}
                            </div>
                        </Modal.Body>
                        {(cancelButton || confirmButton) && <Modal.Footer>
                            {cancelButton}
                            {confirmButton}
                        </Modal.Footer>}
                    </div>
                </FocusTrap>
>>>>>>> b2310928
            </Modal>
        );
    }
}<|MERGE_RESOLUTION|>--- conflicted
+++ resolved
@@ -102,15 +102,12 @@
         }
     }
 
-<<<<<<< HEAD
     public modalQuerySelectorAll = (selectors: string): NodeListOf<Element> | undefined => this.modalRef?.current?.querySelectorAll(selectors);
-=======
     private handleShow = () => {
         if (this.props.enforceFocus === false) {
             this.setState({isFocalTrapActive: true});
         }
     }
->>>>>>> b2310928
 
     render() {
         let confirmButton;
@@ -191,7 +188,7 @@
                 backdropClassName={this.props.backdropClassName}
                 container={this.props.container}
             >
-<<<<<<< HEAD
+             <FocusTrap active={isFocusTrapActive}>
                 <div
                     onKeyDown={this.onEnterKeyDown}
                     tabIndex={this.props.tabIndex}
@@ -221,38 +218,7 @@
                         {confirmButton}
                     </Modal.Footer>}
                 </div>
-=======
-                <FocusTrap active={isFocusTrapActive}>
-                    <div
-                        onKeyDown={this.onEnterKeyDown}
-                        tabIndex={0}
-                        className='GenericModal__wrapper-enter-key-press-catcher'
-                    >
-                        <Modal.Header closeButton={true}>
-                            {this.props.compassDesign && headerText}
-                        </Modal.Header>
-                        <Modal.Body>
-                            {this.props.compassDesign ? (
-                                this.props.errorText && (
-                                    <div className='genericModalError'>
-                                        <i className='icon icon-alert-outline'/>
-                                        <span>{this.props.errorText}</span>
-                                    </div>
-                                )
-                            ) : (
-                                headerText
-                            )}
-                            <div className='GenericModal__body'>
-                                {this.props.children}
-                            </div>
-                        </Modal.Body>
-                        {(cancelButton || confirmButton) && <Modal.Footer>
-                            {cancelButton}
-                            {confirmButton}
-                        </Modal.Footer>}
-                    </div>
-                </FocusTrap>
->>>>>>> b2310928
+               </FocusTrap>
             </Modal>
         );
     }
