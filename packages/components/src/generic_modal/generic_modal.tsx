// Copyright (c) 2015-present Mattermost, Inc. All Rights Reserved.
// See LICENSE.txt for license information.

import React from 'react';
import classNames from 'classnames';
import {Modal} from 'react-bootstrap';
import {FormattedMessage} from 'react-intl';

import {FocusTrap} from '../focus_trap';

export type Props = {
    className?: string;
    onExited: () => void;
    modalHeaderText?: React.ReactNode;
    show?: boolean;
    handleCancel?: () => void;
    handleConfirm?: () => void;
    handleEnterKeyPress?: () => void;
    handleKeydown?: (event?: React.KeyboardEvent<HTMLDivElement>) => void;
    confirmButtonText?: React.ReactNode;
    confirmButtonClassName?: string;
    cancelButtonText?: React.ReactNode;
    cancelButtonClassName?: string;
    isConfirmDisabled?: boolean;
    isDeleteModal?: boolean;
    id: string;
    autoCloseOnCancelButton?: boolean;
    autoCloseOnConfirmButton?: boolean;

    /**
     * If false, bootrap's Modal will not enforce focus on the modal and will
     * transfer the mechanism to the FocusTrap component instead.
     */
    enforceFocus?: boolean;
    container?: React.ReactNode | React.ReactNodeArray;
    ariaLabel?: string;
    errorText?: string;
    compassDesign?: boolean;
    backdrop?: boolean;
    backdropClassName?: string;
<<<<<<< HEAD
    headerButton?: React.ReactNode;
=======
    tabIndex?: number;
>>>>>>> cba045ca
    children: React.ReactNode;
    keyboardEscape?: boolean;
};

type State = {
    show: boolean;
    isFocalTrapActive: boolean;
}

export class GenericModal extends React.PureComponent<Props, State> {
    static defaultProps: Partial<Props> = {
        show: true,
        id: 'genericModal',
        autoCloseOnCancelButton: true,
        autoCloseOnConfirmButton: true,
        enforceFocus: true,
        keyboardEscape: true,
    };

    constructor(props: Props) {
        super(props);

        this.state = {
            show: props.show!,
            isFocalTrapActive: false,
        };
    }

    onHide = () => {
        this.setState({show: false});
    }

    handleCancel = (event: React.MouseEvent<HTMLButtonElement, MouseEvent>) => {
        event.preventDefault();
        if (this.props.autoCloseOnCancelButton) {
            this.onHide();
        }
        if (this.props.handleCancel) {
            this.props.handleCancel();
        }
    }

    handleConfirm = (event: React.MouseEvent<HTMLButtonElement, MouseEvent>) => {
        event.preventDefault();
        if (this.props.autoCloseOnConfirmButton) {
            this.onHide();
        }
        if (this.props.handleConfirm) {
            this.props.handleConfirm();
        }
    }

    private onEnterKeyDown = (event: React.KeyboardEvent<HTMLDivElement>) => {
        if (event.key === 'Enter') {
            if (this.props.autoCloseOnConfirmButton) {
                this.onHide();
            }
            if (this.props.handleEnterKeyPress) {
                this.props.handleEnterKeyPress();
            }
        }
        this.props.handleKeydown?.(event);
    }

    private handleShow = () => {
        if (this.props.enforceFocus === false) {
            this.setState({isFocalTrapActive: true});
        }
    }

    render() {
        let confirmButton;
        if (this.props.handleConfirm) {
            const isConfirmOrDeleteClassName = this.props.isDeleteModal ? 'delete' : 'confirm';
            let confirmButtonText: React.ReactNode = (
                <FormattedMessage
                    id='generic_modal.confirm'
                    defaultMessage='Confirm'
                />
            );
            if (this.props.confirmButtonText) {
                confirmButtonText = this.props.confirmButtonText;
            }

            confirmButton = (
                <button
                    type='submit'
                    className={classNames('GenericModal__button', isConfirmOrDeleteClassName, this.props.confirmButtonClassName, {
                        disabled: this.props.isConfirmDisabled,
                    })}
                    onClick={this.handleConfirm}
                    disabled={this.props.isConfirmDisabled}
                >
                    {confirmButtonText}
                </button>
            );
        }

        let cancelButton;
        if (this.props.handleCancel) {
            let cancelButtonText: React.ReactNode = (
                <FormattedMessage
                    id='generic_modal.cancel'
                    defaultMessage='Cancel'
                />
            );
            if (this.props.cancelButtonText) {
                cancelButtonText = this.props.cancelButtonText;
            }

            cancelButton = (
                <button
                    type='button'
                    className={classNames('GenericModal__button cancel', this.props.cancelButtonClassName)}
                    onClick={this.handleCancel}
                >
                    {cancelButtonText}
                </button>
            );
        }

        const headerText = this.props.modalHeaderText && (
            <div className='GenericModal__header'>
                <h1 id='genericModalLabel'>
                    {this.props.modalHeaderText}
                </h1>
                {this.props.headerButton}
            </div>
        );

        const isFocusTrapActive = this.props.enforceFocus === false ? this.state.isFocalTrapActive : false;

        return (
            <Modal
                id={this.props.id}
                role='dialog'
                aria-label={this.props.ariaLabel}
                aria-labelledby={this.props.ariaLabel ? undefined : 'genericModalLabel'}
                dialogClassName={classNames('a11y__modal GenericModal', {GenericModal__compassDesign: this.props.compassDesign}, this.props.className)}
                show={this.state.show}
                onShow={this.handleShow}
                restoreFocus={true}
                enforceFocus={this.props.enforceFocus}
                onHide={this.onHide}
                onExited={this.props.onExited}
                backdrop={this.props.backdrop}
                backdropClassName={this.props.backdropClassName}
                container={this.props.container}
                keyboard={this.props.keyboardEscape}
            >
                <FocusTrap active={isFocusTrapActive}>
                    <div
                        onKeyDown={this.onEnterKeyDown}
                        tabIndex={this.props.tabIndex || 0}
                        className='GenericModal__wrapper-enter-key-press-catcher'
                    >
                        <Modal.Header closeButton={true}>
                            {this.props.compassDesign && headerText}
                        </Modal.Header>
                        <Modal.Body>
                            {this.props.compassDesign ? (
                                this.props.errorText && (
                                    <div className='genericModalError'>
                                        <i className='icon icon-alert-outline'/>
                                        <span>{this.props.errorText}</span>
                                    </div>
                                )
                            ) : (
                                headerText
                            )}
                            <div className='GenericModal__body'>
                                {this.props.children}
                            </div>
                        </Modal.Body>
                        {(cancelButton || confirmButton) && <Modal.Footer>
                            {cancelButton}
                            {confirmButton}
                        </Modal.Footer>}
                    </div>
                </FocusTrap>
            </Modal>
        );
    }
}<|MERGE_RESOLUTION|>--- conflicted
+++ resolved
@@ -38,11 +38,8 @@
     compassDesign?: boolean;
     backdrop?: boolean;
     backdropClassName?: string;
-<<<<<<< HEAD
     headerButton?: React.ReactNode;
-=======
     tabIndex?: number;
->>>>>>> cba045ca
     children: React.ReactNode;
     keyboardEscape?: boolean;
 };
