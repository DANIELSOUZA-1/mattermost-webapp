// Copyright (c) 2015-present Mattermost, Inc. All Rights Reserved.
// See LICENSE.txt for license information.

import keyMirror from 'mattermost-redux/utils/key_mirror';

export default keyMirror({
    CREATE_POST_REQUEST: null,
    CREATE_POST_SUCCESS: null,
    CREATE_POST_FAILURE: null,
    CREATE_POST_RESET_REQUEST: null,

    EDIT_POST_REQUEST: null,
    EDIT_POST_SUCCESS: null,
    EDIT_POST_FAILURE: null,

    GET_POST_THREAD_REQUEST: null,
    GET_POST_THREAD_SUCCESS: null,
    GET_POST_THREAD_FAILURE: null,

    GET_POSTS_SUCCESS: null,
    GET_POSTS_FAILURE: null,
    GET_POSTS_SINCE_SUCCESS: null,

    GET_POST_THREAD_WITH_RETRY_ATTEMPT: null,
    GET_POSTS_WITH_RETRY_ATTEMPT: null,
    GET_POSTS_SINCE_WITH_RETRY_ATTEMPT: null,
    GET_POSTS_BEFORE_WITH_RETRY_ATTEMPT: null,
    GET_POSTS_AFTER_WITH_RETRY_ATTEMPT: null,

    RECEIVED_POST: null,
    RECEIVED_NEW_POST: null,

    RECEIVED_POSTS: null,
    RECEIVED_POSTS_AFTER: null,
    RECEIVED_POSTS_BEFORE: null,
    RECEIVED_POSTS_IN_CHANNEL: null,
    RECEIVED_POSTS_IN_THREAD: null,
    RECEIVED_POSTS_SINCE: null,

    POST_DELETED: null,
    POST_REMOVED: null,

    RECEIVED_FOCUSED_POST: null,
    RECEIVED_POST_SELECTED: null,
    RECEIVED_EDIT_POST: null,
    RECEIVED_REACTION: null,
    RECEIVED_REACTIONS: null,
    REACTION_DELETED: null,
    RECEIVED_OPEN_GRAPH_METADATA: null,

    ADD_MESSAGE_INTO_HISTORY: null,
    RESET_HISTORY_INDEX: null,
    MOVE_HISTORY_INDEX_BACK: null,
    MOVE_HISTORY_INDEX_FORWARD: null,

    RESET_POSTS_IN_CHANNEL: null,

<<<<<<< HEAD
    MOVE_POST_SUCCESS: null,
    MOVE_POST_FAILURE: null,
=======
    CREATE_ACK_POST_SUCCESS: null,

    DELETE_ACK_POST_SUCCESS: null,
>>>>>>> 8723056d
});<|MERGE_RESOLUTION|>--- conflicted
+++ resolved
@@ -55,12 +55,10 @@
 
     RESET_POSTS_IN_CHANNEL: null,
 
-<<<<<<< HEAD
     MOVE_POST_SUCCESS: null,
     MOVE_POST_FAILURE: null,
-=======
+
     CREATE_ACK_POST_SUCCESS: null,
 
     DELETE_ACK_POST_SUCCESS: null,
->>>>>>> 8723056d
 });