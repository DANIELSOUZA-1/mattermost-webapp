// Copyright (c) 2015-present Mattermost, Inc. All Rights Reserved.
// See LICENSE.txt for license information.
import {combineReducers} from 'redux';

import {AdminTypes, ChannelTypes, TeamTypes, UserTypes, SchemeTypes, GroupTypes} from 'mattermost-redux/action_types';
import {teamListToMap} from 'mattermost-redux/utils/team_utils';
import {Team, TeamMembership, TeamUnread} from 'mattermost-redux/types/teams';
import {UserProfile} from 'mattermost-redux/types/users';
import {RelationOneToOne, IDMappedObjects} from 'mattermost-redux/types/utilities';
import {GenericAction} from 'mattermost-redux/types/actions';

function currentTeamId(state = '', action: GenericAction) {
    switch (action.type) {
    case TeamTypes.SELECT_TEAM:
        return action.data;

    case UserTypes.LOGOUT_SUCCESS:
        return '';
    default:
        return state;
    }
}

function teams(state: IDMappedObjects<Team> = {}, action: GenericAction) {
    switch (action.type) {
    case TeamTypes.RECEIVED_TEAMS_LIST:
    case SchemeTypes.RECEIVED_SCHEME_TEAMS:
    case AdminTypes.RECEIVED_DATA_RETENTION_CUSTOM_POLICY_TEAMS_SEARCH:
        return Object.assign({}, state, teamListToMap(action.data));
    case AdminTypes.RECEIVED_DATA_RETENTION_CUSTOM_POLICY_TEAMS:
    case UserTypes.LOGIN: // Used by the mobile app
        return Object.assign({}, state, teamListToMap(action.data.teams));
    case TeamTypes.RECEIVED_TEAMS:
        return Object.assign({}, state, action.data);
    case TeamTypes.CREATED_TEAM:
    case TeamTypes.UPDATED_TEAM:
    case TeamTypes.PATCHED_TEAM:
    case TeamTypes.REGENERATED_TEAM_INVITE_ID:
    case TeamTypes.RECEIVED_TEAM:
        return {
            ...state,
            [action.data.id]: action.data,
        };

    case TeamTypes.RECEIVED_TEAM_DELETED: {
        const nextState = {...state};
        const teamId = action.data.id;
        if (nextState.hasOwnProperty(teamId)) {
            Reflect.deleteProperty(nextState, teamId);
            return nextState;
        }

        return state;
    }

    case TeamTypes.UPDATED_TEAM_SCHEME: {
        const {teamId, schemeId} = action.data;
        const team = state[teamId];

        if (!team) {
            return state;
        }

        return {...state, [teamId]: {...team, scheme_id: schemeId}};
    }

    case AdminTypes.REMOVE_DATA_RETENTION_CUSTOM_POLICY_TEAMS_SUCCESS: {
        const {teams} = action.data;
        const nextState = {...state};
        teams.forEach((teamId: string) => {
            if (nextState[teamId]) {
                nextState[teamId] = {
                    ...nextState[teamId],
                    policy_id: null,
                };
            }
        });

        return nextState;
    }

    case UserTypes.LOGOUT_SUCCESS:
        return {};

    default:
        return state;
    }
}

function myMembers(state: RelationOneToOne<Team, TeamMembership> = {}, action: GenericAction) {
    function updateState(receivedTeams: IDMappedObjects<Team> = {}, currentState: RelationOneToOne<Team, TeamMembership> = {}) {
        return Object.keys(receivedTeams).forEach((teamId) => {
            if (receivedTeams[teamId].delete_at > 0 && currentState[teamId]) {
                Reflect.deleteProperty(currentState, teamId);
            }
        });
    }

    switch (action.type) {
    case TeamTypes.RECEIVED_MY_TEAM_MEMBER: {
        const nextState = {...state};
        const member = action.data;
        if (member.delete_at === 0) {
            nextState[member.team_id] = member;
        }
        return nextState;
    }
    case TeamTypes.RECEIVED_MY_TEAM_MEMBERS: {
        const nextState: RelationOneToOne<Team, TeamMembership> = {};
        const members = action.data;
        for (const m of members) {
            if (m.delete_at == null || m.delete_at === 0) {
                const prevMember = state[m.team_id] || {mention_count: 0, msg_count: 0};
                nextState[m.team_id] = {
                    ...prevMember,
                    ...m,
                };
            }
        }
        return nextState;
    }
    case TeamTypes.RECEIVED_TEAMS_LIST: {
        const nextState = {...state};
        const receivedTeams = teamListToMap(action.data);
        updateState(receivedTeams, nextState);
        return nextState;
    }
    case TeamTypes.RECEIVED_TEAMS: {
        const nextState = {...state};
        const receivedTeams = action.data;
        updateState(receivedTeams, nextState);
        return nextState;
    }
    case TeamTypes.RECEIVED_MY_TEAM_UNREADS: {
        const nextState = {...state};
        const unreads = action.data;
        for (const u of unreads) {
            const msgCount = u.msg_count < 0 ? 0 : u.msg_count;
            const mentionCount = u.mention_count < 0 ? 0 : u.mention_count;
            const m = {
                ...state[u.team_id],
                mention_count: mentionCount,
                msg_count: msgCount,
            };
            nextState[u.team_id] = m;
        }

        return nextState;
    }
    case ChannelTypes.INCREMENT_UNREAD_MSG_COUNT: {
        const {teamId, amount, onlyMentions} = action.data;
        const member = state[teamId];

        if (!member) {
            // Don't keep track of unread posts until we've loaded the actual team member
            return state;
        }

        if (onlyMentions) {
            // Incrementing the msg_count marks the team as unread, so don't do that if these posts shouldn't be unread
            return state;
        }

        return {
            ...state,
            [teamId]: {
                ...member,
                msg_count: member.msg_count + amount,
            },
        };
    }
    case ChannelTypes.DECREMENT_UNREAD_MSG_COUNT: {
        const {teamId, amount} = action.data;
        const member = state[teamId];

        if (!member) {
            // Don't keep track of unread posts until we've loaded the actual team member
            return state;
        }

        return {
            ...state,
            [teamId]: {
                ...member,
                msg_count: Math.max(member.msg_count - Math.abs(amount), 0),
            },
        };
    }
    case ChannelTypes.INCREMENT_UNREAD_MENTION_COUNT: {
        const {teamId, amount} = action.data;
        const member = state[teamId];

        if (!member) {
            // Don't keep track of unread posts until we've loaded the actual team member
            return state;
        }

        return {
            ...state,
            [teamId]: {
                ...member,
                mention_count: member.mention_count + amount,
            },
        };
    }
    case ChannelTypes.DECREMENT_UNREAD_MENTION_COUNT: {
        const {teamId, amount} = action.data;
        const member = state[teamId];

        if (!member) {
            // Don't keep track of unread posts until we've loaded the actual team member
            return state;
        }

        return {
            ...state,
            [teamId]: {
                ...member,
                mention_count: Math.max(member.mention_count - amount, 0),
            },
        };
    }

    case TeamTypes.LEAVE_TEAM:
    case TeamTypes.RECEIVED_TEAM_DELETED: {
        const nextState = {...state};
        const data = action.data;
        Reflect.deleteProperty(nextState, data.id);
        return nextState;
    }
    case TeamTypes.UPDATED_TEAM_MEMBER_SCHEME_ROLES: {
        return updateMyTeamMemberSchemeRoles(state, action);
    }

    case ChannelTypes.POST_UNREAD_SUCCESS: {
        const {teamId, deltaMsgs, mentionCount, msgCount} = action.data;

        const teamState = state[teamId];
        if (!teamState) {
            return state;
        }

        const newTeamState = {
            ...teamState,
            msg_count: (typeof teamState.msg_count === 'undefined' ? msgCount : teamState.msg_count - deltaMsgs),
            mention_count: (typeof teamState.mention_count === 'undefined' ? mentionCount : teamState.mention_count + mentionCount),
        };

        return {...state, [teamId]: newTeamState};
    }

    case UserTypes.LOGIN: {// Used by the mobile app
        const {teamMembers, teamUnreads} = action.data;
        const nextState = {...state};

        for (const m of teamMembers) {
            if (m.delete_at == null || m.delete_at === 0) {
                const unread = teamUnreads.find((u: TeamUnread) => u.team_id === m.team_id);
                if (unread) {
                    m.mention_count = unread.mention_count;
                    m.msg_count = unread.msg_count;
                }
                nextState[m.team_id] = m;
            }
        }

        return nextState;
    }
    case UserTypes.LOGOUT_SUCCESS:
        return {};
    default:
        return state;
    }
}

function membersInTeam(state: RelationOneToOne<Team, RelationOneToOne<UserProfile, TeamMembership>> = {}, action: GenericAction) {
    switch (action.type) {
    case TeamTypes.RECEIVED_MEMBER_IN_TEAM: {
        const data = action.data;
        const members = {...(state[data.team_id] || {})};
        members[data.user_id] = data;
        return {
            ...state,
            [data.team_id]: members,
        };
    }
    case TeamTypes.RECEIVED_TEAM_MEMBERS: {
        const data = action.data;
        if (data && data.length) {
            const nextState = {...state};
            for (const member of data) {
                if (nextState[member.team_id]) {
                    nextState[member.team_id] = {...nextState[member.team_id]};
                } else {
                    nextState[member.team_id] = {};
                }
                nextState[member.team_id][member.user_id] = member;
            }

            return nextState;
        }

        return state;
    }
    case TeamTypes.RECEIVED_MEMBERS_IN_TEAM: {
        const data = action.data;
        if (data && data.length) {
            const teamId = data[0].team_id;
            const members = {...(state[teamId] || {})};
            for (const member of data) {
                members[member.user_id] = member;
            }

            return {
                ...state,
                [teamId]: members,
            };
        }

        return state;
    }
    case TeamTypes.REMOVE_MEMBER_FROM_TEAM: {
        const data = action.data;
        const members = state[data.team_id];
        if (members) {
            const nextState = {...members};
            Reflect.deleteProperty(nextState, data.user_id);
            return {
                ...state,
                [data.team_id]: nextState,
            };
        }

        return state;
    }
    case TeamTypes.RECEIVED_TEAM_DELETED: {
        const nextState = {...state};
        const teamId = action.data.id;
        if (nextState.hasOwnProperty(teamId)) {
            Reflect.deleteProperty(nextState, teamId);
            return nextState;
        }

        return state;
    }
    case TeamTypes.UPDATED_TEAM_MEMBER_SCHEME_ROLES: {
        return updateTeamMemberSchemeRoles(state, action);
    }
    case UserTypes.LOGOUT_SUCCESS:
        return {};
    default:
        return state;
    }
}

function stats(state: any = {}, action: GenericAction) {
    switch (action.type) {
    case TeamTypes.RECEIVED_TEAM_STATS: {
        const stat = action.data;
        return {
            ...state,
            [stat.team_id]: stat,
        };
    }
    case TeamTypes.RECEIVED_TEAM_DELETED: {
        const nextState = {...state};
        const teamId = action.data.id;
        if (nextState.hasOwnProperty(teamId)) {
            Reflect.deleteProperty(nextState, teamId);
            return nextState;
        }

        return state;
    }
    case UserTypes.LOGOUT_SUCCESS:
        return {};
    default:
        return state;
    }
}

function groupsAssociatedToTeam(state: RelationOneToOne<Team, {ids: string[]; totalCount: number}> = {}, action: GenericAction) {
    switch (action.type) {
    case GroupTypes.RECEIVED_GROUP_ASSOCIATED_TO_TEAM: {
        const {teamID, groups} = action.data;
        const nextState = {...state};
        const associatedGroupIDs = new Set(state[teamID] ? state[teamID].ids : []);
        for (const group of groups) {
            associatedGroupIDs.add(group.id);
        }
        nextState[teamID] = {ids: Array.from(associatedGroupIDs), totalCount: associatedGroupIDs.size};

        return nextState;
    }
    case GroupTypes.RECEIVED_GROUPS_ASSOCIATED_TO_TEAM: {
        const {teamID, groups, totalGroupCount} = action.data;
        const nextState = {...state};
        const associatedGroupIDs = new Set(state[teamID] ? state[teamID].ids : []);
        for (const group of groups) {
            associatedGroupIDs.add(group.id);
        }
        nextState[teamID] = {ids: Array.from(associatedGroupIDs), totalCount: totalGroupCount};
        return nextState;
    }
    case GroupTypes.RECEIVED_ALL_GROUPS_ASSOCIATED_TO_TEAM: {
        const {teamID, groups} = action.data;
        const nextState = {...state};
        const associatedGroupIDs = new Set<string>([]);
        for (const group of groups) {
            associatedGroupIDs.add(group.id);
        }
        const ids = Array.from(associatedGroupIDs);
        nextState[teamID] = {ids, totalCount: ids.length};
        return nextState;
    }
    case GroupTypes.RECEIVED_GROUP_NOT_ASSOCIATED_TO_TEAM:
    case GroupTypes.RECEIVED_GROUPS_NOT_ASSOCIATED_TO_TEAM: {
        const {teamID, groups} = action.data;
        const nextState = {...state};
        const associatedGroupIDs = new Set(state[teamID] ? state[teamID].ids : []);
        for (const group of groups) {
            associatedGroupIDs.delete(group.id);
        }
        nextState[teamID] = {ids: Array.from(associatedGroupIDs), totalCount: associatedGroupIDs.size};
        return nextState;
    }
    default:
        return state;
    }
}

function updateTeamMemberSchemeRoles(state: RelationOneToOne<Team, RelationOneToOne<UserProfile, TeamMembership>>, action: GenericAction) {
    const {teamId, userId, isSchemeUser, isSchemeAdmin} = action.data;
    const team = state[teamId];
    if (team) {
        const member = team[userId];
        if (member) {
            return {
                ...state,
                [teamId]: {
                    ...state[teamId],
                    [userId]: {
                        ...state[teamId][userId],
                        scheme_user: isSchemeUser,
                        scheme_admin: isSchemeAdmin,
                    },
                },
            };
        }
    }
    return state;
}

function updateMyTeamMemberSchemeRoles(state: RelationOneToOne<Team, TeamMembership>, action: GenericAction) {
    const {teamId, isSchemeUser, isSchemeAdmin} = action.data;
    const member = state[teamId];
    if (member) {
        return {
            ...state,
            [teamId]: {
                ...state[teamId],
                scheme_user: isSchemeUser,
                scheme_admin: isSchemeAdmin,
            },
        };
    }
    return state;
}

function totalCount(state = 0, action: GenericAction) {
    switch (action.type) {
    case TeamTypes.RECEIVED_TOTAL_TEAM_COUNT: {
        return action.data;
    }
    default:
        return state;
    }
}

<<<<<<< HEAD
function teamsInPolicy(state: IDMappedObjects<Team> = {}, action: GenericAction) {
    switch (action.type) {
    case AdminTypes.RECEIVED_DATA_RETENTION_CUSTOM_POLICY_TEAMS_SEARCH: {
        return Object.assign({}, state, teamListToMap(action.data));
    }
    case AdminTypes.RECEIVED_DATA_RETENTION_CUSTOM_POLICY_TEAMS: {
        return Object.assign({}, state, teamListToMap(action.data.teams));
    }
    default:
        return state;
    }
}

=======
>>>>>>> 975532ce
export default combineReducers({

    // the current selected team
    currentTeamId,

    // object where every key is the team id and has and object with the team detail
    teams,

    // object where every key is the team id and has and object with the team members detail
    myMembers,

    // object where every key is the team id and has an object of members in the team where the key is user id
    membersInTeam,

    // object where every key is the team id and has an object with the team stats
    stats,

    groupsAssociatedToTeam,

    totalCount,
});<|MERGE_RESOLUTION|>--- conflicted
+++ resolved
@@ -477,22 +477,6 @@
     }
 }
 
-<<<<<<< HEAD
-function teamsInPolicy(state: IDMappedObjects<Team> = {}, action: GenericAction) {
-    switch (action.type) {
-    case AdminTypes.RECEIVED_DATA_RETENTION_CUSTOM_POLICY_TEAMS_SEARCH: {
-        return Object.assign({}, state, teamListToMap(action.data));
-    }
-    case AdminTypes.RECEIVED_DATA_RETENTION_CUSTOM_POLICY_TEAMS: {
-        return Object.assign({}, state, teamListToMap(action.data.teams));
-    }
-    default:
-        return state;
-    }
-}
-
-=======
->>>>>>> 975532ce
 export default combineReducers({
 
     // the current selected team
