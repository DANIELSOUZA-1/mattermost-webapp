// Copyright (c) 2015-present Mattermost, Inc. All Rights Reserved.
// See LICENSE.txt for license information.

/* eslint-disable max-lines */

import {createSelector} from 'reselect';

import {General, Permissions, Preferences} from 'mattermost-redux/constants';
import {CategoryTypes} from 'mattermost-redux/constants/channel_categories';

import {getCategoryInTeamByType} from 'mattermost-redux/selectors/entities/channel_categories';
import {
    getCurrentChannelId,
    getCurrentUser,
    getUsers,
    getMyChannelMemberships,
    getMyCurrentChannelMembership,
} from 'mattermost-redux/selectors/entities/common';
<<<<<<< HEAD
=======
import {getConfig, getLicense, hasNewPermissions} from 'mattermost-redux/selectors/entities/general';
>>>>>>> 500ad366
import {
    getTeammateNameDisplaySetting,
    isCollapsedThreadsEnabled,
} from 'mattermost-redux/selectors/entities/preferences';
import {haveICurrentChannelPermission, haveIChannelPermission, haveITeamPermission} from 'mattermost-redux/selectors/entities/roles';
import {
    getCurrentTeamId,
    getMyTeams,
    getTeamMemberships,
} from 'mattermost-redux/selectors/entities/teams';
import {
    getCurrentUserId,
    getStatusForUserId,
    getUser,
    getUserIdsInChannels,
    isCurrentUserSystemAdmin,
} from 'mattermost-redux/selectors/entities/users';

<<<<<<< HEAD
import {Channel, ChannelStats, ChannelMembership, ChannelModeration, ChannelMemberCountsByGroup, ChannelSearchOpts} from 'mattermost-redux/types/channels';
=======
import {
    Channel,
    ChannelMemberCountsByGroup,
    ChannelMembership,
    ChannelMessageCount,
    ChannelModeration,
    ChannelSearchOpts,
    ChannelStats,
} from 'mattermost-redux/types/channels';
import {ClientConfig} from 'mattermost-redux/types/config';
>>>>>>> 500ad366
import {GlobalState} from 'mattermost-redux/types/store';
import {Team} from 'mattermost-redux/types/teams';
import {UsersState, UserProfile} from 'mattermost-redux/types/users';
import {
    IDMappedObjects,
    NameMappedObjects,
    RelationOneToMany,
    RelationOneToOne,
    UserIDMappedObjects,
} from 'mattermost-redux/types/utilities';

import {
    completeDirectChannelInfo,
    completeDirectGroupInfo,
    newCompleteDirectChannelInfo,
    completeDirectChannelDisplayName,
    getUserIdFromChannelName,
    getChannelByName as getChannelByNameHelper,
    isChannelMuted,
    sortChannelsByDisplayName,
    isDefault,
    isDirectChannel,
    filterChannelsMatchingTerm,
    calculateUnreadCount,
} from 'mattermost-redux/utils/channel_utils';
import {createIdsSelector} from 'mattermost-redux/utils/helpers';
import {Constants} from 'utils/constants';
import {getDataRetentionCustomPolicy} from 'mattermost-redux/selectors/entities/admin';

import {getThreadCounts} from './threads';

export {getCurrentChannelId, getMyChannelMemberships, getMyCurrentChannelMembership};

export function getAllChannels(state: GlobalState): IDMappedObjects<Channel> {
    return state.entities.channels.channels;
}

export function getAllChannelStats(state: GlobalState): RelationOneToOne<Channel, ChannelStats> {
    return state.entities.channels.stats;
}

export function getChannelsInTeam(state: GlobalState): RelationOneToMany<Team, Channel> {
    return state.entities.channels.channelsInTeam;
}

export function getChannelsInPolicy() {
    return (createSelector(
        'getChannelsInPolicy',
        getAllChannels,
        (state: GlobalState, props: {policyId: string}) => getDataRetentionCustomPolicy(state, props.policyId),
        (getAllChannels, policy) => {
            if (!policy) {
                return [];
            }

            const policyChannels: Channel[] = [];

            Object.entries(getAllChannels).forEach((channelEntry: [string, Channel]) => {
                const [, channel] = channelEntry;
                if (channel.policy_id === policy.id) {
                    policyChannels.push(channel);
                }
            });

            return policyChannels;
        }) as (b: GlobalState, a: {
        policyId: string;
    }) => Channel[]);
}

export const getDirectChannelsSet: (state: GlobalState) => Set<string> = createSelector(
    'getDirectChannelsSet',
    getChannelsInTeam,
    (channelsInTeam: RelationOneToMany<Team, Channel>): Set<string> => {
        if (!channelsInTeam) {
            return new Set();
        }

        return new Set(channelsInTeam['']);
    },
);

export function getChannelMembersInChannels(state: GlobalState): RelationOneToOne<Channel, UserIDMappedObjects<ChannelMembership>> {
    return state.entities.channels.membersInChannel;
}

// makeGetChannel returns a selector that returns a channel from the store with the following filled in for DM/GM channels:
// - The display_name set to the other user(s) names, following the Teammate Name Display setting
// - The teammate_id for DM channels
// - The status of the other user in a DM channel
export function makeGetChannel(): (state: GlobalState, props: {id: string}) => Channel {
    return createSelector(
        'makeGetChannel',
        getCurrentUserId,
        (state: GlobalState) => state.entities.users.profiles,
        (state: GlobalState) => state.entities.users.profilesInChannel,
        (state: GlobalState, props: {id: string}) => {
            const channel = getChannel(state, props.id);
            if (!channel || !isDirectChannel(channel)) {
                return '';
            }

            const currentUserId = getCurrentUserId(state);
            const teammateId = getUserIdFromChannelName(currentUserId, channel.name);
            const teammateStatus = getStatusForUserId(state, teammateId);

            return teammateStatus || 'offline';
        },
        (state: GlobalState, props: {id: string}) => getChannel(state, props.id),
        getTeammateNameDisplaySetting,
        (currentUserId, profiles, profilesInChannel, teammateStatus, channel, teammateNameDisplay) => {
            if (channel) {
                return newCompleteDirectChannelInfo(currentUserId, profiles, profilesInChannel, teammateStatus, teammateNameDisplay!, channel);
            }

            return channel;
        },
    );
}

// getChannel returns a channel as it exists in the store without filling in any additional details such as the
// display_name for DM/GM channels.
export function getChannel(state: GlobalState, id: string) {
    return getAllChannels(state)[id];
}

export function getMyChannelMembership(state: GlobalState, channelId: string): ChannelMembership {
    return getMyChannelMemberships(state)[channelId];
}

// makeGetChannelsForIds returns a selector that, given an array of channel IDs, returns a list of the corresponding
// channels. Channels are returned in the same order as the given IDs with undefined entries replacing any invalid IDs.
// Note that memoization will fail if an array literal is passed in.
export function makeGetChannelsForIds(): (state: GlobalState, ids: string[]) => Channel[] {
    return createSelector(
        'makeGetChannelsForIds',
        getAllChannels,
        (state: GlobalState, ids: string[]) => ids,
        (allChannels, ids) => {
            return ids.map((id) => allChannels[id]);
        },
    );
}

export const getCurrentChannel: (state: GlobalState) => Channel = createSelector(
    'getCurrentChannel',
    getAllChannels,
    getCurrentChannelId,
    (state: GlobalState): UsersState => state.entities.users,
    getTeammateNameDisplaySetting,
    (allChannels: IDMappedObjects<Channel>, currentChannelId: string, users: UsersState, teammateNameDisplay: string): Channel => {
        const channel = allChannels[currentChannelId];

        if (channel) {
            return completeDirectChannelInfo(users, teammateNameDisplay, channel);
        }

        return channel;
    },
);

export const getCurrentChannelNameForSearchShortcut: (state: GlobalState) => string | undefined = createSelector(
    'getCurrentChannelNameForSearchShortcut',
    getAllChannels,
    getCurrentChannelId,
    (state: GlobalState): UsersState => state.entities.users,
    (allChannels: IDMappedObjects<Channel>, currentChannelId: string, users: UsersState): string | undefined => {
        const channel = allChannels[currentChannelId];

        // Only get the extra info from users if we need it
        if (channel?.type === Constants.DM_CHANNEL) {
            const dmChannelWithInfo = completeDirectChannelInfo(users, Preferences.DISPLAY_PREFER_USERNAME, channel);
            return `@${dmChannelWithInfo.display_name}`;
        }

        // Replace spaces in GM channel names
        if (channel?.type === Constants.GM_CHANNEL) {
            const gmChannelWithInfo = completeDirectGroupInfo(users, Preferences.DISPLAY_PREFER_USERNAME, channel, false);
            return `@${gmChannelWithInfo.display_name.replace(/\s/g, '')}`;
        }

        return channel?.name;
    },
);

export const getMyChannelMember: (state: GlobalState, channelId: string) => ChannelMembership | undefined | null = createSelector(
    'getMyChannelMember',
    getMyChannelMemberships,
    (state: GlobalState, channelId: string): string => channelId,
    (channelMemberships: RelationOneToOne<Channel, ChannelMembership>, channelId: string): ChannelMembership | undefined | null => {
        return channelMemberships[channelId] || null;
    },
);

export const getCurrentChannelStats: (state: GlobalState) => ChannelStats = createSelector(
    'getCurrentChannelStats',
    getAllChannelStats,
    getCurrentChannelId,
    (allChannelStats: RelationOneToOne<Channel, ChannelStats>, currentChannelId: string): ChannelStats => {
        return allChannelStats[currentChannelId];
    },
);

export function isCurrentChannelFavorite(state: GlobalState): boolean {
    const currentChannelId = getCurrentChannelId(state);

    return isFavoriteChannel(state, currentChannelId);
}

export const isCurrentChannelMuted: (state: GlobalState) => boolean = createSelector(
    'isCurrentChannelMuted',
    getMyCurrentChannelMembership,
    (membership?: ChannelMembership): boolean => {
        if (!membership) {
            return false;
        }

        return isChannelMuted(membership);
    },
);

export const isCurrentChannelArchived: (state: GlobalState) => boolean = createSelector(
    'isCurrentChannelArchived',
    getCurrentChannel,
    (channel: Channel): boolean => channel.delete_at !== 0,
);

export const isCurrentChannelDefault: (state: GlobalState) => boolean = createSelector(
    'isCurrentChannelDefault',
    getCurrentChannel,
    (channel: Channel): boolean => isDefault(channel),
);

export function isCurrentChannelReadOnly(state: GlobalState): boolean {
    return isChannelReadOnly(state, getCurrentChannel(state));
}

export function isChannelReadOnlyById(state: GlobalState, channelId: string): boolean {
    return isChannelReadOnly(state, getChannel(state, channelId));
}

export function isChannelReadOnly(state: GlobalState, channel: Channel): boolean {
<<<<<<< HEAD
    return channel && channel.name === General.DEFAULT_CHANNEL && !isCurrentUserSystemAdmin(state);
=======
    return channel && channel.name === General.DEFAULT_CHANNEL && !isCurrentUserSystemAdmin(state) && getConfig(state).ExperimentalTownSquareIsReadOnly === 'true';
}

export function getChannelMessageCounts(state: GlobalState): RelationOneToOne<Channel, ChannelMessageCount> {
    return state.entities.channels.messageCounts;
}

export function getChannelMessageCount(state: GlobalState, channelId: string): ChannelMessageCount {
    return getChannelMessageCounts(state)[channelId];
}

function getCurrentChannelMessageCount(state: GlobalState) {
    return getChannelMessageCount(state, getCurrentChannelId(state));
>>>>>>> 500ad366
}

export const countCurrentChannelUnreadMessages: (state: GlobalState) => number = createSelector(
    'countCurrentChannelUnreadMessages',
    getCurrentChannelMessageCount,
    getMyCurrentChannelMembership,
    isCollapsedThreadsEnabled,
    (messageCount: ChannelMessageCount, membership?: ChannelMembership, crtEnabled?: boolean): number => {
        if (!membership) {
            return 0;
        }
        return crtEnabled ? messageCount.root - membership.msg_count_root : messageCount.total - membership.msg_count;
    },
);

export function makeGetChannelUnreadCount(): (state: GlobalState, channelId: string) => ReturnType<typeof calculateUnreadCount> {
    return createSelector(
        'makeGetChannelUnreadCount',
        (state: GlobalState, channelId: string) => getChannelMessageCount(state, channelId),
        (state: GlobalState, channelId: string) => getMyChannelMembership(state, channelId),
        isCollapsedThreadsEnabled,
        (messageCount: ChannelMessageCount, member: ChannelMembership, crtEnabled: boolean) => {
            return calculateUnreadCount(messageCount, member, crtEnabled);
        },
    );
}

export function getChannelByName(state: GlobalState, channelName: string): Channel | undefined | null {
    return getChannelByNameHelper(getAllChannels(state), channelName);
}

export const getChannelSetInCurrentTeam: (state: GlobalState) => string[] = createSelector(
    'getChannelSetInCurrentTeam',
    getCurrentTeamId,
    getChannelsInTeam,
    (currentTeamId: string, channelsInTeam: RelationOneToMany<Team, Channel>): string[] => {
        return (channelsInTeam && channelsInTeam[currentTeamId]) || [];
    },
);

function sortAndInjectChannels(channels: IDMappedObjects<Channel>, channelSet: string[], locale: string): Channel[] {
    const currentChannels: Channel[] = [];

    if (typeof channelSet === 'undefined') {
        return currentChannels;
    }

    channelSet.forEach((c) => {
        currentChannels.push(channels[c]);
    });

    return currentChannels.sort(sortChannelsByDisplayName.bind(null, locale));
}

export const getChannelsInCurrentTeam: (state: GlobalState) => Channel[] = createSelector(
    'getChannelsInCurrentTeam',
    getAllChannels,
    getChannelSetInCurrentTeam,
    getCurrentUser,
    (channels: IDMappedObjects<Channel>, currentTeamChannelSet: string[], currentUser: UserProfile): Channel[] => {
        let locale = General.DEFAULT_LOCALE;

        if (currentUser && currentUser.locale) {
            locale = currentUser.locale;
        }

        return sortAndInjectChannels(channels, currentTeamChannelSet, locale);
    },
);

export const getChannelsNameMapInTeam: (state: GlobalState, teamId: string) => NameMappedObjects<Channel> = createSelector(
    'getChannelsNameMapInTeam',
    getAllChannels,
    getChannelsInTeam,
    (state: GlobalState, teamId: string): string => teamId,
    (channels: IDMappedObjects<Channel>, channelsInTeams: RelationOneToMany<Team, Channel>, teamId: string): NameMappedObjects<Channel> => {
        const channelsInTeam = channelsInTeams[teamId] || [];
        const channelMap: NameMappedObjects<Channel> = {};
        channelsInTeam.forEach((id) => {
            const channel = channels[id];
            channelMap[channel.name] = channel;
        });
        return channelMap;
    },
);

export const getChannelsNameMapInCurrentTeam: (state: GlobalState) => NameMappedObjects<Channel> = createSelector(
    'getChannelsNameMapInCurrentTeam',
    getAllChannels,
    getChannelSetInCurrentTeam,
    (channels: IDMappedObjects<Channel>, currentTeamChannelSet: string[]): NameMappedObjects<Channel> => {
        const channelMap: NameMappedObjects<Channel> = {};
        currentTeamChannelSet.forEach((id) => {
            const channel = channels[id];
            channelMap[channel.name] = channel;
        });
        return channelMap;
    },
);

export const getChannelNameToDisplayNameMap: (state: GlobalState) => Record<string, string> = createIdsSelector(
    'getChannelNameToDisplayNameMap',
    getAllChannels,
    getChannelSetInCurrentTeam,
    (channels: IDMappedObjects<Channel>, currentTeamChannelSet: string[]) => {
        const channelMap: Record<string, string> = {};
        for (const id of currentTeamChannelSet) {
            const channel = channels[id];
            channelMap[channel.name] = channel.display_name;
        }
        return channelMap;
    },
);

// Returns both DMs and GMs
export const getAllDirectChannels: (state: GlobalState) => Channel[] = createSelector(
    'getAllDirectChannels',
    getAllChannels,
    getDirectChannelsSet,
    (state: GlobalState): UsersState => state.entities.users,
    getTeammateNameDisplaySetting,
    (channels: IDMappedObjects<Channel>, channelSet: Set<string>, users: UsersState, teammateNameDisplay: string): Channel[] => {
        const dmChannels: Channel[] = [];
        channelSet.forEach((c) => {
            dmChannels.push(completeDirectChannelInfo(users, teammateNameDisplay, channels[c]));
        });
        return dmChannels;
    },
);

export const getAllDirectChannelsNameMapInCurrentTeam: (state: GlobalState) => NameMappedObjects<Channel> = createSelector(
    'getAllDirectChannelsNameMapInCurrentTeam',
    getAllChannels,
    getDirectChannelsSet,
    (state: GlobalState): UsersState => state.entities.users,
    getTeammateNameDisplaySetting,
    (channels: IDMappedObjects<Channel>, channelSet: Set<string>, users: UsersState, teammateNameDisplay: string): NameMappedObjects<Channel> => {
        const channelMap: NameMappedObjects<Channel> = {};
        channelSet.forEach((id) => {
            const channel = channels[id];
            channelMap[channel.name] = completeDirectChannelInfo(users, teammateNameDisplay, channel);
        });
        return channelMap;
    },
);

// Returns only GMs
export const getGroupChannels: (state: GlobalState) => Channel[] = createSelector(
    'getGroupChannels',
    getAllChannels,
    getDirectChannelsSet,
    (state: GlobalState): UsersState => state.entities.users,
    getTeammateNameDisplaySetting,
    (channels: IDMappedObjects<Channel>, channelSet: Set<string>, users: UsersState, teammateNameDisplay: string): Channel[] => {
        const gmChannels: Channel[] = [];
        channelSet.forEach((id) => {
            const channel = channels[id];

            if (channel.type === General.GM_CHANNEL) {
                gmChannels.push(completeDirectChannelInfo(users, teammateNameDisplay, channel));
            }
        });
        return gmChannels;
    },
);

export const getMyChannels: (state: GlobalState) => Channel[] = createSelector(
    'getMyChannels',
    getChannelsInCurrentTeam,
    getAllDirectChannels,
    getMyChannelMemberships,
    (channels: Channel[], directChannels: Channel[], myMembers: RelationOneToOne<Channel, ChannelMembership>): Channel[] => {
        return [...channels, ...directChannels].filter((c) => myMembers.hasOwnProperty(c.id));
    },
);

export const getOtherChannels: (state: GlobalState, archived?: boolean | null) => Channel[] = createSelector(
    'getOtherChannels',
    getChannelsInCurrentTeam,
    getMyChannelMemberships,
    (state: GlobalState, archived: boolean | undefined | null = true) => archived,
    (channels: Channel[], myMembers: RelationOneToOne<Channel, ChannelMembership>, archived?: boolean | null): Channel[] => {
        return channels.filter((c) => !myMembers.hasOwnProperty(c.id) && c.type === General.OPEN_CHANNEL && (archived ? true : c.delete_at === 0));
    },
);

export const getMembersInCurrentChannel: (state: GlobalState) => UserIDMappedObjects<ChannelMembership> = createSelector(
    'getMembersInCurrentChannel',
    getCurrentChannelId,
    getChannelMembersInChannels,
    (currentChannelId: string, members: RelationOneToOne<Channel, UserIDMappedObjects<ChannelMembership>>): UserIDMappedObjects<ChannelMembership> => {
        return members[currentChannelId];
    },
);

/**
 * A scalar encoding or primitive-value representation of
 */
export type BasicUnreadStatus = boolean | number;
export type BasicUnreadMeta = {isUnread: boolean; unreadMentionCount: number}
export function basicUnreadMeta(unreadStatus: BasicUnreadStatus): BasicUnreadMeta {
    return {
        isUnread: Boolean(unreadStatus),
        unreadMentionCount: (typeof unreadStatus === 'number' && unreadStatus) || 0,
    };
}

export const getUnreadStatus: (state: GlobalState) => BasicUnreadStatus = createSelector(
    'getUnreadStatus',
    getAllChannels,
    getMyChannelMemberships,
    getChannelMessageCounts,
    getUsers,
    getCurrentUserId,
    getCurrentTeamId,
    getMyTeams,
    getTeamMemberships,
    isCollapsedThreadsEnabled,
    getThreadCounts,
    (
        channels,
        myMembers,
        messageCounts,
        users,
        currentUserId,
        currentTeamId,
        myTeams,
        myTeamMemberships,
        collapsedThreads,
        threadCounts,
    ) => {
        const {
            messages: currentTeamUnreadMessages,
            mentions: currentTeamUnreadMentions,
        } = Object.entries(myMembers).reduce((counts, [channelId, membership]) => {
            const channel = channels[channelId];

            if (!channel || !membership) {
                return counts;
            }

            if (
                // other-team non-DM/non-GM channels
                channel.team_id !== currentTeamId &&
                channel.type !== General.DM_CHANNEL &&
                channel.type !== General.GM_CHANNEL
            ) {
                return counts;
            }

            const channelExists = channel.type === General.DM_CHANNEL ? users[getUserIdFromChannelName(currentUserId, channel.name)]?.delete_at === 0 : channel.delete_at === 0;
            if (!channelExists) {
                return counts;
            }

            const mentions = collapsedThreads ? membership.mention_count_root : membership.mention_count;
            if (mentions) {
                counts.mentions += mentions;
            }

            const unreadCount = calculateUnreadCount(messageCounts[channelId], myMembers[channelId], collapsedThreads);
            if (unreadCount.showUnread) {
                counts.messages += unreadCount.messages;
            }

            return counts;
        }, {
            messages: 0,
            mentions: 0,
        });

        // Includes mention count and message count from teams other than the current team
        // This count does not include GM's and DM's
        const {
            messages: otherTeamsUnreadMessages,
            mentions: otherTeamsUnreadMentions,
        } = myTeams.reduce((acc, team) => {
            if (currentTeamId !== team.id) {
                const member = myTeamMemberships[team.id];
                acc.messages += collapsedThreads ? member.msg_count_root : member.msg_count;
                acc.mentions += collapsedThreads ? member.mention_count_root : member.mention_count;
            }

            return acc;
        }, {
            messages: 0,
            mentions: 0,
        });

        const totalUnreadMessages = currentTeamUnreadMessages + otherTeamsUnreadMessages;
        let totalUnreadMentions = currentTeamUnreadMentions + otherTeamsUnreadMentions;
        let anyUnreadThreads = false;

        // when collapsed threads are enabled, we start with root-post counts from channels, then
        // add the same thread-reply counts from the global threads view
        if (collapsedThreads) {
            Object.values(threadCounts).forEach((c) => {
                anyUnreadThreads = anyUnreadThreads || Boolean(c.total_unread_threads);
                totalUnreadMentions += c.total_unread_mentions;
            });
        }

        return totalUnreadMentions || anyUnreadThreads || Boolean(totalUnreadMessages);
    },
);

export const getUnreadStatusInCurrentTeam: (state: GlobalState) => BasicUnreadStatus = createSelector(
    'getUnreadStatusInCurrentTeam',
    getCurrentChannelId,
    getMyChannels,
    getMyChannelMemberships,
    getChannelMessageCounts,
    getUsers,
    getCurrentUserId,
    getCurrentTeamId,
    isCollapsedThreadsEnabled,
    getThreadCounts,
    (
        currentChannelId,
        channels,
        myMembers,
        messageCounts,
        users,
        currentUserId,
        currentTeamId,
        collapsedThreads,
        threadCounts,
    ) => {
        const {
            messages: currentTeamUnreadMessages,
            mentions: currentTeamUnreadMentions,
        } = channels.reduce((counts, channel) => {
            const m = myMembers[channel.id];

            if (!m || channel.id === currentChannelId) {
                return counts;
            }

            const channelExists = channel.type === General.DM_CHANNEL ? users[getUserIdFromChannelName(currentUserId, channel.name)]?.delete_at === 0 : channel.delete_at === 0;
            if (!channelExists) {
                return counts;
            }

            const mentions = collapsedThreads ? m.mention_count_root : m.mention_count;
            if (mentions) {
                counts.mentions += mentions;
            }

            const unreadCount = calculateUnreadCount(messageCounts[channel.id], m, collapsedThreads);
            if (unreadCount.showUnread) {
                counts.messages += unreadCount.messages;
            }

            return counts;
        }, {
            messages: 0,
            mentions: 0,
        });

        let totalUnreadMentions = currentTeamUnreadMentions;
        let anyUnreadThreads = false;

        // when collapsed threads are enabled, we start with root-post counts from channels, then
        // add the same thread-reply counts from the global threads view IF we're not in global threads
        if (collapsedThreads && currentChannelId) {
            const c = threadCounts[currentTeamId];
            if (c) {
                anyUnreadThreads = anyUnreadThreads || Boolean(c.total_unread_threads);
                totalUnreadMentions += c.total_unread_mentions;
            }
        }

        return totalUnreadMentions || anyUnreadThreads || Boolean(currentTeamUnreadMessages);
    },
);

export const canManageChannelMembers: (state: GlobalState) => boolean = createSelector(
    'canManageChannelMembers',
    getCurrentChannel,
    (state: GlobalState): boolean => haveICurrentChannelPermission(state,
        Permissions.MANAGE_PRIVATE_CHANNEL_MEMBERS,
    ),
    (state: GlobalState): boolean => haveICurrentChannelPermission(state,
        Permissions.MANAGE_PUBLIC_CHANNEL_MEMBERS,
    ),
    (
        channel: Channel,
        managePrivateMembers: boolean,
        managePublicMembers: boolean,
    ): boolean => {
        if (!channel) {
            return false;
        }

        if (channel.delete_at !== 0) {
            return false;
        }

        if (channel.type === General.DM_CHANNEL || channel.type === General.GM_CHANNEL || channel.name === General.DEFAULT_CHANNEL) {
            return false;
        }

        if (channel.type === General.OPEN_CHANNEL) {
            return managePublicMembers;
        } else if (channel.type === General.PRIVATE_CHANNEL) {
            return managePrivateMembers;
        }

        return true;
    },
);

// Determine if the user has permissions to manage members in at least one channel of the current team
export const canManageAnyChannelMembersInCurrentTeam: (state: GlobalState) => boolean = createSelector(
    'canManageAnyChannelMembersInCurrentTeam',
    getMyChannelMemberships,
    getCurrentTeamId,
    (state: GlobalState): GlobalState => state,
    (members: RelationOneToOne<Channel, ChannelMembership>, currentTeamId: string, state: GlobalState): boolean => {
        for (const channelId of Object.keys(members)) {
            const channel = getChannel(state, channelId);

            if (!channel || channel.team_id !== currentTeamId) {
                continue;
            }

            if (channel.type === General.OPEN_CHANNEL && haveIChannelPermission(state,
                currentTeamId,
                channelId,
                Permissions.MANAGE_PUBLIC_CHANNEL_MEMBERS,
            )) {
                return true;
            } else if (channel.type === General.PRIVATE_CHANNEL && haveIChannelPermission(state,
                currentTeamId,
                channelId,
                Permissions.MANAGE_PRIVATE_CHANNEL_MEMBERS,
            )) {
                return true;
            }
        }

        return false;
    },
);

export const getAllDirectChannelIds: (state: GlobalState) => string[] = createIdsSelector(
    'getAllDirectChannelIds',
    getDirectChannelsSet,
    (directIds: Set<string>): string[] => {
        return Array.from(directIds);
    },
);

export const getChannelIdsInCurrentTeam: (state: GlobalState) => string[] = createIdsSelector(
    'getChannelIdsInCurrentTeam',
    getCurrentTeamId,
    getChannelsInTeam,
    (currentTeamId: string, channelsInTeam: RelationOneToMany<Team, Channel>): string[] => {
        return Array.from(channelsInTeam[currentTeamId] || []);
    },
);

export const getChannelIdsForCurrentTeam: (state: GlobalState) => string[] = createIdsSelector(
    'getChannelIdsForCurrentTeam',
    getChannelIdsInCurrentTeam,
    getAllDirectChannelIds,
    (channels, direct) => {
        return [...channels, ...direct];
    },
);

export const getUnreadChannelIds: (state: GlobalState, lastUnreadChannel?: Channel | null) => string[] = createIdsSelector(
    'getUnreadChannelIds',
    isCollapsedThreadsEnabled,
    getMyChannelMemberships,
    getChannelMessageCounts,
    getChannelIdsForCurrentTeam,
    (state: GlobalState, lastUnreadChannel: Channel | undefined | null = null): Channel | undefined | null => lastUnreadChannel,
    (
        collapsedThreads,
        members: RelationOneToOne<Channel, ChannelMembership>,
        messageCounts: RelationOneToOne<Channel, ChannelMessageCount>,
        teamChannelIds: string[],
        lastUnreadChannel?: Channel | null,
    ): string[] => {
        const unreadIds = teamChannelIds.filter((id) => {
            return calculateUnreadCount(messageCounts[id], members[id], collapsedThreads).showUnread;
        });

        if (lastUnreadChannel && !unreadIds.includes(lastUnreadChannel.id)) {
            unreadIds.push(lastUnreadChannel.id);
        }

        return unreadIds;
    },
);

export const getUnreadChannels: (state: GlobalState, lastUnreadChannel?: Channel | null) => Channel[] = createIdsSelector(
    'getUnreadChannels',
    getCurrentUser,
    getUsers,
    getUserIdsInChannels,
    getAllChannels,
    getUnreadChannelIds,
    getTeammateNameDisplaySetting,
    (currentUser, profiles, userIdsInChannels: any, channels, unreadIds, settings) => {
        // If we receive an unread for a channel and then a mention the channel
        // won't be sorted correctly until we receive a message in another channel
        if (!currentUser) {
            return [];
        }

        const allUnreadChannels = unreadIds.filter((id) => channels[id] && channels[id].delete_at === 0).map((id) => {
            const c = channels[id];

            if (c.type === General.DM_CHANNEL || c.type === General.GM_CHANNEL) {
                return completeDirectChannelDisplayName(currentUser.id, profiles, userIdsInChannels[id], settings!, c);
            }

            return c;
        });
        return allUnreadChannels;
    },
);

// getDirectAndGroupChannels returns all direct and group channels, even if they have been manually
// or automatically closed.
//
// This is similar to the getAllDirectChannels above which actually also returns group channels,
// but suppresses manually closed group channels but not manually closed direct channels. This
// method does away with all the suppression, since the webapp client downstream uses this for
// the channel switcher and puts such suppressed channels in a separate category.
export const getDirectAndGroupChannels: (a: GlobalState) => Channel[] = createSelector(
    'getDirectAndGroupChannels',
    getCurrentUser,
    getUsers,
    getUserIdsInChannels,
    getAllChannels,
    getTeammateNameDisplaySetting,
    (currentUser: UserProfile, profiles: IDMappedObjects<UserProfile>, userIdsInChannels: any, channels: IDMappedObjects<Channel>, settings): Channel[] => {
        if (!currentUser) {
            return [];
        }

        return Object.keys(channels).
            map((key) => channels[key]).
            filter((channel: Channel): boolean => Boolean(channel)).
            filter((channel: Channel): boolean => channel.type === General.DM_CHANNEL || channel.type === General.GM_CHANNEL).
            map((channel: Channel): Channel => completeDirectChannelDisplayName(currentUser.id, profiles, userIdsInChannels[channel.id], settings!, channel));
    },
);

const getProfiles = (currentUserId: string, usersIdsInChannel: string[], users: IDMappedObjects<UserProfile>): UserProfile[] => {
    const profiles: UserProfile[] = [];
    usersIdsInChannel.forEach((userId) => {
        if (userId !== currentUserId) {
            profiles.push(users[userId]);
        }
    });
    return profiles;
};

export const getChannelsWithUserProfiles: (state: GlobalState) => Array<{
    profiles: UserProfile[];
} & Channel> = createSelector(
    'getChannelsWithUserProfiles',
    getUserIdsInChannels,
    getUsers,
    getGroupChannels,
    getCurrentUserId,
    (channelUserMap: RelationOneToMany<Channel, UserProfile>, users: IDMappedObjects<UserProfile>, channels: Channel[], currentUserId: string) => {
        return channels.map((channel: Channel): {
            profiles: UserProfile[];
        } & Channel => {
            const profiles = getProfiles(currentUserId, channelUserMap[channel.id] || [], users);
            return {
                ...channel,
                profiles,
            };
        });
    },
);

export const getDefaultChannelForTeams: (state: GlobalState) => RelationOneToOne<Team, Channel> = createSelector(
    'getDefaultChannelForTeams',
    getAllChannels,
    (channels: IDMappedObjects<Channel>): RelationOneToOne<Team, Channel> => {
        const result: RelationOneToOne<Team, Channel> = {};

        for (const channel of Object.keys(channels).map((key) => channels[key])) {
            if (channel && channel.name === General.DEFAULT_CHANNEL) {
                result[channel.team_id] = channel;
            }
        }

        return result;
    },
);

export const getMyFirstChannelForTeams: (state: GlobalState) => RelationOneToOne<Team, Channel> = createSelector(
    'getMyFirstChannelForTeams',
    getAllChannels,
    getMyChannelMemberships,
    getMyTeams,
    getCurrentUser,
    (allChannels: IDMappedObjects<Channel>, myChannelMemberships: RelationOneToOne<Channel, ChannelMembership>, myTeams: Team[], currentUser: UserProfile): RelationOneToOne<Team, Channel> => {
        const locale = currentUser.locale || General.DEFAULT_LOCALE;
        const result: RelationOneToOne<Team, Channel> = {};

        for (const team of myTeams) {
        // Get a sorted array of all channels in the team that the current user is a member of
            const teamChannels = Object.values(allChannels).filter((channel: Channel) => channel && channel.team_id === team.id && Boolean(myChannelMemberships[channel.id])).sort(sortChannelsByDisplayName.bind(null, locale));

            if (teamChannels.length === 0) {
                continue;
            }

            result[team.id] = teamChannels[0];
        }

        return result;
    },
);

export const getRedirectChannelNameForTeam = (state: GlobalState, teamId: string): string => {
    const defaultChannelForTeam = getDefaultChannelForTeams(state)[teamId];
    const myFirstChannelForTeam = getMyFirstChannelForTeams(state)[teamId];
    const canIJoinPublicChannelsInTeam = haveITeamPermission(state,
        teamId,
        Permissions.JOIN_PUBLIC_CHANNELS,
    );
    const myChannelMemberships = getMyChannelMemberships(state);
    const iAmMemberOfTheTeamDefaultChannel = Boolean(defaultChannelForTeam && myChannelMemberships[defaultChannelForTeam.id]);

    if (iAmMemberOfTheTeamDefaultChannel || canIJoinPublicChannelsInTeam) {
        return General.DEFAULT_CHANNEL;
    }

    return (myFirstChannelForTeam && myFirstChannelForTeam.name) || General.DEFAULT_CHANNEL;
};

// isManually unread looks into state if the provided channelId is marked as unread by the user.
export function isManuallyUnread(state: GlobalState, channelId?: string): boolean {
    if (!channelId) {
        return false;
    }

    return Boolean(state.entities.channels.manuallyUnread[channelId]);
}

export function getChannelModerations(state: GlobalState, channelId: string): ChannelModeration[] {
    return state.entities.channels.channelModerations[channelId];
}

export function getChannelMemberCountsByGroup(state: GlobalState, channelId: string): ChannelMemberCountsByGroup {
    return state.entities.channels.channelMemberCountsByGroup[channelId] || {};
}

export function isFavoriteChannel(state: GlobalState, channelId: string): boolean {
    const channel = getChannel(state, channelId);
    if (!channel) {
        return false;
    }

    const category = getCategoryInTeamByType(state, channel.team_id || getCurrentTeamId(state), CategoryTypes.FAVORITES);

    if (!category) {
        return false;
    }

    return category.channel_ids.includes(channel.id);
}

export function filterChannelList(channelList: Channel[], filters: ChannelSearchOpts): Channel[] {
    if (!filters || (!filters.private && !filters.public && !filters.deleted && !filters.team_ids)) {
        return channelList;
    }
    let result: Channel[] = [];
    const channelType: string[] = [];
    const channels = channelList;
    if (filters.public) {
        channelType.push(Constants.OPEN_CHANNEL);
    }
    if (filters.private) {
        channelType.push(Constants.PRIVATE_CHANNEL);
    }
    if (filters.deleted) {
        channelType.push(Constants.ARCHIVED_CHANNEL);
    }
    channelType.forEach((type) => {
        result = result.concat(channels.filter((channel) => channel.type === type));
    });
    if (filters.team_ids && filters.team_ids.length > 0) {
        let teamResult: Channel[] = [];
        filters.team_ids.forEach((id) => {
            if (channelType.length > 0) {
                const filterResult = result.filter((channel) => channel.team_id === id);
                teamResult = teamResult.concat(filterResult);
            } else {
                teamResult = teamResult.concat(channels.filter((channel) => channel.team_id === id));
            }
        });
        result = teamResult;
    }
    return result;
}
export function searchChannelsInPolicy(state: GlobalState, policyId: string, term: string, filters: ChannelSearchOpts): Channel[] {
    const channelsInPolicy = getChannelsInPolicy();
    const channelArray = channelsInPolicy(state, {policyId});
    let channels = filterChannelList(channelArray, filters);
    channels = filterChannelsMatchingTerm(channels, term);

    return channels;
}

export function getDirectTeammate(state: GlobalState, channelId: string): UserProfile | undefined {
    const channel = getChannel(state, channelId);
    if (!channel) {
        return undefined;
    }

    const userIds = channel.name.split('__');
    const currentUserId = getCurrentUserId(state);

    if (userIds.length !== 2 || userIds.indexOf(currentUserId) === -1) {
        return undefined;
    }

    if (userIds[0] === userIds[1]) {
        return getUser(state, userIds[0]);
    }

    for (const id of userIds) {
        if (id !== currentUserId) {
            return getUser(state, id);
        }
    }

    return undefined;
}<|MERGE_RESOLUTION|>--- conflicted
+++ resolved
@@ -16,10 +16,6 @@
     getMyChannelMemberships,
     getMyCurrentChannelMembership,
 } from 'mattermost-redux/selectors/entities/common';
-<<<<<<< HEAD
-=======
-import {getConfig, getLicense, hasNewPermissions} from 'mattermost-redux/selectors/entities/general';
->>>>>>> 500ad366
 import {
     getTeammateNameDisplaySetting,
     isCollapsedThreadsEnabled,
@@ -38,9 +34,6 @@
     isCurrentUserSystemAdmin,
 } from 'mattermost-redux/selectors/entities/users';
 
-<<<<<<< HEAD
-import {Channel, ChannelStats, ChannelMembership, ChannelModeration, ChannelMemberCountsByGroup, ChannelSearchOpts} from 'mattermost-redux/types/channels';
-=======
 import {
     Channel,
     ChannelMemberCountsByGroup,
@@ -50,8 +43,6 @@
     ChannelSearchOpts,
     ChannelStats,
 } from 'mattermost-redux/types/channels';
-import {ClientConfig} from 'mattermost-redux/types/config';
->>>>>>> 500ad366
 import {GlobalState} from 'mattermost-redux/types/store';
 import {Team} from 'mattermost-redux/types/teams';
 import {UsersState, UserProfile} from 'mattermost-redux/types/users';
@@ -294,10 +285,7 @@
 }
 
 export function isChannelReadOnly(state: GlobalState, channel: Channel): boolean {
-<<<<<<< HEAD
     return channel && channel.name === General.DEFAULT_CHANNEL && !isCurrentUserSystemAdmin(state);
-=======
-    return channel && channel.name === General.DEFAULT_CHANNEL && !isCurrentUserSystemAdmin(state) && getConfig(state).ExperimentalTownSquareIsReadOnly === 'true';
 }
 
 export function getChannelMessageCounts(state: GlobalState): RelationOneToOne<Channel, ChannelMessageCount> {
@@ -310,7 +298,6 @@
 
 function getCurrentChannelMessageCount(state: GlobalState) {
     return getChannelMessageCount(state, getCurrentChannelId(state));
->>>>>>> 500ad366
 }
 
 export const countCurrentChannelUnreadMessages: (state: GlobalState) => number = createSelector(
