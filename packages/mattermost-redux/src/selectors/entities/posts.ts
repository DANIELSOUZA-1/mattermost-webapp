// Copyright (c) 2015-present Mattermost, Inc. All Rights Reserved.
// See LICENSE.txt for license information.

import {createSelector} from 'reselect';

import {Posts, Preferences} from 'mattermost-redux/constants';

import {getCurrentUser} from 'mattermost-redux/selectors/entities/common';
import {getMyPreferences} from 'mattermost-redux/selectors/entities/preferences';
import {getUsers, getCurrentUserId, getUserStatuses} from 'mattermost-redux/selectors/entities/users';
import {getConfig, getFeatureFlagValue} from 'mattermost-redux/selectors/entities/general';

<<<<<<< HEAD
import {ClientConfig} from '@mattermost/types/config';
=======
import {createIdsSelector} from 'mattermost-redux/utils/helpers';

import {
    isPostEphemeral,
    isSystemMessage,
    shouldFilterJoinLeavePost,
    comparePosts,
    isPostPendingOrFailed,
    isPostCommentMention,
} from 'mattermost-redux/utils/post_utils';

import {getPreferenceKey} from 'mattermost-redux/utils/preference_utils';

import {shouldShowJoinLeaveMessages} from 'mattermost-redux/utils/post_list';

>>>>>>> 8723056d
import {Channel} from '@mattermost/types/channels';
import {
    MessageHistory,
    OpenGraphMetadata,
    Post,
    PostAcknowledgement,
    PostOrderBlock,
} from '@mattermost/types/posts';
import {Reaction} from '@mattermost/types/reactions';
import {GlobalState} from '@mattermost/types/store';
import {UserProfile} from '@mattermost/types/users';
import {
    IDMappedObjects,
    RelationOneToOne,
    RelationOneToMany,
} from '@mattermost/types/utilities';

export function getAllPosts(state: GlobalState) {
    return state.entities.posts.posts;
}

export type UserActivityPost = Post & {
    system_post_ids: string[];
    user_activity_posts: Post[];
}

export function getPost(state: GlobalState, postId: Post['id']): Post {
    return getAllPosts(state)[postId];
}

export function getPostRepliesCount(state: GlobalState, postId: Post['id']): number {
    return state.entities.posts.postsReplies[postId] || 0;
}

export function getPostsInThread(state: GlobalState): RelationOneToMany<Post, Post> {
    return state.entities.posts.postsInThread;
}

export function getReactionsForPosts(state: GlobalState): RelationOneToOne<Post, {
    [x: string]: Reaction;
}> {
    return state.entities.posts.reactions;
}

export function makeGetReactionsForPost(): (state: GlobalState, postId: Post['id']) => {
    [x: string]: Reaction;
} | undefined | null {
    return createSelector('makeGetReactionsForPost', getReactionsForPosts, (state: GlobalState, postId: string) => postId, (reactions, postId) => {
        if (reactions[postId]) {
            return reactions[postId];
        }

        return null;
    });
}

export function getHasReactions(state: GlobalState, postId: Post['id']): boolean {
    const reactions = getReactionsForPosts(state)?.[postId] || {};
    return Object.keys(reactions).length > 0;
}

export function getOpenGraphMetadata(state: GlobalState): RelationOneToOne<Post, Record<string, OpenGraphMetadata>> {
    return state.entities.posts.openGraph;
}

export function getOpenGraphMetadataForUrl(state: GlobalState, postId: string, url: string) {
    const openGraphForPost = state.entities.posts.openGraph[postId];
    return openGraphForPost ? openGraphForPost[url] : undefined;
}

// getPostIdsInCurrentChannel returns the IDs of posts loaded at the bottom of the channel. It does not include older
// posts such as those loaded by viewing a thread or a permalink.
export function getPostIdsInCurrentChannel(state: GlobalState): Array<Post['id']> | undefined | null {
    return getPostIdsInChannel(state, state.entities.channels.currentChannelId);
}

export type PostWithFormatData = Post & {
    isFirstReply: boolean;
    isLastReply: boolean;
    previousPostIsComment: boolean;
    commentedOnPost?: Post;
    consecutivePostByUser: boolean;
    replyCount: number;
    isCommentMention: boolean;
    highlight: boolean;
};

// getPostsInCurrentChannel returns the posts loaded at the bottom of the channel. It does not include older posts
// such as those loaded by viewing a thread or a permalink.
export const getPostsInCurrentChannel: (state: GlobalState) => PostWithFormatData[] | undefined | null = (() => {
    const getPostsInChannel = makeGetPostsInChannel();
    return (state: GlobalState) => getPostsInChannel(state, state.entities.channels.currentChannelId, -1);
})();

export function makeGetPostIdsForThread(): (state: GlobalState, postId: Post['id']) => Array<Post['id']> {
    const getPostsForThread = makeGetPostsForThread();

    return createIdsSelector(
        'makeGetPostIdsForThread',
        (state: GlobalState, rootId: Post['id']) => getPostsForThread(state, rootId),
        (posts) => {
            return posts.map((post) => post.id);
        },
    );
}

export function makeGetPostsChunkAroundPost(): (state: GlobalState, postId: Post['id'], channelId: Channel['id']) => PostOrderBlock| null | undefined {
    return createIdsSelector(
        'makeGetPostsChunkAroundPost',
        (state: GlobalState, postId: string, channelId: string) => state.entities.posts.postsInChannel[channelId],
        (state: GlobalState, postId) => postId,
        (postsForChannel, postId) => {
            if (!postsForChannel) {
                return null;
            }

            let postChunk;

            for (const block of postsForChannel) {
                const index = block.order.indexOf(postId);

                if (index === -1) {
                    continue;
                }

                postChunk = block;
            }

            return postChunk;
        },
    );
}

export function makeGetPostIdsAroundPost(): (state: GlobalState, postId: Post['id'], channelId: Channel['id'], a?: {
    postsBeforeCount?: number;
    postsAfterCount?: number;
}) => Array<Post['id']> | undefined | null {
    const getPostsChunkAroundPost = makeGetPostsChunkAroundPost();
    return createIdsSelector(
        'makeGetPostIdsAroundPost',
        (state: GlobalState, postId: string, channelId: string) => getPostsChunkAroundPost(state, postId, channelId),
        (state: GlobalState, postId) => postId,
        (state: GlobalState, postId, channelId, options) => options && options.postsBeforeCount,
        (state: GlobalState, postId, channelId, options) => options && options.postsAfterCount,
        (postsChunk, postId, postsBeforeCount = Posts.POST_CHUNK_SIZE / 2, postsAfterCount = Posts.POST_CHUNK_SIZE / 2) => {
            if (!postsChunk || !postsChunk.order) {
                return null;
            }

            const postIds = postsChunk.order;
            const index = postIds.indexOf(postId);

            // Remember that posts that come after the post have a smaller index
            const minPostIndex = postsAfterCount === -1 ? 0 : Math.max(index - postsAfterCount, 0);
            const maxPostIndex = postsBeforeCount === -1 ? postIds.length : Math.min(index + postsBeforeCount + 1, postIds.length); // Needs the extra 1 to include the focused post

            return postIds.slice(minPostIndex, maxPostIndex);
        },
    );
}

function formatPostInChannel(post: Post, previousPost: Post | undefined | null, index: number, allPosts: IDMappedObjects<Post>, postsInThread: RelationOneToMany<Post, Post>, postIds: Array<Post['id']>, currentUser: UserProfile, focusedPostId: Post['id']): PostWithFormatData {
    let isFirstReply = false;
    let isLastReply = false;
    let highlight = false;
    let commentedOnPost: Post| undefined;

    if (post.id === focusedPostId) {
        highlight = true;
    }

    if (post.root_id) {
        if (previousPost && previousPost.root_id !== post.root_id) {
            // Post is the first reply in a list of consecutive replies
            isFirstReply = true;

            if (previousPost && previousPost.id !== post.root_id) {
                commentedOnPost = allPosts[post.root_id];
            }
        }

        if (index - 1 < 0 || allPosts[postIds[index - 1]].root_id !== post.root_id) {
            // Post is the last reply in a list of consecutive replies
            isLastReply = true;
        }
    }

    let previousPostIsComment = false;

    if (previousPost && previousPost.root_id) {
        previousPostIsComment = true;
    }

    const postFromWebhook = Boolean(post.props && post.props.from_webhook);
    const prevPostFromWebhook = Boolean(previousPost && previousPost.props && previousPost.props.from_webhook);
    let consecutivePostByUser = false;
    if (previousPost &&
            previousPost.user_id === post.user_id &&
            post.create_at - previousPost.create_at <= Posts.POST_COLLAPSE_TIMEOUT &&
            !postFromWebhook && !prevPostFromWebhook &&
            !isSystemMessage(post) && !isSystemMessage(previousPost)) {
        // The last post and this post were made by the same user within some time
        consecutivePostByUser = true;
    }

    let threadRepliedToByCurrentUser = false;
    let replyCount = 0;
    let isCommentMention = false;

    if (currentUser) {
        const rootId = post.root_id || post.id;
        const threadIds = postsInThread[rootId] || [];

        for (const pid of threadIds) {
            const p = allPosts[pid];
            if (!p) {
                continue;
            }

            if (p.user_id === currentUser.id) {
                threadRepliedToByCurrentUser = true;
            }

            if (!isPostEphemeral(p)) {
                replyCount += 1;
            }
        }

        const rootPost = allPosts[rootId];

        isCommentMention = isPostCommentMention({post, currentUser, threadRepliedToByCurrentUser, rootPost});
    }

    return {
        ...post,
        isFirstReply,
        isLastReply,
        previousPostIsComment,
        commentedOnPost,
        consecutivePostByUser,
        replyCount,
        isCommentMention,
        highlight,
    };
}

// makeGetPostsInChannel creates a selector that returns up to the given number of posts loaded at the bottom of the
// given channel. It does not include older posts such as those loaded by viewing a thread or a permalink.

export function makeGetPostsInChannel(): (state: GlobalState, channelId: Channel['id'], numPosts: number) => PostWithFormatData[] | undefined | null {
    return createSelector(
        'makeGetPostsInChannel',
        getAllPosts,
        getPostsInThread,
        (state: GlobalState, channelId: Channel['id']) => getPostIdsInChannel(state, channelId),
        getCurrentUser,
        getMyPreferences,
        (state: GlobalState, channelId: Channel['id'], numPosts: number) => numPosts || Posts.POST_CHUNK_SIZE,
        (allPosts, postsInThread, allPostIds, currentUser, myPreferences, numPosts) => {
            if (!allPostIds) {
                return null;
            }

            const posts: PostWithFormatData[] = [];

            const joinLeavePref = myPreferences[getPreferenceKey(Preferences.CATEGORY_ADVANCED_SETTINGS, Preferences.ADVANCED_FILTER_JOIN_LEAVE)];
            const showJoinLeave = joinLeavePref ? joinLeavePref.value !== 'false' : true;

            const postIds = numPosts === -1 ? allPostIds : allPostIds.slice(0, numPosts);

            for (let i = 0; i < postIds.length; i++) {
                const post = allPosts[postIds[i]];

                if (shouldFilterJoinLeavePost(post, showJoinLeave, currentUser ? currentUser.username : '')) {
                    continue;
                }

                const previousPost = allPosts[postIds[i + 1]] || null;
                posts.push(formatPostInChannel(post, previousPost, i, allPosts, postsInThread, postIds, currentUser, ''));
            }

            return posts;
        },
    );
}

export function makeGetPostsAroundPost(): (state: GlobalState, postId: Post['id'], channelId: Channel['id']) => PostWithFormatData[] | undefined | null {
    const getPostIdsAroundPost = makeGetPostIdsAroundPost();
    const options = {
        postsBeforeCount: -1, // Where this is used in the web app, view state is used to determine how far back to display
        postsAfterCount: Posts.POST_CHUNK_SIZE / 2,
    };

    return createSelector(
        'makeGetPostsAroundPost',
        (state: GlobalState, focusedPostId: string, channelId: string) => getPostIdsAroundPost(state, focusedPostId, channelId, options),
        getAllPosts,
        getPostsInThread,
        (state: GlobalState, focusedPostId) => focusedPostId,
        getCurrentUser,
        getMyPreferences,
        (postIds, allPosts, postsInThread, focusedPostId, currentUser, myPreferences) => {
            if (!postIds || !currentUser) {
                return null;
            }

            const posts: PostWithFormatData[] = [];
            const joinLeavePref = myPreferences[getPreferenceKey(Preferences.CATEGORY_ADVANCED_SETTINGS, Preferences.ADVANCED_FILTER_JOIN_LEAVE)];
            const showJoinLeave = joinLeavePref ? joinLeavePref.value !== 'false' : true;

            for (let i = 0; i < postIds.length; i++) {
                const post = allPosts[postIds[i]];

                if (shouldFilterJoinLeavePost(post, showJoinLeave, currentUser.username)) {
                    continue;
                }

                const previousPost = allPosts[postIds[i + 1]] || null;
                const formattedPost = formatPostInChannel(post, previousPost, i, allPosts, postsInThread, postIds, currentUser, focusedPostId);

                posts.push(formattedPost);
            }

            return posts;
        },
    );
}

// Returns a function that creates a creates a selector that will get the posts for a given thread.
// That selector will take a props object (containing a rootId field) as its
// only argument and will be memoized based on that argument.

export function makeGetPostsForThread(): (state: GlobalState, rootId: string) => Post[] {
    return createIdsSelector(
        'makeGetPostsForThread',
        getAllPosts,
        getCurrentUser,
        (state: GlobalState, rootId: string) => state.entities.posts.postsInThread[rootId],
        (state: GlobalState, rootId: string) => state.entities.posts.posts[rootId],
        shouldShowJoinLeaveMessages,
        (posts, currentUser, postsForThread, rootPost, showJoinLeave) => {
            const thread: Post[] = [];

            if (rootPost) {
                thread.push(rootPost);
            }

            postsForThread?.forEach((id) => {
                const post = posts[id];

                const skip = shouldFilterJoinLeavePost(post, showJoinLeave, currentUser ? currentUser.username : '');

                if (post && !skip) {
                    thread.push(post);
                }
            });

            thread.sort(comparePosts);
            return thread;
        },
    );
}

// The selector below filters current user if it exists. Excluding currentUser is just for convinience
export function makeGetProfilesForThread(): (state: GlobalState, rootId: string) => UserProfile[] {
    const getPostsForThread = makeGetPostsForThread();
    return createSelector(
        'makeGetProfilesForThread',
        getUsers,
        getCurrentUserId,
        getPostsForThread,
        getUserStatuses,
        (allUsers, currentUserId, posts, userStatuses) => {
            const profileIds = posts.map((post) => post.user_id);
            const uniqueIds = [...new Set(profileIds)];
            return uniqueIds.reduce((acc: UserProfile[], id: string) => {
                const profile: UserProfile = userStatuses ? {...allUsers[id], status: userStatuses[id]} : {...allUsers[id]};

                if (profile && Object.keys(profile).length > 0 && currentUserId !== id) {
                    return [
                        ...acc,
                        profile,
                    ];
                }
                return acc;
            }, []);
        },
    );
}

export function makeGetCommentCountForPost(): (state: GlobalState, post: Post) => number {
    return createSelector(
        'makeGetCommentCountForPost',
        getAllPosts,
        (state: GlobalState, post: Post) => state.entities.posts.postsInThread[post ? post.root_id || post.id : ''] || null,
        (state, post: Post) => post,
        (posts, postsForThread, post) => {
            if (!post) {
                return 0;
            }

            if (!postsForThread) {
                return post.reply_count;
            }

            let count = 0;
            postsForThread.forEach((id) => {
                const post = posts[id];
                if (post && post.state !== Posts.POST_DELETED && !isPostEphemeral(post)) {
                    count += 1;
                }
            });
            return count;
        },
    );
}

export const getSearchResults: (state: GlobalState) => Post[] = createSelector(
    'getSearchResults',
    getAllPosts,
    (state: GlobalState) => state.entities.search.results,
    (posts, postIds) => {
        if (!postIds) {
            return [];
        }

        return postIds.map((id) => posts[id]);
    },
);

// Returns the matched text from the search results, if the server has provided them.
// These matches will only be present if the server is running Mattermost 5.1 or higher
// with Elasticsearch enabled to search posts. Otherwise, null will be returned.
export function getSearchMatches(state: GlobalState): {
    [x: string]: string[];
} {
    return state.entities.search.matches;
}

export function makeGetMessageInHistoryItem(type: 'post'|'comment'): (state: GlobalState) => string {
    return createSelector(
        'makeGetMessageInHistoryItem',
        (state: GlobalState) => state.entities.posts.messagesHistory,
        (messagesHistory: MessageHistory) => {
            const idx = messagesHistory.index[type];
            const messages = messagesHistory.messages;
            if (idx >= 0 && messages && messages.length > idx) {
                return messages[idx];
            }
            return '';
        },
    );
}

export function makeGetPostsForIds(): (state: GlobalState, postIds: Array<Post['id']>) => Post[] {
    return createIdsSelector(
        'makeGetPostsForIds',
        getAllPosts,
        (state: GlobalState, postIds: Array<Post['id']>) => postIds,
        (allPosts, postIds) => {
            if (!postIds) {
                return [];
            }

            return postIds.map((id) => allPosts[id]);
        },
    );
}

export const getMostRecentPostIdInChannel: (state: GlobalState, channelId: Channel['id']) => Post['id'] | undefined | null = createSelector(
    'getMostRecentPostIdInChannel',
    getAllPosts,
    (state: GlobalState, channelId: string) => getPostIdsInChannel(state, channelId),
    getMyPreferences,
    (posts, postIdsInChannel, preferences) => {
        if (!postIdsInChannel) {
            return '';
        }
        const key = getPreferenceKey(Preferences.CATEGORY_ADVANCED_SETTINGS, Preferences.ADVANCED_FILTER_JOIN_LEAVE);
        const allowSystemMessages = preferences[key] ? preferences[key].value === 'true' : true;

        if (!allowSystemMessages) {
            // return the most recent non-system message in the channel
            let postId;
            for (let i = 0; i < postIdsInChannel.length; i++) {
                const p = posts[postIdsInChannel[i]];
                if (!p.type || !p.type.startsWith(Posts.SYSTEM_MESSAGE_PREFIX)) {
                    postId = p.id;
                    break;
                }
            }
            return postId;
        }

        // return the most recent message in the channel
        return postIdsInChannel[0];
    },
);

export const getLatestReplyablePostId: (state: GlobalState) => Post['id'] = createSelector(
    'getLatestReplyablePostId',
    getPostsInCurrentChannel,
    (posts) => {
        if (!posts) {
            return '';
        }

        const latestReplyablePost = posts.find((post) => post.state !== Posts.POST_DELETED && !isSystemMessage(post) && !isPostEphemeral(post));
        if (!latestReplyablePost) {
            return '';
        }

        return latestReplyablePost.id;
    },
);

export const getCurrentUsersLatestPost: (state: GlobalState, postId: Post['id']) => PostWithFormatData | undefined | null = createSelector(
    'getCurrentUsersLatestPost',
    getPostsInCurrentChannel,
    getCurrentUser,
    (state: GlobalState, rootId: string) => rootId,
    (posts, currentUser, rootId) => {
        if (!posts) {
            return null;
        }

        const lastPost = posts.find((post) => {
            // don't edit webhook posts, deleted posts, or system messages
            if (post.user_id !== currentUser.id || (post.props && post.props.from_webhook) || post.state === Posts.POST_DELETED || isSystemMessage(post) || isPostEphemeral(post) || isPostPendingOrFailed(post)) {
                return false;
            }

            if (rootId) {
                return post.root_id === rootId || post.id === rootId;
            }

            return true;
        });

        return lastPost;
    },
);

export function getRecentPostsChunkInChannel(state: GlobalState, channelId: Channel['id']): PostOrderBlock | null | undefined {
    const postsForChannel = state.entities.posts.postsInChannel[channelId];

    if (!postsForChannel) {
        return null;
    }

    return postsForChannel.find((block) => block.recent);
}

export function getOldestPostsChunkInChannel(state: GlobalState, channelId: Channel['id']): PostOrderBlock | null | undefined {
    const postsForChannel = state.entities.posts.postsInChannel[channelId];

    if (!postsForChannel) {
        return null;
    }

    return postsForChannel.find((block) => block.oldest);
}

// returns timestamp of the channel's oldest post. 0 otherwise
export function getOldestPostTimeInChannel(state: GlobalState, channelId: Channel['id']): number {
    const postsForChannel = state.entities.posts.postsInChannel[channelId];

    if (!postsForChannel) {
        return 0;
    }

    const allPosts = getAllPosts(state);
    const oldestPostTime = postsForChannel.reduce((acc: number, postBlock) => {
        if (postBlock.order.length > 0) {
            const oldestPostIdInBlock = postBlock.order[postBlock.order.length - 1];
            const blockOldestPostTime = allPosts[oldestPostIdInBlock]?.create_at;
            if (typeof blockOldestPostTime === 'number' && blockOldestPostTime < acc) {
                return blockOldestPostTime;
            }
        }
        return acc;
    }, Number.MAX_SAFE_INTEGER);
    if (oldestPostTime === Number.MAX_SAFE_INTEGER) {
        return 0;
    }
    return oldestPostTime;
}

// getPostIdsInChannel returns the IDs of posts loaded at the bottom of the given channel. It does not include older
// posts such as those loaded by viewing a thread or a permalink.
export function getPostIdsInChannel(state: GlobalState, channelId: Channel['id']): Array<Post['id']> | undefined | null {
    const recentBlock = getRecentPostsChunkInChannel(state, channelId);

    if (!recentBlock) {
        return null;
    }

    return recentBlock.order;
}

export function getPostsChunkInChannelAroundTime(state: GlobalState, channelId: Channel['id'], timeStamp: number): PostOrderBlock | undefined | null {
    const postsEntity = state.entities.posts;
    const postsForChannel = postsEntity.postsInChannel[channelId];
    const posts = postsEntity.posts;
    if (!postsForChannel) {
        return null;
    }

    const blockAroundTimestamp = postsForChannel.find((block) => {
        const {order} = block;
        const recentPostInBlock = posts[order[0]];
        const oldestPostInBlock = posts[order[order.length - 1]];
        if (recentPostInBlock && oldestPostInBlock) {
            return (recentPostInBlock.create_at >= timeStamp && oldestPostInBlock.create_at <= timeStamp);
        }
        return false;
    });

    return blockAroundTimestamp;
}

export function getUnreadPostsChunk(state: GlobalState, channelId: Channel['id'], timeStamp: number): PostOrderBlock | undefined | null {
    const postsEntity = state.entities.posts;
    const posts = postsEntity.posts;
    const recentChunk = getRecentPostsChunkInChannel(state, channelId);

    /* 1. lastViewedAt can be greater than the most recent chunk in case of edited posts etc.
          * return if recent block exists and oldest post is created after the last lastViewedAt timestamp
          i.e all posts are read and the lastViewedAt is greater than the last post

       2. lastViewedAt can be less than the first post in a channel if all the last viewed posts are deleted
          * return if oldest block exist and oldest post created_at is greater than the last viewed post
          i.e all posts are unread so the lastViewedAt is lessthan the first post

      The above two exceptions are added because we cannot select the chunk based on timestamp alone as these cases are out of bounds

      3. Normal cases where there are few unreads and few reads in a chunk as that is how unread API returns data
          * return getPostsChunkInChannelAroundTime
    */

    if (recentChunk) {
        // This would happen if there are no posts in channel.
        // If the system messages are deleted by sys admin.
        // Experimental changes like hiding Join/Leave still will have recent chunk so it follows the default path based on timestamp
        if (!recentChunk.order.length) {
            return recentChunk;
        }

        const {order} = recentChunk;
        const oldestPostInBlock = posts[order[order.length - 1]];

        // check for only oldest posts because this can be higher than the latest post if the last post is edited
        if (oldestPostInBlock.create_at <= timeStamp) {
            return recentChunk;
        }
    }

    const oldestPostsChunk = getOldestPostsChunkInChannel(state, channelId);

    if (oldestPostsChunk && oldestPostsChunk.order.length) {
        const {order} = oldestPostsChunk;
        const oldestPostInBlock = posts[order[order.length - 1]];

        if (oldestPostInBlock.create_at >= timeStamp) {
            return oldestPostsChunk;
        }
    }

    return getPostsChunkInChannelAroundTime(state, channelId, timeStamp);
}

export const isPostsChunkIncludingUnreadsPosts = (state: GlobalState, chunk: PostOrderBlock, timeStamp: number): boolean => {
    const postsEntity = state.entities.posts;
    const posts = postsEntity.posts;

    if (!chunk || !chunk.order.length) {
        return false;
    }

    const {order} = chunk;
    const oldestPostInBlock = posts[order[order.length - 1]];

    return oldestPostInBlock.create_at <= timeStamp;
};

export const isPostIdSending = (state: GlobalState, postId: Post['id']): boolean => {
    return state.entities.posts.pendingPostIds.some((sendingPostId) => sendingPostId === postId);
};

export const makeIsPostCommentMention = (): ((state: GlobalState, postId: Post['id']) => boolean) => {
    return createSelector(
        'makeIsPostCommentMention',
        getAllPosts,
        getPostsInThread,
        getCurrentUser,
        getPost,
        (allPosts, postsInThread, currentUser, post) => {
            if (!post) {
                return false;
            }

            let threadRepliedToByCurrentUser = false;
            let isCommentMention = false;
            if (currentUser) {
                const rootId = post.root_id || post.id;
                const threadIds = postsInThread[rootId] || [];

                for (const pid of threadIds) {
                    const p = allPosts[pid];
                    if (!p) {
                        continue;
                    }

                    if (p.user_id === currentUser.id) {
                        threadRepliedToByCurrentUser = true;
                    }
                }

                const rootPost = allPosts[rootId];

                isCommentMention = isPostCommentMention({post, currentUser, threadRepliedToByCurrentUser, rootPost});
            }

            return isCommentMention;
        },
    );
};

export function getExpandedLink(state: GlobalState, link: string): string {
    return state.entities.posts.expandedURLs[link];
}

export function getLimitedViews(state: GlobalState): GlobalState['entities']['posts']['limitedViews'] {
    return state.entities.posts.limitedViews;
}

export function isPostPriorityEnabled(state: GlobalState) {
    return (
        getFeatureFlagValue(state, 'PostPriority') === 'true' &&
        getConfig(state).PostPriority === 'true'
    );
}

<<<<<<< HEAD
export function makeCanWrangler() {
    return createSelector(
        'makeCanWrangler',
        getConfig,
        getCurrentUser,
        (_state: GlobalState, channelType: Channel['type']) => channelType,
        (_state: GlobalState, _channelType: Channel['type'], replyCount: number) => replyCount,
        (config: Partial<ClientConfig>, user: UserProfile, channelType: Channel['type'], replyCount: number) => {
            const {
                WranglerPermittedWranglerUsers,
                WranglerAllowedEmailDomain,
                WranglerMoveThreadMaxCount,
                WranglerMoveThreadFromPrivateChannelEnable,
                WranglerMoveThreadFromDirectMessageChannelEnable,
                WranglerMoveThreadFromGroupMessageChannelEnable,
            } = config;

            let permittedUsers: string[] = [];
            if (WranglerPermittedWranglerUsers && WranglerPermittedWranglerUsers !== '') {
                permittedUsers = WranglerPermittedWranglerUsers?.split(',');
            }

            let allowedEmailDomains: string[] = [];
            if (WranglerAllowedEmailDomain && WranglerAllowedEmailDomain !== '') {
                allowedEmailDomains = WranglerAllowedEmailDomain?.split(',') || [];
            }

            if (permittedUsers?.length > 0) {
                const roles = user.roles.split(' ');
                const hasRole = roles.some((role) => permittedUsers.includes(role));
                if (!hasRole) {
                    return false;
                }
            }

            if (allowedEmailDomains?.length > 0) {
                if (!user.email || !allowedEmailDomains.includes(user.email.split('@')[1])) {
                    return false;
                }
            }

            if (Number(WranglerMoveThreadMaxCount) < replyCount) {
                return false;
            }

            if (channelType === 'P' && WranglerMoveThreadFromPrivateChannelEnable === 'false') {
                return false;
            }

            if (channelType === 'D' && WranglerMoveThreadFromDirectMessageChannelEnable === 'false') {
                return false;
            }

            if (channelType === 'G' && WranglerMoveThreadFromGroupMessageChannelEnable === 'false') {
                return false;
            }

            return true;
=======
export function isPostAcknowledgementsEnabled(state: GlobalState) {
    return (
        isPostPriorityEnabled(state) &&
        getConfig(state).PostAcknowledgements === 'true'
    );
}

export function getPostAcknowledgements(state: GlobalState, postId: Post['id']): Record<UserProfile['id'], PostAcknowledgement['acknowledged_at']> {
    return state.entities.posts.acknowledgements[postId];
}

export function makeGetPostAcknowledgementsWithProfiles(): (state: GlobalState, postId: Post['id']) => Array<{user: UserProfile; acknowledgedAt: PostAcknowledgement['acknowledged_at']}> {
    return createSelector(
        'makeGetPostAcknowledgementsWithProfiles',
        getUsers,
        getPostAcknowledgements,
        (users, acknowledgements) => {
            if (!acknowledgements) {
                return [];
            }
            return Object.keys(acknowledgements).flatMap((userId) => {
                if (!users[userId]) {
                    return [];
                }
                return {
                    user: users[userId],
                    acknowledgedAt: acknowledgements[userId],
                };
            }).sort((a, b) => b.acknowledgedAt - a.acknowledgedAt);
>>>>>>> 8723056d
        },
    );
}<|MERGE_RESOLUTION|>--- conflicted
+++ resolved
@@ -10,9 +10,6 @@
 import {getUsers, getCurrentUserId, getUserStatuses} from 'mattermost-redux/selectors/entities/users';
 import {getConfig, getFeatureFlagValue} from 'mattermost-redux/selectors/entities/general';
 
-<<<<<<< HEAD
-import {ClientConfig} from '@mattermost/types/config';
-=======
 import {createIdsSelector} from 'mattermost-redux/utils/helpers';
 
 import {
@@ -28,7 +25,7 @@
 
 import {shouldShowJoinLeaveMessages} from 'mattermost-redux/utils/post_list';
 
->>>>>>> 8723056d
+import {ClientConfig} from '@mattermost/types/config';
 import {Channel} from '@mattermost/types/channels';
 import {
     MessageHistory,
@@ -772,7 +769,39 @@
     );
 }
 
-<<<<<<< HEAD
+export function isPostAcknowledgementsEnabled(state: GlobalState) {
+    return (
+        isPostPriorityEnabled(state) &&
+        getConfig(state).PostAcknowledgements === 'true'
+    );
+}
+
+export function getPostAcknowledgements(state: GlobalState, postId: Post['id']): Record<UserProfile['id'], PostAcknowledgement['acknowledged_at']> {
+    return state.entities.posts.acknowledgements[postId];
+}
+
+export function makeGetPostAcknowledgementsWithProfiles(): (state: GlobalState, postId: Post['id']) => Array<{user: UserProfile; acknowledgedAt: PostAcknowledgement['acknowledged_at']}> {
+    return createSelector(
+        'makeGetPostAcknowledgementsWithProfiles',
+        getUsers,
+        getPostAcknowledgements,
+        (users, acknowledgements) => {
+            if (!acknowledgements) {
+                return [];
+            }
+            return Object.keys(acknowledgements).flatMap((userId) => {
+                if (!users[userId]) {
+                    return [];
+                }
+                return {
+                    user: users[userId],
+                    acknowledgedAt: acknowledgements[userId],
+                };
+            }).sort((a, b) => b.acknowledgedAt - a.acknowledgedAt);
+        },
+    );
+}
+
 export function makeCanWrangler() {
     return createSelector(
         'makeCanWrangler',
@@ -831,37 +860,6 @@
             }
 
             return true;
-=======
-export function isPostAcknowledgementsEnabled(state: GlobalState) {
-    return (
-        isPostPriorityEnabled(state) &&
-        getConfig(state).PostAcknowledgements === 'true'
-    );
-}
-
-export function getPostAcknowledgements(state: GlobalState, postId: Post['id']): Record<UserProfile['id'], PostAcknowledgement['acknowledged_at']> {
-    return state.entities.posts.acknowledgements[postId];
-}
-
-export function makeGetPostAcknowledgementsWithProfiles(): (state: GlobalState, postId: Post['id']) => Array<{user: UserProfile; acknowledgedAt: PostAcknowledgement['acknowledged_at']}> {
-    return createSelector(
-        'makeGetPostAcknowledgementsWithProfiles',
-        getUsers,
-        getPostAcknowledgements,
-        (users, acknowledgements) => {
-            if (!acknowledgements) {
-                return [];
-            }
-            return Object.keys(acknowledgements).flatMap((userId) => {
-                if (!users[userId]) {
-                    return [];
-                }
-                return {
-                    user: users[userId],
-                    acknowledgedAt: acknowledgements[userId],
-                };
-            }).sort((a, b) => b.acknowledgedAt - a.acknowledgedAt);
->>>>>>> 8723056d
         },
     );
 }