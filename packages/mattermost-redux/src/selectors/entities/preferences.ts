// Copyright (c) 2015-present Mattermost, Inc. All Rights Reserved.
// See LICENSE.txt for license information.

import {createSelector} from 'reselect';

import {General, Preferences} from 'mattermost-redux/constants';

import {getConfig, getFeatureFlagValue, getLicense} from 'mattermost-redux/selectors/entities/general';
import {getCurrentUser} from 'mattermost-redux/selectors/entities/users';
import {isGuest} from 'mattermost-redux/utils/user_utils';

import {createShallowSelector} from 'mattermost-redux/utils/helpers';
import {getPreferenceKey} from 'mattermost-redux/utils/preference_utils';
import {setThemeDefaults} from 'mattermost-redux/utils/theme_utils';

import {GlobalState} from '@mattermost/types/store';
import {PreferenceType} from '@mattermost/types/preferences';
import {CollapsedThreads} from '@mattermost/types/config';

export function getMyPreferences(state: GlobalState): { [x: string]: PreferenceType } {
    return state.entities.preferences.myPreferences;
}

export function get(state: GlobalState, category: string, name: string, defaultValue: any = '') {
    const key = getPreferenceKey(category, name);
    const prefs = getMyPreferences(state);

    if (!(key in prefs)) {
        return defaultValue;
    }

    return prefs[key].value;
}

export function getBool(state: GlobalState, category: string, name: string, defaultValue = false): boolean {
    const value = get(state, category, name, String(defaultValue));
    return value !== 'false';
}

export function getInt(state: GlobalState, category: string, name: string, defaultValue = 0): number {
    const value = get(state, category, name, defaultValue);
    return parseInt(value, 10);
}

export function makeGetCategory(): (state: GlobalState, category: string) => PreferenceType[] {
    return createSelector(
        'makeGetCategory',
        getMyPreferences,
        (state: GlobalState, category: string) => category,
        (preferences, category) => {
            const prefix = category + '--';
            const prefsInCategory: PreferenceType[] = [];

            for (const key in preferences) {
                if (key.startsWith(prefix)) {
                    prefsInCategory.push(preferences[key]);
                }
            }

            return prefsInCategory;
        },
    );
}

const getDirectShowCategory = makeGetCategory();

export function getDirectShowPreferences(state: GlobalState) {
    return getDirectShowCategory(state, Preferences.CATEGORY_DIRECT_CHANNEL_SHOW);
}

const getGroupShowCategory = makeGetCategory();

export function getGroupShowPreferences(state: GlobalState) {
    return getGroupShowCategory(state, Preferences.CATEGORY_GROUP_CHANNEL_SHOW);
}

export const getTeammateNameDisplaySetting: (state: GlobalState) => string = createSelector(
    'getTeammateNameDisplaySetting',
    getConfig,
    getMyPreferences,
    getLicense,
    (config, preferences, license) => {
        const useAdminTeammateNameDisplaySetting = (license && license.LockTeammateNameDisplay === 'true') && config.LockTeammateNameDisplay === 'true';
        const key = getPreferenceKey(Preferences.CATEGORY_DISPLAY_SETTINGS, Preferences.NAME_NAME_FORMAT);
        if (preferences[key] && !useAdminTeammateNameDisplaySetting) {
            return preferences[key].value || '';
        } else if (config.TeammateNameDisplay) {
            return config.TeammateNameDisplay;
        }
        return General.TEAMMATE_NAME_DISPLAY.SHOW_USERNAME;
    },
);

const getThemePreference = createSelector(
    'getThemePreference',
    getMyPreferences,
    (state) => state.entities.teams.currentTeamId,
    (myPreferences, currentTeamId) => {
        // Prefer the user's current team-specific theme over the user's current global theme
        let themePreference;

        if (currentTeamId) {
            themePreference = myPreferences[getPreferenceKey(Preferences.CATEGORY_THEME, currentTeamId)];
        }

        if (!themePreference) {
            themePreference = myPreferences[getPreferenceKey(Preferences.CATEGORY_THEME, '')];
        }

        return themePreference;
    },
);

export type ThemeKey = 'denim' | 'sapphire' | 'quartz' | 'indigo' | 'onyx';

export type LegacyThemeType = 'Mattermost' | 'Organization' | 'Mattermost Dark' | 'Windows Dark';

export type ThemeType = 'Denim' | 'Sapphire' | 'Quartz' | 'Indigo' | 'Onyx';

export type Theme = {
    [key: string]: string | undefined;
    type?: ThemeType | 'custom';
    sidebarBg: string;
    sidebarText: string;
    sidebarUnreadText: string;
    sidebarTextHoverBg: string;
    sidebarTextActiveBorder: string;
    sidebarTextActiveColor: string;
    sidebarHeaderBg: string;
    sidebarTeamBarBg: string;
    sidebarHeaderTextColor: string;
    onlineIndicator: string;
    awayIndicator: string;
    dndIndicator: string;
    mentionBg: string;
    mentionBj: string;
    mentionColor: string;
    centerChannelBg: string;
    centerChannelColor: string;
    newMessageSeparator: string;
    linkColor: string;
    buttonBg: string;
    buttonColor: string;
    errorTextColor: string;
    mentionHighlightBg: string;
    mentionHighlightLink: string;
    codeTheme: string;
};

const getDefaultTheme = createSelector('getDefaultTheme', getConfig, (config): Theme => {
    if (config.DefaultTheme && config.DefaultTheme in Preferences.THEMES) {
        const theme: Theme = Preferences.THEMES[config.DefaultTheme as ThemeKey];
        if (theme) {
            return theme;
        }
    }

    // If no config.DefaultTheme or value doesn't refer to a valid theme name...
    return Preferences.THEMES.denim;
});

export const getTheme: (state: GlobalState) => Theme = createShallowSelector(
    'getTheme',
    getThemePreference,
    getDefaultTheme,
    (themePreference, defaultTheme): Theme => {
        const themeValue: Theme | string = themePreference?.value ?? defaultTheme;

        // A custom theme will be a JSON-serialized object stored in a preference
        // At this point, the theme should be a plain object
        const theme: Theme = typeof themeValue === 'string' ? JSON.parse(themeValue) : themeValue;

        return setThemeDefaults(theme);
    },
);

export function makeGetStyleFromTheme<Style>(): (state: GlobalState, getStyleFromTheme: (theme: Theme) => Style) => Style {
    return createSelector(
        'makeGetStyleFromTheme',
        getTheme,
        (state: GlobalState, getStyleFromTheme: (theme: Theme) => Style) => getStyleFromTheme,
        (theme, getStyleFromTheme) => {
            return getStyleFromTheme(theme);
        },
    );
}

// shouldShowUnreadsCategory returns true if the user has unereads grouped separately with the new sidebar enabled.
export const shouldShowUnreadsCategory: (state: GlobalState) => boolean = createSelector(
    'shouldShowUnreadsCategory',
    (state: GlobalState) => get(state, Preferences.CATEGORY_SIDEBAR_SETTINGS, Preferences.SHOW_UNREAD_SECTION),
    (state: GlobalState) => get(state, Preferences.CATEGORY_SIDEBAR_SETTINGS, ''),
    (state: GlobalState) => getConfig(state).ExperimentalGroupUnreadChannels,
    (userPreference, oldUserPreference, serverDefault) => {
        // Prefer the show_unread_section user preference over the previous version
        if (userPreference) {
            return userPreference === 'true';
        }

        if (oldUserPreference) {
            return JSON.parse(oldUserPreference).unreads_at_top === 'true';
        }

        // The user setting is not set, so use the system default
        return serverDefault === General.DEFAULT_ON;
    },
);

export function getUnreadScrollPositionPreference(state: GlobalState): string {
    return get(state, Preferences.CATEGORY_ADVANCED_SETTINGS, Preferences.UNREAD_SCROLL_POSITION, Preferences.UNREAD_SCROLL_POSITION_START_FROM_LEFT);
}

export function getCollapsedThreadsPreference(state: GlobalState): string {
    const configValue = getConfig(state)?.CollapsedThreads;
    let preferenceDefault = Preferences.COLLAPSED_REPLY_THREADS_OFF;

    if (configValue === CollapsedThreads.DEFAULT_ON || configValue === CollapsedThreads.ALWAYS_ON) {
        preferenceDefault = Preferences.COLLAPSED_REPLY_THREADS_ON;
    }

    return get(
        state,
        Preferences.CATEGORY_DISPLAY_SETTINGS,
        Preferences.COLLAPSED_REPLY_THREADS,
        preferenceDefault,
    );
}

export function isCollapsedThreadsAllowed(state: GlobalState): boolean {
    return Boolean(getConfig(state)) && getConfig(state).CollapsedThreads !== undefined && getConfig(state).CollapsedThreads !== CollapsedThreads.DISABLED;
}

export function isCollapsedThreadsEnabled(state: GlobalState): boolean {
    const isAllowed = isCollapsedThreadsAllowed(state);
    const userPreference = getCollapsedThreadsPreference(state);

    return isAllowed && (userPreference === Preferences.COLLAPSED_REPLY_THREADS_ON || getConfig(state).CollapsedThreads === CollapsedThreads.ALWAYS_ON);
}

export function isGroupChannelManuallyVisible(state: GlobalState, channelId: string): boolean {
    return getBool(state, Preferences.CATEGORY_GROUP_CHANNEL_SHOW, channelId, false);
}

export function isCustomGroupsEnabled(state: GlobalState): boolean {
    return getConfig(state).EnableCustomGroups === 'true';
}

export function getUseCaseOnboarding(state: GlobalState): boolean {
    return getFeatureFlagValue(state, 'UseCaseOnboarding') === 'true' && getLicense(state)?.Cloud === 'true';
}

export function insightsAreEnabled(state: GlobalState): boolean {
    const isConfiguredForFeature = getConfig(state).InsightsEnabled === 'true';
    const featureIsEnabled = getFeatureFlagValue(state, 'InsightsEnabled') === 'true';
    const currentUserIsGuest = isGuest(getCurrentUser(state).roles);
    return featureIsEnabled && isConfiguredForFeature && !currentUserIsGuest;
}

export function isGraphQLEnabled(state: GlobalState): boolean {
    return getFeatureFlagValue(state, 'GraphQL') === 'true';
}

export function isAnnualSubscriptionEnabled(state: GlobalState): boolean {
    return getFeatureFlagValue(state, 'AnnualSubscription') === 'true';
}

export function getHasDismissedSystemConsoleLimitReached(state: GlobalState): boolean {
    return getBool(state, Preferences.CATEGORY_UPGRADE_CLOUD, Preferences.SYSTEM_CONSOLE_LIMIT_REACHED, false);
}

<<<<<<< HEAD
export function getWysiwygPreference(state: GlobalState): 'true' | 'false' {
    return get(
        state,
        Preferences.CATEGORY_ADVANCED_SETTINGS,
        Preferences.ADVANCED_WYSIWYG,
        'false',
    );
}

export function isWysiwygAllowed(state: GlobalState): boolean {
    return getFeatureFlagValue(state, 'WysiwygEditor') === 'true';
}

export function isWysiwygEnabled(state: GlobalState): boolean {
    const isAllowed = isWysiwygAllowed(state);
    const userPreference = getWysiwygPreference(state);
    return isAllowed && userPreference === 'true';
}
=======
export function syncedDraftsAreAllowed(state: GlobalState): boolean {
    const isFeatureEnabled = getFeatureFlagValue(state, 'GlobalDrafts') === 'true';
    const isConfiguredForFeature = getConfig(state).AllowSyncedDrafts === 'true';

    return isFeatureEnabled && isConfiguredForFeature;
}

export function syncedDraftsAreAllowedAndEnabled(state: GlobalState): boolean {
    const isFeatureEnabled = getFeatureFlagValue(state, 'GlobalDrafts') === 'true';
    const isConfiguredForFeature = getConfig(state).AllowSyncedDrafts === 'true';
    const isConfiguredForUser = getBool(state, Preferences.CATEGORY_ADVANCED_SETTINGS, Preferences.ADVANCED_SYNC_DRAFTS, true);

    return isFeatureEnabled && isConfiguredForFeature && isConfiguredForUser;
}

export function localDraftsAreEnabled(state: GlobalState): boolean {
    return getFeatureFlagValue(state, 'GlobalDrafts') === 'true';
}

export function isReduceOnBoardingTaskList(state: GlobalState): boolean {
    return getFeatureFlagValue(state, 'ReduceOnBoardingTaskList') === 'true';
}

export function getVisibleDmGmLimit(state: GlobalState) {
    const defaultLimit = 40;
    return getInt(state, Preferences.CATEGORY_SIDEBAR_SETTINGS, Preferences.LIMIT_VISIBLE_DMS_GMS, defaultLimit);
}
>>>>>>> 356cefda
<|MERGE_RESOLUTION|>--- conflicted
+++ resolved
@@ -268,7 +268,6 @@
     return getBool(state, Preferences.CATEGORY_UPGRADE_CLOUD, Preferences.SYSTEM_CONSOLE_LIMIT_REACHED, false);
 }
 
-<<<<<<< HEAD
 export function getWysiwygPreference(state: GlobalState): 'true' | 'false' {
     return get(
         state,
@@ -287,7 +286,8 @@
     const userPreference = getWysiwygPreference(state);
     return isAllowed && userPreference === 'true';
 }
-=======
+
+
 export function syncedDraftsAreAllowed(state: GlobalState): boolean {
     const isFeatureEnabled = getFeatureFlagValue(state, 'GlobalDrafts') === 'true';
     const isConfiguredForFeature = getConfig(state).AllowSyncedDrafts === 'true';
@@ -314,5 +314,4 @@
 export function getVisibleDmGmLimit(state: GlobalState) {
     const defaultLimit = 40;
     return getInt(state, Preferences.CATEGORY_SIDEBAR_SETTINGS, Preferences.LIMIT_VISIBLE_DMS_GMS, defaultLimit);
-}
->>>>>>> 356cefda
+}