--- conflicted
+++ resolved
@@ -211,11 +211,8 @@
 
 export function isGroupChannelManuallyVisible(state: GlobalState, channelId: string): boolean {
     return getBool(state, Preferences.CATEGORY_GROUP_CHANNEL_SHOW, channelId, false);
-<<<<<<< HEAD
-=======
 }
 
 export function getAddChannelButtonTreatment(state: GlobalState): AddChannelButtonTreatments | undefined {
     return getFeatureFlagValue(state, 'AddChannelButton') as AddChannelButtonTreatments | undefined;
->>>>>>> 500ad366
 }