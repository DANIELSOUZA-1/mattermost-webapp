--- conflicted
+++ resolved
@@ -175,13 +175,8 @@
     depends_on?: string[];
 };
 
-<<<<<<< HEAD
 export type AppFormValue = string | AppSelectOption | AppSelectOption[] | boolean | null;
 export type AppFormValues = {[name: string]: AppFormValue};
-=======
-export type AppFormValue = string | AppSelectOption | boolean | null;
-export type AppFormValues = { [name: string]: AppFormValue };
->>>>>>> 3cdd7ba0
 
 export type AppSelectOption = {
     label: string;
