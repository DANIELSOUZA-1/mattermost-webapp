--- conflicted
+++ resolved
@@ -298,16 +298,8 @@
     EnableCustomEmoji: boolean;
     EnableEmojiPicker: boolean;
     EnableGifPicker: boolean;
-<<<<<<< HEAD
     GfycatApiKey: string;
     GfycatApiSecret: string;
-=======
-    GfycatAPIKey: string;
-    GfycatAPISecret: string;
-    RestrictCustomEmojiCreation: string;
-    RestrictPostDelete: string;
-    AllowEditPost: string;
->>>>>>> 500ad366
     PostEditTimeLimit: number;
     TimeBetweenUserTypingUpdatesMilliseconds: number;
     EnablePostSearch: boolean;
@@ -348,17 +340,6 @@
     CustomBrandText: string;
     CustomDescriptionText: string;
     RestrictDirectMessage: string;
-<<<<<<< HEAD
-=======
-    RestrictTeamInvite: string;
-    RestrictPublicChannelManagement: string;
-    RestrictPrivateChannelManagement: string;
-    RestrictPublicChannelCreation: string;
-    RestrictPrivateChannelCreation: string;
-    RestrictPublicChannelDeletion: string;
-    RestrictPrivateChannelDeletion: string;
-    RestrictPrivateChannelManageMembers: string;
->>>>>>> 500ad366
     UserStatusAwayTimeout: number;
     MaxChannelsPerTeam: number;
     MaxNotificationsPerChannel: number;
@@ -366,10 +347,6 @@
     TeammateNameDisplay: string;
     ExperimentalViewArchivedChannels: boolean;
     ExperimentalEnableAutomaticReplies: boolean;
-<<<<<<< HEAD
-=======
-    ExperimentalTownSquareIsReadOnly: boolean;
->>>>>>> 500ad366
     LockTeammateNameDisplay: boolean;
     ExperimentalPrimaryTeam: string;
     ExperimentalDefaultChannels: string[];
