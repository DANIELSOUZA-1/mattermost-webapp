// Copyright (c) 2015-present Mattermost, Inc. All Rights Reserved.
// See LICENSE.txt for license information.

<<<<<<< HEAD
import {ServerError} from './errors';
import {TimeFrames} from './insights';
import {TopReaction} from './reactions';
import {UserProfile} from './users';
import {RelationOneToOne} from './utilities';

export type TeamMembership = TeamUnread & {
    user_id: string;
    roles: string;
    delete_at: number;
    scheme_admin: boolean;
    scheme_guest: boolean;
    scheme_user: boolean;
};

export type TeamMemberWithError = {
    member: TeamMembership;
    user_id: string;
    error: ServerError;
}

export type TeamType = 'O' | 'I';

export type Team = {
    id: string;
    create_at: number;
    update_at: number;
    delete_at: number;
    display_name: string;
    name: string;
    description: string;
    email: string;
    type: TeamType;
    company_name: string;
    allowed_domains: string;
    invite_id: string;
    allow_open_invite: boolean;
    scheme_id: string;
    group_constrained: boolean;
    policy_id?: string | null;
};

export type TeamsState = {
    currentTeamId: string;
    teams: Record<string, Team>;
    myMembers: Record<string, TeamMembership>;
    membersInTeam: RelationOneToOne<Team, RelationOneToOne<UserProfile, TeamMembership>>;
    stats: RelationOneToOne<Team, TeamStats>;
    groupsAssociatedToTeam: any;
    totalCount: number;
    reactions: Record<string, Record<TimeFrame, Record<string,TopReaction>>>;
};

export type TeamUnread = {
    team_id: string;

    /** The number of unread mentions in channels on this team, not including DMs and GMs */
    mention_count: number;

    /** The number of unread mentions in root posts in channels on this team, not including DMs and GMs */
    mention_count_root: number;

    /**
     * The number of unread posts in channels on this team, not including DMs and GMs
     *
     * @remarks Note that this differs from ChannelMembership.msg_count and ChannelUnread.msg_count since it tracks
     * unread posts instead of read posts.
     */
    msg_count: number;

    /**
     * The number of unread root posts in channels on this team, not including DMs and GMs
     *
     * @remarks Note that this differs from ChannelMember.msg_count_root and ChannelUnread.msg_count_root since it
     * tracks unread posts instead of read posts.
     */
    msg_count_root: number;

    thread_count?: number;
    thread_mention_count?: number;
};

export type GetTeamMembersOpts = {
    sort?: 'Username';
    exclude_deleted_users?: boolean;
};

export type TeamsWithCount = {
    teams: Team[];
    total_count: number;
};

export type TeamStats = {
    team_id: string;
    total_member_count: number;
    active_member_count: number;
};

export type TeamSearchOpts = {
    page?: number;
    per_page?: number;
    allow_open_invite?: boolean;
    group_constrained?: boolean;
}

export type TeamInviteWithError = {
    email: string;
    error: ServerError;
};
=======
export * from '@mattermost/types/teams';
>>>>>>> 6c5190d7
<|MERGE_RESOLUTION|>--- conflicted
+++ resolved
@@ -1,116 +1,4 @@
 // Copyright (c) 2015-present Mattermost, Inc. All Rights Reserved.
 // See LICENSE.txt for license information.
 
-<<<<<<< HEAD
-import {ServerError} from './errors';
-import {TimeFrames} from './insights';
-import {TopReaction} from './reactions';
-import {UserProfile} from './users';
-import {RelationOneToOne} from './utilities';
-
-export type TeamMembership = TeamUnread & {
-    user_id: string;
-    roles: string;
-    delete_at: number;
-    scheme_admin: boolean;
-    scheme_guest: boolean;
-    scheme_user: boolean;
-};
-
-export type TeamMemberWithError = {
-    member: TeamMembership;
-    user_id: string;
-    error: ServerError;
-}
-
-export type TeamType = 'O' | 'I';
-
-export type Team = {
-    id: string;
-    create_at: number;
-    update_at: number;
-    delete_at: number;
-    display_name: string;
-    name: string;
-    description: string;
-    email: string;
-    type: TeamType;
-    company_name: string;
-    allowed_domains: string;
-    invite_id: string;
-    allow_open_invite: boolean;
-    scheme_id: string;
-    group_constrained: boolean;
-    policy_id?: string | null;
-};
-
-export type TeamsState = {
-    currentTeamId: string;
-    teams: Record<string, Team>;
-    myMembers: Record<string, TeamMembership>;
-    membersInTeam: RelationOneToOne<Team, RelationOneToOne<UserProfile, TeamMembership>>;
-    stats: RelationOneToOne<Team, TeamStats>;
-    groupsAssociatedToTeam: any;
-    totalCount: number;
-    reactions: Record<string, Record<TimeFrame, Record<string,TopReaction>>>;
-};
-
-export type TeamUnread = {
-    team_id: string;
-
-    /** The number of unread mentions in channels on this team, not including DMs and GMs */
-    mention_count: number;
-
-    /** The number of unread mentions in root posts in channels on this team, not including DMs and GMs */
-    mention_count_root: number;
-
-    /**
-     * The number of unread posts in channels on this team, not including DMs and GMs
-     *
-     * @remarks Note that this differs from ChannelMembership.msg_count and ChannelUnread.msg_count since it tracks
-     * unread posts instead of read posts.
-     */
-    msg_count: number;
-
-    /**
-     * The number of unread root posts in channels on this team, not including DMs and GMs
-     *
-     * @remarks Note that this differs from ChannelMember.msg_count_root and ChannelUnread.msg_count_root since it
-     * tracks unread posts instead of read posts.
-     */
-    msg_count_root: number;
-
-    thread_count?: number;
-    thread_mention_count?: number;
-};
-
-export type GetTeamMembersOpts = {
-    sort?: 'Username';
-    exclude_deleted_users?: boolean;
-};
-
-export type TeamsWithCount = {
-    teams: Team[];
-    total_count: number;
-};
-
-export type TeamStats = {
-    team_id: string;
-    total_member_count: number;
-    active_member_count: number;
-};
-
-export type TeamSearchOpts = {
-    page?: number;
-    per_page?: number;
-    allow_open_invite?: boolean;
-    group_constrained?: boolean;
-}
-
-export type TeamInviteWithError = {
-    email: string;
-    error: ServerError;
-};
-=======
-export * from '@mattermost/types/teams';
->>>>>>> 6c5190d7
+export * from '@mattermost/types/teams';