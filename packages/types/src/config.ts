// Copyright (c) 2015-present Mattermost, Inc. All Rights Reserved.
// See LICENSE.txt for license information.

/* eslint-disable max-lines */

export type ClientConfig = {
    AboutLink: string;
    AllowBannerDismissal: string;
    AllowCustomThemes: string;
    AllowSyncedDrafts: string;
    AllowedThemes: string;
    AndroidAppDownloadLink: string;
    AndroidLatestVersion: string;
    AndroidMinVersion: string;
    AppDownloadLink: string;
    AsymmetricSigningPublicKey: string;
    AvailableLocales: string;
    BannerColor: string;
    BannerText: string;
    BannerTextColor: string;
    BuildBoards: string;
    BuildDate: string;
    BuildEnterpriseReady: string;
    BuildHash: string;
    BuildHashBoards: string;
    BuildHashEnterprise: string;
    BuildHashPlaybooks: string;
    BuildNumber: string;
    CollapsedThreads: CollapsedThreads;
    CustomBrandText: string;
    CustomDescriptionText: string;
    CustomTermsOfServiceId: string;
    CustomTermsOfServiceReAcceptancePeriod: string;
    CustomUrlSchemes: string;
    CWSURL: string;
    DataRetentionEnableFileDeletion: string;
    DataRetentionEnableMessageDeletion: string;
    DataRetentionFileRetentionDays: string;
    DataRetentionMessageRetentionDays: string;
    DefaultClientLocale: string;
    DefaultTheme: string;
    DiagnosticId: string;
    DiagnosticsEnabled: string;
    EmailLoginButtonBorderColor: string;
    EmailLoginButtonColor: string;
    EmailLoginButtonTextColor: string;
    EmailNotificationContentsType: string;
    EnableAskCommunityLink: string;
    EnableBanner: string;
    EnableBotAccountCreation: string;
    EnableChannelViewedMessages: string;
    EnableClientPerformanceDebugging: string;
    EnableCluster: string;
    EnableCommands: string;
    EnableCompliance: string;
    EnableConfirmNotificationsToChannel: string;
    EnableCustomBrand: string;
    EnableCustomEmoji: string;
    EnableCustomGroups: string;
    EnableCustomUserStatuses: string;
    EnableLastActiveTime: string;
    EnableTimedDND: string;
    EnableCustomTermsOfService: string;
    EnableDeveloper: string;
    EnableDiagnostics: string;
    EnableEmailBatching: string;
    EnableEmailInvitations: string;
    EnableEmojiPicker: string;
    EnableFileAttachments: string;
    EnableFile: string;
    EnableGifPicker: string;
    EnableGuestAccounts: string;
    EnableIncomingWebhooks: string;
    EnableLatex: string;
    EnableInlineLatex: string;
    EnableLdap: string;
    EnableLinkPreviews: string;
    EnableMarketplace: string;
    EnableMetrics: string;
    EnableMobileFileDownload: string;
    EnableMobileFileUpload: string;
    EnableMultifactorAuthentication: string;
    EnableOAuthServiceProvider: string;
    EnableOpenServer: string;
    EnableOutgoingWebhooks: string;
    EnablePostIconOverride: string;
    EnablePostUsernameOverride: string;
    EnablePreviewFeatures: string;
    EnablePreviewModeBanner: string;
    EnablePublicLink: string;
    EnableReliableWebSockets: string;
    EnableSaml: string;
    EnableSignInWithEmail: string;
    EnableSignInWithUsername: string;
    EnableSignUpWithEmail: string;
    EnableSignUpWithGitLab: string;
    EnableSignUpWithGoogle: string;
    EnableSignUpWithOffice365: string;
    EnableSignUpWithOpenId: string;
    EnableSVGs: string;
    EnableTesting: string;
    EnableThemeSelection: string;
    EnableTutorial: string;
    EnableOnboardingFlow: string;
    EnableUserAccessTokens: string;
    EnableUserCreation: string;
    EnableUserDeactivation: string;
    EnableUserTypingMessages: string;
    EnforceMultifactorAuthentication: string;
    ExperimentalClientSideCertCheck: string;
    ExperimentalClientSideCertEnable: string;
    ExperimentalEnableAuthenticationTransfer: string;
    ExperimentalEnableAutomaticReplies: string;
    ExperimentalEnableDefaultChannelLeaveJoinMessages: string;
    ExperimentalEnablePostMetadata: string;
    ExperimentalGroupUnreadChannels: string;
    ExperimentalPrimaryTeam: string;
    ExperimentalTimezone: string;
    ExperimentalViewArchivedChannels: string;
    FileLevel: string;
    FeatureFlagAppsEnabled: string;
    FeatureFlagBoardsProduct: string;
    FeatureFlagCallsEnabled: string;
    FeatureFlagGraphQL: string;
    GfycatAPIKey: string;
    GfycatAPISecret: string;
    GoogleDeveloperKey: string;
    GuestAccountsEnforceMultifactorAuthentication: string;
    HasImageProxy: string;
    HelpLink: string;
    IosAppDownloadLink: string;
    IosLatestVersion: string;
    IosMinVersion: string;
    InsightsEnabled: string;
    InstallationDate: string;
    IsDefaultMarketplace: string;
    LdapFirstNameAttributeSet: string;
    LdapLastNameAttributeSet: string;
    LdapLoginButtonBorderColor: string;
    LdapLoginButtonColor: string;
    LdapLoginButtonTextColor: string;
    LdapLoginFieldName: string;
    LdapNicknameAttributeSet: string;
    LdapPositionAttributeSet: string;
    LdapPictureAttributeSet: string;
    LockTeammateNameDisplay: string;
    ManagedResourcePaths: string;
    MaxFileSize: string;
    MaxPostSize: string;
    MaxNotificationsPerChannel: string;
    MinimumHashtagLength: string;
    NoAccounts: string;
    GitLabButtonText: string;
    GitLabButtonColor: string;
    OpenIdButtonText: string;
    OpenIdButtonColor: string;
    PasswordMinimumLength: string;
    PasswordRequireLowercase: string;
    PasswordRequireNumber: string;
    PasswordRequireSymbol: string;
    PasswordRequireUppercase: string;
    PluginsEnabled: string;
    PostEditTimeLimit: string;
    PrivacyPolicyLink: string;
    ReportAProblemLink: string;
    RequireEmailVerification: string;
    RestrictDirectMessage: string;
    RunJobs: string;
    SamlFirstNameAttributeSet: string;
    SamlLastNameAttributeSet: string;
    SamlLoginButtonBorderColor: string;
    SamlLoginButtonColor: string;
    SamlLoginButtonText: string;
    SamlLoginButtonTextColor: string;
    SamlNicknameAttributeSet: string;
    SamlPositionAttributeSet: string;
    SchemaVersion: string;
    SendEmailNotifications: string;
    SendPushNotifications: string;
    ShowEmailAddress: string;
    SiteName: string;
    SiteURL: string;
    SQLDriverName: string;
    SupportEmail: string;
    TelemetryId: string;
    TeammateNameDisplay: string;
    TermsOfServiceLink: string;
    TimeBetweenUserTypingUpdatesMilliseconds: string;
    UpgradedFromTE: string;
    Version: string;
    WebsocketPort: string;
    WebsocketSecurePort: string;
    WebsocketURL: string;
    ExperimentalSharedChannels: string;
    EnableAppBar: string;
    EnableComplianceExport: string;
    PostPriority: string;
    ReduceOnBoardingTaskList: string;
    PostAcknowledgements: string;
    AllowPersistentNotifications: string;
    PersistentNotificationMaxRecipients: string;
    PersistentNotificationIntervalMinutes: string;
    AllowPersistentNotificationsForGuests: string;
};

export type License = {
    id: string;
    issued_at: number;
    starts_at: number;
    expires_at: string;
    customer: LicenseCustomer;
    features: LicenseFeatures;
    sku_name: string;
    short_sku_name: string;
};

export type LicenseCustomer = {
    id: string;
    name: string;
    email: string;
    company: string;
};

export type LicenseFeatures = {
    users?: number;
    ldap?: boolean;
    ldap_groups?: boolean;
    mfa?: boolean;
    google_oauth?: boolean;
    office365_oauth?: boolean;
    compliance?: boolean;
    cluster?: boolean;
    metrics?: boolean;
    mhpns?: boolean;
    saml?: boolean;
    elastic_search?: boolean;
    announcement?: boolean;
    theme_management?: boolean;
    email_notification_contents?: boolean;
    data_retention?: boolean;
    message_export?: boolean;
    custom_permissions_schemes?: boolean;
    custom_terms_of_service?: boolean;
    guest_accounts?: boolean;
    guest_accounts_permissions?: boolean;
    id_loaded?: boolean;
    lock_teammate_name_display?: boolean;
    cloud?: boolean;
    future_features?: boolean;
};

export type ClientLicense = Record<string, string>;

export type RequestLicenseBody = {
    users: number;
    terms_accepted: boolean;
    receive_emails_accepted: boolean;
}

export type DataRetentionPolicy = {
    message_deletion_enabled: boolean;
    file_deletion_enabled: boolean;
    message_retention_cutoff: number;
    file_retention_cutoff: number;
};

export type ServiceSettings = {
    SiteURL: string;
    WebsocketURL: string;
    LicenseFileLocation: string;
    ListenAddress: string;
    ConnectionSecurity: string;
    TLSCertFile: string;
    TLSKeyFile: string;
    TLSMinVer: string;
    TLSStrictTransport: boolean;
    TLSStrictTransportMaxAge: number;
    TLSOverwriteCiphers: string[];
    UseLetsEncrypt: boolean;
    LetsEncryptCertificateCacheFile: string;
    Forward80To443: boolean;
    TrustedProxyIPHeader: string[];
    ReadTimeout: number;
    WriteTimeout: number;
    IdleTimeout: number;
    MaximumLoginAttempts: number;
    GoroutineHealthThreshold: number;
    GoogleDeveloperKey: string;
    EnableOAuthServiceProvider: boolean;
    EnableIncomingWebhooks: boolean;
    EnableOutgoingWebhooks: boolean;
    EnableCommands: boolean;
    EnablePostUsernameOverride: boolean;
    EnablePostIconOverride: boolean;
    EnableLinkPreviews: boolean;
    EnablePermalinkPreviews: boolean;
    RestrictLinkPreviews: string;
    EnableTesting: boolean;
    EnableDeveloper: boolean;
    DeveloperFlags: string;
    EnableClientPerformanceDebugging: boolean;
    EnableOpenTracing: boolean;
    EnableSecurityFixAlert: boolean;
    EnableInsecureOutgoingConnections: boolean;
    AllowedUntrustedInternalConnections: string;
    EnableMultifactorAuthentication: boolean;
    EnforceMultifactorAuthentication: boolean;
    EnableUserAccessTokens: boolean;
    AllowCorsFrom: string;
    CorsExposedHeaders: string;
    CorsAllowCredentials: boolean;
    CorsDebug: boolean;
    AllowCookiesForSubdomains: boolean;
    ExtendSessionLengthWithActivity: boolean;
    SessionLengthWebInDays: number;
    SessionLengthWebInHours: number;
    SessionLengthMobileInDays: number;
    SessionLengthMobileInHours: number;
    SessionLengthSSOInDays: number;
    SessionLengthSSOInHours: number;
    SessionCacheInMinutes: number;
    SessionIdleTimeoutInMinutes: number;
    WebsocketSecurePort: number;
    WebsocketPort: number;
    WebserverMode: string;
    EnableCustomEmoji: boolean;
    EnableEmojiPicker: boolean;
    EnableGifPicker: boolean;
    GfycatAPIKey: string;
    GfycatAPISecret: string;
    PostEditTimeLimit: number;
    TimeBetweenUserTypingUpdatesMilliseconds: number;
    EnablePostSearch: boolean;
    EnableFileSearch: boolean;
    MinimumHashtagLength: number;
    EnableUserTypingMessages: boolean;
    EnableChannelViewedMessages: boolean;
    EnableUserStatuses: boolean;
    ExperimentalEnableAuthenticationTransfer: boolean;
    ClusterLogTimeoutMilliseconds: number;
    EnablePreviewFeatures: boolean;
    EnableTutorial: boolean;
    EnableOnboardingFlow: boolean;
    ExperimentalEnableDefaultChannelLeaveJoinMessages: boolean;
    ExperimentalGroupUnreadChannels: string;
    EnableAPITeamDeletion: boolean;
    EnableAPITriggerAdminNotifications: boolean;
    EnableAPIUserDeletion: boolean;
    ExperimentalEnableHardenedMode: boolean;
    ExperimentalStrictCSRFEnforcement: boolean;
    EnableEmailInvitations: boolean;
    DisableBotsWhenOwnerIsDeactivated: boolean;
    EnableBotAccountCreation: boolean;
    EnableSVGs: boolean;
    EnableLatex: boolean;
    EnableInlineLatex: boolean;
    EnableLocalMode: boolean;
    LocalModeSocketLocation: string;
    CollapsedThreads: CollapsedThreads;
    ThreadAutoFollow: boolean;
    PostPriority: boolean;
    EnableAPIChannelDeletion: boolean;
    EnableAWSMetering: boolean;
    SplitKey: string;
    FeatureFlagSyncIntervalSeconds: number;
    DebugSplit: boolean;
    ManagedResourcePaths: string;
    EnableCustomGroups: boolean;
    SelfHostedPurchase: boolean;
    AllowSyncedDrafts: boolean;
<<<<<<< HEAD
    AllowPersistentNotifications: boolean;
    PersistentNotificationIntervalMinutes: number;
    PersistentNotificationMaxCount: number;
    PersistentNotificationMaxRecipients: number;
=======
    SelfHostedExpansion: boolean;
>>>>>>> 780bbe87
};

export type TeamSettings = {
    SiteName: string;
    MaxUsersPerTeam: number;
    EnableCustomUserStatuses: boolean;
    EnableUserCreation: boolean;
    EnableOpenServer: boolean;
    EnableUserDeactivation: boolean;
    RestrictCreationToDomains: string;
    EnableCustomBrand: boolean;
    CustomBrandText: string;
    CustomDescriptionText: string;
    RestrictDirectMessage: string;
    UserStatusAwayTimeout: number;
    MaxChannelsPerTeam: number;
    MaxNotificationsPerChannel: number;
    EnableConfirmNotificationsToChannel: boolean;
    TeammateNameDisplay: string;
    ExperimentalViewArchivedChannels: boolean;
    ExperimentalEnableAutomaticReplies: boolean;
    LockTeammateNameDisplay: boolean;
    ExperimentalPrimaryTeam: string;
    ExperimentalDefaultChannels: string[];
    EnableLastActiveTime: boolean;
};

export type ClientRequirements = {
    AndroidLatestVersion: string;
    AndroidMinVersion: string;
    IosLatestVersion: string;
    IosMinVersion: string;
};

export type SqlSettings = {
    DriverName: string;
    DataSource: string;
    DataSourceReplicas: string[];
    DataSourceSearchReplicas: string[];
    MaxIdleConns: number;
    ConnMaxLifetimeMilliseconds: number;
    ConnMaxIdleTimeMilliseconds: number;
    MaxOpenConns: number;
    Trace: boolean;
    AtRestEncryptKey: string;
    QueryTimeout: number;
    DisableDatabaseSearch: boolean;
    MigrationsStatementTimeoutSeconds: number;
    ReplicaLagSettings: ReplicaLagSetting[];
};

export type LogSettings = {
    EnableConsole: boolean;
    ConsoleLevel: string;
    ConsoleJson: boolean;
    EnableColor: boolean;
    EnableFile: boolean;
    FileLevel: string;
    FileJson: boolean;
    FileLocation: string;
    EnableWebhookDebugging: boolean;
    EnableDiagnostics: boolean;
    VerboseDiagnostics: boolean;
    EnableSentry: boolean;
    AdvancedLoggingConfig: string;
};

export type ExperimentalAuditSettings = {
    FileEnabled: boolean;
    FileName: string;
    FileMaxSizeMB: number;
    FileMaxAgeDays: number;
    FileMaxBackups: number;
    FileCompress: boolean;
    FileMaxQueueSize: number;
    AdvancedLoggingConfig: string;
};

export type NotificationLogSettings = {
    EnableConsole: boolean;
    ConsoleLevel: string;
    ConsoleJson: boolean;
    EnableColor: boolean;
    EnableFile: boolean;
    FileLevel: string;
    FileJson: boolean;
    FileLocation: string;
    AdvancedLoggingConfig: string;
};

export type PasswordSettings = {
    MinimumLength: number;
    Lowercase: boolean;
    Number: boolean;
    Uppercase: boolean;
    Symbol: boolean;
};

export type FileSettings = {
    EnableFileAttachments: boolean;
    EnableMobileUpload: boolean;
    EnableMobileDownload: boolean;
    MaxFileSize: number;
    MaxImageResolution: number;
    MaxImageDecoderConcurrency: number;
    DriverName: string;
    Directory: string;
    EnablePublicLink: boolean;
    ExtractContent: boolean;
    ArchiveRecursion: boolean;
    PublicLinkSalt: string;
    InitialFont: string;
    AmazonS3AccessKeyId: string;
    AmazonS3SecretAccessKey: string;
    AmazonS3Bucket: string;
    AmazonS3PathPrefix: string;
    AmazonS3Region: string;
    AmazonS3Endpoint: string;
    AmazonS3SSL: boolean;
    AmazonS3SignV2: boolean;
    AmazonS3SSE: boolean;
    AmazonS3Trace: boolean;
    AmazonS3RequestTimeoutMilliseconds: number;
};

export type EmailSettings = {
    EnableSignUpWithEmail: boolean;
    EnableSignInWithEmail: boolean;
    EnableSignInWithUsername: boolean;
    SendEmailNotifications: boolean;
    UseChannelInEmailNotifications: boolean;
    RequireEmailVerification: boolean;
    FeedbackName: string;
    FeedbackEmail: string;
    ReplyToAddress: string;
    FeedbackOrganization: string;
    EnableSMTPAuth: boolean;
    SMTPUsername: string;
    SMTPPassword: string;
    SMTPServer: string;
    SMTPPort: string;
    SMTPServerTimeout: number;
    ConnectionSecurity: string;
    SendPushNotifications: boolean;
    PushNotificationServer: string;
    PushNotificationContents: string;
    PushNotificationBuffer: number;
    EnableEmailBatching: boolean;
    EmailBatchingBufferSize: number;
    EmailBatchingInterval: number;
    EnablePreviewModeBanner: boolean;
    SkipServerCertificateVerification: boolean;
    EmailNotificationContentsType: string;
    LoginButtonColor: string;
    LoginButtonBorderColor: string;
    LoginButtonTextColor: string;
    EnableInactivityEmail: boolean;
};

export type RateLimitSettings = {
    Enable: boolean;
    PerSec: number;
    MaxBurst: number;
    MemoryStoreSize: number;
    VaryByRemoteAddr: boolean;
    VaryByUser: boolean;
    VaryByHeader: string;
};

export type PrivacySettings = {
    ShowEmailAddress: boolean;
    ShowFullName: boolean;
};

export type SupportSettings = {
    TermsOfServiceLink: string;
    PrivacyPolicyLink: string;
    AboutLink: string;
    HelpLink: string;
    ReportAProblemLink: string;
    SupportEmail: string;
    CustomTermsOfServiceEnabled: boolean;
    CustomTermsOfServiceReAcceptancePeriod: number;
    EnableAskCommunityLink: boolean;
};

export type AnnouncementSettings = {
    EnableBanner: boolean;
    BannerText: string;
    BannerColor: string;
    BannerTextColor: string;
    AllowBannerDismissal: boolean;
    AdminNoticesEnabled: boolean;
    UserNoticesEnabled: boolean;
    NoticesURL: string;
    NoticesFetchFrequency: number;
    NoticesSkipCache: boolean;
};

export type ThemeSettings = {
    EnableThemeSelection: boolean;
    DefaultTheme: string;
    AllowCustomThemes: boolean;
    AllowedThemes: string[];
};

export type SSOSettings = {
    Enable: boolean;
    Secret: string;
    Id: string;
    Scope: string;
    AuthEndpoint: string;
    TokenEndpoint: string;
    UserAPIEndpoint: string;
    DiscoveryEndpoint: string;
    ButtonText: string;
    ButtonColor: string;
};

export type Office365Settings = {
    Enable: boolean;
    Secret: string;
    Id: string;
    Scope: string;
    AuthEndpoint: string;
    TokenEndpoint: string;
    UserAPIEndpoint: string;
    DiscoveryEndpoint: string;
    DirectoryId: string;
};

export type LdapSettings = {
    Enable: boolean;
    EnableSync: boolean;
    LdapServer: string;
    LdapPort: number;
    ConnectionSecurity: string;
    BaseDN: string;
    BindUsername: string;
    BindPassword: string;
    UserFilter: string;
    GroupFilter: string;
    GuestFilter: string;
    EnableAdminFilter: boolean;
    AdminFilter: string;
    GroupDisplayNameAttribute: string;
    GroupIdAttribute: string;
    FirstNameAttribute: string;
    LastNameAttribute: string;
    EmailAttribute: string;
    UsernameAttribute: string;
    NicknameAttribute: string;
    IdAttribute: string;
    PositionAttribute: string;
    LoginIdAttribute: string;
    PictureAttribute: string;
    SyncIntervalMinutes: number;
    SkipCertificateVerification: boolean;
    PublicCertificateFile: string;
    PrivateKeyFile: string;
    QueryTimeout: number;
    MaxPageSize: number;
    LoginFieldName: string;
    LoginButtonColor: string;
    LoginButtonBorderColor: string;
    LoginButtonTextColor: string;
    Trace: boolean;
};

export type ComplianceSettings = {
    Enable: boolean;
    Directory: string;
    EnableDaily: boolean;
    BatchSize: number;
};

export type LocalizationSettings = {
    DefaultServerLocale: string;
    DefaultClientLocale: string;
    AvailableLocales: string;
};

export type SamlSettings = {
    Enable: boolean;
    EnableSyncWithLdap: boolean;
    EnableSyncWithLdapIncludeAuth: boolean;
    IgnoreGuestsLdapSync: boolean;
    Verify: boolean;
    Encrypt: boolean;
    SignRequest: boolean;
    IdpURL: string;
    IdpDescriptorURL: string;
    IdpMetadataURL: string;
    ServiceProviderIdentifier: string;
    AssertionConsumerServiceURL: string;
    SignatureAlgorithm: string;
    CanonicalAlgorithm: string;
    ScopingIDPProviderId: string;
    ScopingIDPName: string;
    IdpCertificateFile: string;
    PublicCertificateFile: string;
    PrivateKeyFile: string;
    IdAttribute: string;
    GuestAttribute: string;
    EnableAdminAttribute: boolean;
    AdminAttribute: string;
    FirstNameAttribute: string;
    LastNameAttribute: string;
    EmailAttribute: string;
    UsernameAttribute: string;
    NicknameAttribute: string;
    LocaleAttribute: string;
    PositionAttribute: string;
    LoginButtonText: string;
    LoginButtonColor: string;
    LoginButtonBorderColor: string;
    LoginButtonTextColor: string;
};

export type NativeAppSettings = {
    AppCustomURLSchemes: string[];
    AppDownloadLink: string;
    AndroidAppDownloadLink: string;
    IosAppDownloadLink: string;
};

export type ClusterSettings = {
    Enable: boolean;
    ClusterName: string;
    OverrideHostname: string;
    NetworkInterface: string;
    BindAddress: string;
    AdvertiseAddress: string;
    UseIPAddress: boolean;
    EnableGossipCompression: boolean;
    EnableExperimentalGossipEncryption: boolean;
    ReadOnlyConfig: boolean;
    GossipPort: number;
    StreamingPort: number;
    MaxIdleConns: number;
    MaxIdleConnsPerHost: number;
    IdleConnTimeoutMilliseconds: number;
};

export type MetricsSettings = {
    Enable: boolean;
    BlockProfileRate: number;
    ListenAddress: string;
};

export type ExperimentalSettings = {
    ClientSideCertEnable: boolean;
    ClientSideCertCheck: string;
    LinkMetadataTimeoutMilliseconds: number;
    RestrictSystemAdmin: boolean;
    UseNewSAMLLibrary: boolean;
    EnableSharedChannels: boolean;
    EnableRemoteClusterService: boolean;
    EnableAppBar: boolean;
    PatchPluginsReactDOM: boolean;
};

export type AnalyticsSettings = {
    MaxUsersForStatistics: number;
};

export type ElasticsearchSettings = {
    ConnectionURL: string;
    Username: string;
    Password: string;
    EnableIndexing: boolean;
    EnableSearching: boolean;
    EnableAutocomplete: boolean;
    Sniff: boolean;
    PostIndexReplicas: number;
    PostIndexShards: number;
    ChannelIndexReplicas: number;
    ChannelIndexShards: number;
    UserIndexReplicas: number;
    UserIndexShards: number;
    AggregatePostsAfterDays: number;
    PostsAggregatorJobStartTime: string;
    IndexPrefix: string;
    LiveIndexingBatchSize: number;
    BatchSize: number;
    RequestTimeoutSeconds: number;
    SkipTLSVerification: boolean;
    CA: string;
    ClientCert: string;
    ClientKey: string;
    Trace: string;
};

export type BleveSettings = {
    IndexDir: string;
    EnableIndexing: boolean;
    EnableSearching: boolean;
    EnableAutocomplete: boolean;
    BatchSize: number;
};

export type DataRetentionSettings = {
    EnableMessageDeletion: boolean;
    EnableFileDeletion: boolean;
    EnableBoardsDeletion: boolean;
    MessageRetentionDays: number;
    FileRetentionDays: number;
    BoardsRetentionDays: number;
    DeletionJobStartTime: string;
    BatchSize: number;
};

export type MessageExportSettings = {
    EnableExport: boolean;
    DownloadExportResults: boolean;
    ExportFormat: string;
    DailyRunTime: string;
    ExportFromTimestamp: number;
    BatchSize: number;
    GlobalRelaySettings: {
        CustomerType: string;
        SMTPUsername: string;
        SMTPPassword: string;
        EmailAddress: string;
        SMTPServerTimeout: number;
    };
};

export type JobSettings = {
    RunJobs: boolean;
    RunScheduler: boolean;
    CleanupJobsThresholdDays: number;
    CleanupConfigThresholdDays: number;
};

export type ProductSettings = {
    EnablePublicSharedBoards: boolean;
};

export type PluginSettings = {
    Enable: boolean;
    EnableUploads: boolean;
    AllowInsecureDownloadURL: boolean;
    EnableHealthCheck: boolean;
    Directory: string;
    ClientDirectory: string;
    Plugins: Record<string, any>;
    PluginStates: Record<string, { Enable: boolean }>;
    EnableMarketplace: boolean;
    EnableRemoteMarketplace: boolean;
    AutomaticPrepackagedPlugins: boolean;
    RequirePluginSignature: boolean;
    MarketplaceURL: string;
    SignaturePublicKeyFiles: string[];
    ChimeraOAuthProxyURL: string;
};

export type DisplaySettings = {
    CustomURLSchemes: string[];
    ExperimentalTimezone: boolean;
};

export type GuestAccountsSettings = {
    Enable: boolean;
    AllowEmailAccounts: boolean;
    EnforceMultifactorAuthentication: boolean;
    RestrictCreationToDomains: string;
    AllowPersistentNotifications: boolean;
};

export type ImageProxySettings = {
    Enable: boolean;
    ImageProxyType: string;
    RemoteImageProxyURL: string;
    RemoteImageProxyOptions: string;
};

export type CloudSettings = {
    CWSURL: string;
    CWSAPIURL: string;
};

export type FeatureFlags = Record<string, string | boolean>;

export type ImportSettings = {
    Directory: string;
    RetentionDays: number;
};

export type ExportSettings = {
    Directory: string;
    RetentionDays: number;
};

export type AdminConfig = {
    ServiceSettings: ServiceSettings;
    TeamSettings: TeamSettings;
    ClientRequirements: ClientRequirements;
    SqlSettings: SqlSettings;
    LogSettings: LogSettings;
    ExperimentalAuditSettings: ExperimentalAuditSettings;
    NotificationLogSettings: NotificationLogSettings;
    PasswordSettings: PasswordSettings;
    FileSettings: FileSettings;
    EmailSettings: EmailSettings;
    RateLimitSettings: RateLimitSettings;
    PrivacySettings: PrivacySettings;
    SupportSettings: SupportSettings;
    AnnouncementSettings: AnnouncementSettings;
    ThemeSettings: ThemeSettings;
    GitLabSettings: SSOSettings;
    GoogleSettings: SSOSettings;
    Office365Settings: Office365Settings;
    OpenIdSettings: SSOSettings;
    LdapSettings: LdapSettings;
    ComplianceSettings: ComplianceSettings;
    LocalizationSettings: LocalizationSettings;
    SamlSettings: SamlSettings;
    NativeAppSettings: NativeAppSettings;
    ClusterSettings: ClusterSettings;
    MetricsSettings: MetricsSettings;
    ExperimentalSettings: ExperimentalSettings;
    AnalyticsSettings: AnalyticsSettings;
    ElasticsearchSettings: ElasticsearchSettings;
    BleveSettings: BleveSettings;
    DataRetentionSettings: DataRetentionSettings;
    MessageExportSettings: MessageExportSettings;
    JobSettings: JobSettings;
    ProductSettings: ProductSettings;
    PluginSettings: PluginSettings;
    DisplaySettings: DisplaySettings;
    GuestAccountsSettings: GuestAccountsSettings;
    ImageProxySettings: ImageProxySettings;
    CloudSettings: CloudSettings;
    FeatureFlags: FeatureFlags;
    ImportSettings: ImportSettings;
    ExportSettings: ExportSettings;
};

export type ReplicaLagSetting = {
    DataSource: string;
    QueryAbsoluteLag: string;
    QueryTimeLag: string;
}

export type EnvironmentConfigSettings<T> = {
    [P in keyof T]: boolean;
}

export type EnvironmentConfig = {
    [P in keyof AdminConfig]: EnvironmentConfigSettings<AdminConfig[P]>;
}

export type WarnMetricStatus = {
    id: string;
    limit: number;
    acked: boolean;
    store_status: string;
};

export enum CollapsedThreads {
    DISABLED = 'disabled',
    DEFAULT_ON = 'default_on',
    DEFAULT_OFF = 'default_off',
    ALWAYS_ON = 'always_on',
}<|MERGE_RESOLUTION|>--- conflicted
+++ resolved
@@ -368,14 +368,11 @@
     EnableCustomGroups: boolean;
     SelfHostedPurchase: boolean;
     AllowSyncedDrafts: boolean;
-<<<<<<< HEAD
     AllowPersistentNotifications: boolean;
     PersistentNotificationIntervalMinutes: number;
     PersistentNotificationMaxCount: number;
     PersistentNotificationMaxRecipients: number;
-=======
     SelfHostedExpansion: boolean;
->>>>>>> 780bbe87
 };
 
 export type TeamSettings = {
