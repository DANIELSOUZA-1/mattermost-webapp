// Copyright (c) 2015-present Mattermost, Inc. All Rights Reserved.
// See LICENSE.txt for license information.

/* eslint-disable max-lines */

export type ClientConfig = {
    AboutLink: string;
    AllowBannerDismissal: string;
    AllowCustomThemes: string;
    AllowSyncedDrafts: string;
    AllowedThemes: string;
    AndroidAppDownloadLink: string;
    AndroidLatestVersion: string;
    AndroidMinVersion: string;
    AppDownloadLink: string;
    AsymmetricSigningPublicKey: string;
    AvailableLocales: string;
    BannerColor: string;
    BannerText: string;
    BannerTextColor: string;
    BuildDate: string;
    BuildEnterpriseReady: string;
    BuildHash: string;
    BuildHashEnterprise: string;
    BuildNumber: string;
    CollapsedThreads: CollapsedThreads;
    CustomBrandText: string;
    CustomDescriptionText: string;
    CustomTermsOfServiceId: string;
    CustomTermsOfServiceReAcceptancePeriod: string;
    CustomUrlSchemes: string;
    CWSURL: string;
    DataRetentionEnableFileDeletion: string;
    DataRetentionEnableMessageDeletion: string;
    DataRetentionFileRetentionDays: string;
    DataRetentionMessageRetentionDays: string;
    DefaultClientLocale: string;
    DefaultTheme: string;
    DiagnosticId: string;
    DiagnosticsEnabled: string;
    EmailLoginButtonBorderColor: string;
    EmailLoginButtonColor: string;
    EmailLoginButtonTextColor: string;
    EmailNotificationContentsType: string;
    EnableAskCommunityLink: string;
    EnableBanner: string;
    EnableBotAccountCreation: string;
    EnableChannelViewedMessages: string;
    EnableClientPerformanceDebugging: string;
    EnableCluster: string;
    EnableCommands: string;
    EnableCompliance: string;
    EnableConfirmNotificationsToChannel: string;
    EnableCustomBrand: string;
    EnableCustomEmoji: string;
    EnableCustomGroups: string;
    EnableCustomUserStatuses: string;
    EnableLastActiveTime: string;
    EnableTimedDND: string;
    EnableCustomTermsOfService: string;
    EnableDeveloper: string;
    EnableDiagnostics: string;
    EnableEmailBatching: string;
    EnableEmailInvitations: string;
    EnableEmojiPicker: string;
    EnableFileAttachments: string;
    EnableFile: string;
    EnableGifPicker: string;
    EnableGuestAccounts: string;
    EnableIncomingWebhooks: string;
    EnableLatex: string;
    EnableInlineLatex: string;
    EnableLdap: string;
    EnableLinkPreviews: string;
    EnableMarketplace: string;
    EnableMetrics: string;
    EnableMobileFileDownload: string;
    EnableMobileFileUpload: string;
    EnableMultifactorAuthentication: string;
    EnableOAuthServiceProvider: string;
    EnableOpenServer: string;
    EnableOutgoingWebhooks: string;
    EnablePostIconOverride: string;
    EnablePostUsernameOverride: string;
    EnablePreviewFeatures: string;
    EnablePreviewModeBanner: string;
    EnablePublicLink: string;
    EnableReliableWebSockets: string;
    EnableSaml: string;
    EnableSignInWithEmail: string;
    EnableSignInWithUsername: string;
    EnableSignUpWithEmail: string;
    EnableSignUpWithGitLab: string;
    EnableSignUpWithGoogle: string;
    EnableSignUpWithOffice365: string;
    EnableSignUpWithOpenId: string;
    EnableSVGs: string;
    EnableTesting: string;
    EnableThemeSelection: string;
    EnableTutorial: string;
    EnableOnboardingFlow: string;
    EnableUserAccessTokens: string;
    EnableUserCreation: string;
    EnableUserDeactivation: string;
    EnableUserTypingMessages: string;
    EnforceMultifactorAuthentication: string;
    ExperimentalClientSideCertCheck: string;
    ExperimentalClientSideCertEnable: string;
    ExperimentalEnableAuthenticationTransfer: string;
    ExperimentalEnableAutomaticReplies: string;
    ExperimentalEnableDefaultChannelLeaveJoinMessages: string;
    ExperimentalEnablePostMetadata: string;
    ExperimentalGroupUnreadChannels: string;
    ExperimentalPrimaryTeam: string;
    ExperimentalTimezone: string;
    ExperimentalViewArchivedChannels: string;
    FileLevel: string;
    FeatureFlagBoardsProduct: string;
    FeatureFlagGraphQL: string;
    FeatureFlagAnnualSubscription: string;
    GfycatAPIKey: string;
    GfycatAPISecret: string;
    GoogleDeveloperKey: string;
    GuestAccountsEnforceMultifactorAuthentication: string;
    HasImageProxy: string;
    HelpLink: string;
    IosAppDownloadLink: string;
    IosLatestVersion: string;
    IosMinVersion: string;
    InsightsEnabled: string;
    InstallationDate: string;
    IsDefaultMarketplace: string;
    LdapFirstNameAttributeSet: string;
    LdapLastNameAttributeSet: string;
    LdapLoginButtonBorderColor: string;
    LdapLoginButtonColor: string;
    LdapLoginButtonTextColor: string;
    LdapLoginFieldName: string;
    LdapNicknameAttributeSet: string;
    LdapPositionAttributeSet: string;
    LdapPictureAttributeSet: string;
    LockTeammateNameDisplay: string;
    ManagedResourcePaths: string;
    MaxFileSize: string;
    MaxPostSize: string;
    MaxNotificationsPerChannel: string;
    MinimumHashtagLength: string;
    NoAccounts: string;
    GitLabButtonText: string;
    GitLabButtonColor: string;
    OpenIdButtonText: string;
    OpenIdButtonColor: string;
    PasswordMinimumLength: string;
    PasswordRequireLowercase: string;
    PasswordRequireNumber: string;
    PasswordRequireSymbol: string;
    PasswordRequireUppercase: string;
    PluginsEnabled: string;
    PostEditTimeLimit: string;
    PrivacyPolicyLink: string;
    ReportAProblemLink: string;
    RequireEmailVerification: string;
    RestrictDirectMessage: string;
    RunJobs: string;
    SamlFirstNameAttributeSet: string;
    SamlLastNameAttributeSet: string;
    SamlLoginButtonBorderColor: string;
    SamlLoginButtonColor: string;
    SamlLoginButtonText: string;
    SamlLoginButtonTextColor: string;
    SamlNicknameAttributeSet: string;
    SamlPositionAttributeSet: string;
    SchemaVersion: string;
    SendEmailNotifications: string;
    SendPushNotifications: string;
    ShowEmailAddress: string;
    SiteName: string;
    SiteURL: string;
    SQLDriverName: string;
    SupportEmail: string;
    TeammateNameDisplay: string;
    TermsOfServiceLink: string;
    TimeBetweenUserTypingUpdatesMilliseconds: string;
    UpgradedFromTE: string;
    Version: string;
    WebsocketPort: string;
    WebsocketSecurePort: string;
    WebsocketURL: string;
    ExperimentalSharedChannels: string;
    EnableAppBar: string;
    EnableComplianceExport: string;
    PostPriority: string;
<<<<<<< HEAD
    WranglerPermittedWranglerUsers: string;
    WranglerAllowedEmailDomain: string;
    WranglerMoveThreadMaxCount: string;
    WranglerMoveThreadFromPrivateChannelEnable: string;
    WranglerMoveThreadFromDirectMessageChannelEnable: string;
    WranglerMoveThreadFromGroupMessageChannelEnable: string;
=======
    ReduceOnBoardingTaskList: string;
    PostAcknowledgements: string;
>>>>>>> 8723056d
};

export type License = {
    id: string;
    issued_at: number;
    starts_at: number;
    expires_at: string;
    customer: LicenseCustomer;
    features: LicenseFeatures;
    sku_name: string;
    short_sku_name: string;
};

export type LicenseCustomer = {
    id: string;
    name: string;
    email: string;
    company: string;
};

export type LicenseFeatures = {
    users?: number;
    ldap?: boolean;
    ldap_groups?: boolean;
    mfa?: boolean;
    google_oauth?: boolean;
    office365_oauth?: boolean;
    compliance?: boolean;
    cluster?: boolean;
    metrics?: boolean;
    mhpns?: boolean;
    saml?: boolean;
    elastic_search?: boolean;
    announcement?: boolean;
    theme_management?: boolean;
    email_notification_contents?: boolean;
    data_retention?: boolean;
    message_export?: boolean;
    custom_permissions_schemes?: boolean;
    custom_terms_of_service?: boolean;
    guest_accounts?: boolean;
    guest_accounts_permissions?: boolean;
    id_loaded?: boolean;
    lock_teammate_name_display?: boolean;
    cloud?: boolean;
    future_features?: boolean;
};

export type ClientLicense = Record<string, string>;

export type RequestLicenseBody = {
    users: number;
    terms_accepted: boolean;
    receive_emails_accepted: boolean;
}

export type DataRetentionPolicy = {
    message_deletion_enabled: boolean;
    file_deletion_enabled: boolean;
    message_retention_cutoff: number;
    file_retention_cutoff: number;
};

export type ServiceSettings = {
    SiteURL: string;
    WebsocketURL: string;
    LicenseFileLocation: string;
    ListenAddress: string;
    ConnectionSecurity: string;
    TLSCertFile: string;
    TLSKeyFile: string;
    TLSMinVer: string;
    TLSStrictTransport: boolean;
    TLSStrictTransportMaxAge: number;
    TLSOverwriteCiphers: string[];
    UseLetsEncrypt: boolean;
    LetsEncryptCertificateCacheFile: string;
    Forward80To443: boolean;
    TrustedProxyIPHeader: string[];
    ReadTimeout: number;
    WriteTimeout: number;
    IdleTimeout: number;
    MaximumLoginAttempts: number;
    GoroutineHealthThreshold: number;
    GoogleDeveloperKey: string;
    EnableOAuthServiceProvider: boolean;
    EnableIncomingWebhooks: boolean;
    EnableOutgoingWebhooks: boolean;
    EnableCommands: boolean;
    EnablePostUsernameOverride: boolean;
    EnablePostIconOverride: boolean;
    EnableLinkPreviews: boolean;
    EnablePermalinkPreviews: boolean;
    RestrictLinkPreviews: string;
    EnableTesting: boolean;
    EnableDeveloper: boolean;
    DeveloperFlags: string;
    EnableClientPerformanceDebugging: boolean;
    EnableOpenTracing: boolean;
    EnableSecurityFixAlert: boolean;
    EnableInsecureOutgoingConnections: boolean;
    AllowedUntrustedInternalConnections: string;
    EnableMultifactorAuthentication: boolean;
    EnforceMultifactorAuthentication: boolean;
    EnableUserAccessTokens: boolean;
    AllowCorsFrom: string;
    CorsExposedHeaders: string;
    CorsAllowCredentials: boolean;
    CorsDebug: boolean;
    AllowCookiesForSubdomains: boolean;
    ExtendSessionLengthWithActivity: boolean;
    SessionLengthWebInDays: number;
    SessionLengthWebInHours: number;
    SessionLengthMobileInDays: number;
    SessionLengthMobileInHours: number;
    SessionLengthSSOInDays: number;
    SessionLengthSSOInHours: number;
    SessionCacheInMinutes: number;
    SessionIdleTimeoutInMinutes: number;
    WebsocketSecurePort: number;
    WebsocketPort: number;
    WebserverMode: string;
    EnableCustomEmoji: boolean;
    EnableEmojiPicker: boolean;
    EnableGifPicker: boolean;
    GfycatAPIKey: string;
    GfycatAPISecret: string;
    PostEditTimeLimit: number;
    TimeBetweenUserTypingUpdatesMilliseconds: number;
    EnablePostSearch: boolean;
    EnableFileSearch: boolean;
    MinimumHashtagLength: number;
    EnableUserTypingMessages: boolean;
    EnableChannelViewedMessages: boolean;
    EnableUserStatuses: boolean;
    ExperimentalEnableAuthenticationTransfer: boolean;
    ClusterLogTimeoutMilliseconds: number;
    EnablePreviewFeatures: boolean;
    EnableTutorial: boolean;
    EnableOnboardingFlow: boolean;
    ExperimentalEnableDefaultChannelLeaveJoinMessages: boolean;
    ExperimentalGroupUnreadChannels: string;
    EnableAPITeamDeletion: boolean;
    EnableAPITriggerAdminNotifications: boolean;
    EnableAPIUserDeletion: boolean;
    ExperimentalEnableHardenedMode: boolean;
    ExperimentalStrictCSRFEnforcement: boolean;
    EnableEmailInvitations: boolean;
    DisableBotsWhenOwnerIsDeactivated: boolean;
    EnableBotAccountCreation: boolean;
    EnableSVGs: boolean;
    EnableLatex: boolean;
    EnableInlineLatex: boolean;
    EnableLocalMode: boolean;
    LocalModeSocketLocation: string;
    CollapsedThreads: CollapsedThreads;
    ThreadAutoFollow: boolean;
    PostPriority: boolean;
    EnableAPIChannelDeletion: boolean;
    EnableAWSMetering: boolean;
    SplitKey: string;
    FeatureFlagSyncIntervalSeconds: number;
    DebugSplit: boolean;
    ManagedResourcePaths: string;
    EnableCustomGroups: boolean;
    SelfHostedPurchase: boolean;
    AllowSyncedDrafts: boolean;
};

export type TeamSettings = {
    SiteName: string;
    MaxUsersPerTeam: number;
    EnableCustomUserStatuses: boolean;
    EnableUserCreation: boolean;
    EnableOpenServer: boolean;
    EnableUserDeactivation: boolean;
    RestrictCreationToDomains: string;
    EnableCustomBrand: boolean;
    CustomBrandText: string;
    CustomDescriptionText: string;
    RestrictDirectMessage: string;
    UserStatusAwayTimeout: number;
    MaxChannelsPerTeam: number;
    MaxNotificationsPerChannel: number;
    EnableConfirmNotificationsToChannel: boolean;
    TeammateNameDisplay: string;
    ExperimentalViewArchivedChannels: boolean;
    ExperimentalEnableAutomaticReplies: boolean;
    LockTeammateNameDisplay: boolean;
    ExperimentalPrimaryTeam: string;
    ExperimentalDefaultChannels: string[];
    EnableLastActiveTime: boolean;
};

export type ClientRequirements = {
    AndroidLatestVersion: string;
    AndroidMinVersion: string;
    IosLatestVersion: string;
    IosMinVersion: string;
};

export type SqlSettings = {
    DriverName: string;
    DataSource: string;
    DataSourceReplicas: string[];
    DataSourceSearchReplicas: string[];
    MaxIdleConns: number;
    ConnMaxLifetimeMilliseconds: number;
    ConnMaxIdleTimeMilliseconds: number;
    MaxOpenConns: number;
    Trace: boolean;
    AtRestEncryptKey: string;
    QueryTimeout: number;
    DisableDatabaseSearch: boolean;
    MigrationsStatementTimeoutSeconds: number;
    ReplicaLagSettings: ReplicaLagSetting[];
};

export type LogSettings = {
    EnableConsole: boolean;
    ConsoleLevel: string;
    ConsoleJson: boolean;
    EnableColor: boolean;
    EnableFile: boolean;
    FileLevel: string;
    FileJson: boolean;
    FileLocation: string;
    EnableWebhookDebugging: boolean;
    EnableDiagnostics: boolean;
    EnableSentry: boolean;
    AdvancedLoggingConfig: string;
};

export type ExperimentalAuditSettings = {
    FileEnabled: boolean;
    FileName: string;
    FileMaxSizeMB: number;
    FileMaxAgeDays: number;
    FileMaxBackups: number;
    FileCompress: boolean;
    FileMaxQueueSize: number;
    AdvancedLoggingConfig: string;
};

export type NotificationLogSettings = {
    EnableConsole: boolean;
    ConsoleLevel: string;
    ConsoleJson: boolean;
    EnableColor: boolean;
    EnableFile: boolean;
    FileLevel: string;
    FileJson: boolean;
    FileLocation: string;
    AdvancedLoggingConfig: string;
};

export type PasswordSettings = {
    MinimumLength: number;
    Lowercase: boolean;
    Number: boolean;
    Uppercase: boolean;
    Symbol: boolean;
};

export type FileSettings = {
    EnableFileAttachments: boolean;
    EnableMobileUpload: boolean;
    EnableMobileDownload: boolean;
    MaxFileSize: number;
    MaxImageResolution: number;
    MaxImageDecoderConcurrency: number;
    DriverName: string;
    Directory: string;
    EnablePublicLink: boolean;
    ExtractContent: boolean;
    ArchiveRecursion: boolean;
    PublicLinkSalt: string;
    InitialFont: string;
    AmazonS3AccessKeyId: string;
    AmazonS3SecretAccessKey: string;
    AmazonS3Bucket: string;
    AmazonS3PathPrefix: string;
    AmazonS3Region: string;
    AmazonS3Endpoint: string;
    AmazonS3SSL: boolean;
    AmazonS3SignV2: boolean;
    AmazonS3SSE: boolean;
    AmazonS3Trace: boolean;
    AmazonS3RequestTimeoutMilliseconds: number;
};

export type EmailSettings = {
    EnableSignUpWithEmail: boolean;
    EnableSignInWithEmail: boolean;
    EnableSignInWithUsername: boolean;
    SendEmailNotifications: boolean;
    UseChannelInEmailNotifications: boolean;
    RequireEmailVerification: boolean;
    FeedbackName: string;
    FeedbackEmail: string;
    ReplyToAddress: string;
    FeedbackOrganization: string;
    EnableSMTPAuth: boolean;
    SMTPUsername: string;
    SMTPPassword: string;
    SMTPServer: string;
    SMTPPort: string;
    SMTPServerTimeout: number;
    ConnectionSecurity: string;
    SendPushNotifications: boolean;
    PushNotificationServer: string;
    PushNotificationContents: string;
    PushNotificationBuffer: number;
    EnableEmailBatching: boolean;
    EmailBatchingBufferSize: number;
    EmailBatchingInterval: number;
    EnablePreviewModeBanner: boolean;
    SkipServerCertificateVerification: boolean;
    EmailNotificationContentsType: string;
    LoginButtonColor: string;
    LoginButtonBorderColor: string;
    LoginButtonTextColor: string;
    EnableInactivityEmail: boolean;
};

export type RateLimitSettings = {
    Enable: boolean;
    PerSec: number;
    MaxBurst: number;
    MemoryStoreSize: number;
    VaryByRemoteAddr: boolean;
    VaryByUser: boolean;
    VaryByHeader: string;
};

export type PrivacySettings = {
    ShowEmailAddress: boolean;
    ShowFullName: boolean;
};

export type SupportSettings = {
    TermsOfServiceLink: string;
    PrivacyPolicyLink: string;
    AboutLink: string;
    HelpLink: string;
    ReportAProblemLink: string;
    SupportEmail: string;
    CustomTermsOfServiceEnabled: boolean;
    CustomTermsOfServiceReAcceptancePeriod: number;
    EnableAskCommunityLink: boolean;
};

export type AnnouncementSettings = {
    EnableBanner: boolean;
    BannerText: string;
    BannerColor: string;
    BannerTextColor: string;
    AllowBannerDismissal: boolean;
    AdminNoticesEnabled: boolean;
    UserNoticesEnabled: boolean;
    NoticesURL: string;
    NoticesFetchFrequency: number;
    NoticesSkipCache: boolean;
};

export type ThemeSettings = {
    EnableThemeSelection: boolean;
    DefaultTheme: string;
    AllowCustomThemes: boolean;
    AllowedThemes: string[];
};

export type SSOSettings = {
    Enable: boolean;
    Secret: string;
    Id: string;
    Scope: string;
    AuthEndpoint: string;
    TokenEndpoint: string;
    UserAPIEndpoint: string;
    DiscoveryEndpoint: string;
    ButtonText: string;
    ButtonColor: string;
};

export type Office365Settings = {
    Enable: boolean;
    Secret: string;
    Id: string;
    Scope: string;
    AuthEndpoint: string;
    TokenEndpoint: string;
    UserAPIEndpoint: string;
    DiscoveryEndpoint: string;
    DirectoryId: string;
};

export type LdapSettings = {
    Enable: boolean;
    EnableSync: boolean;
    LdapServer: string;
    LdapPort: number;
    ConnectionSecurity: string;
    BaseDN: string;
    BindUsername: string;
    BindPassword: string;
    UserFilter: string;
    GroupFilter: string;
    GuestFilter: string;
    EnableAdminFilter: boolean;
    AdminFilter: string;
    GroupDisplayNameAttribute: string;
    GroupIdAttribute: string;
    FirstNameAttribute: string;
    LastNameAttribute: string;
    EmailAttribute: string;
    UsernameAttribute: string;
    NicknameAttribute: string;
    IdAttribute: string;
    PositionAttribute: string;
    LoginIdAttribute: string;
    PictureAttribute: string;
    SyncIntervalMinutes: number;
    SkipCertificateVerification: boolean;
    PublicCertificateFile: string;
    PrivateKeyFile: string;
    QueryTimeout: number;
    MaxPageSize: number;
    LoginFieldName: string;
    LoginButtonColor: string;
    LoginButtonBorderColor: string;
    LoginButtonTextColor: string;
    Trace: boolean;
};

export type ComplianceSettings = {
    Enable: boolean;
    Directory: string;
    EnableDaily: boolean;
    BatchSize: number;
};

export type LocalizationSettings = {
    DefaultServerLocale: string;
    DefaultClientLocale: string;
    AvailableLocales: string;
};

export type SamlSettings = {
    Enable: boolean;
    EnableSyncWithLdap: boolean;
    EnableSyncWithLdapIncludeAuth: boolean;
    IgnoreGuestsLdapSync: boolean;
    Verify: boolean;
    Encrypt: boolean;
    SignRequest: boolean;
    IdpURL: string;
    IdpDescriptorURL: string;
    IdpMetadataURL: string;
    ServiceProviderIdentifier: string;
    AssertionConsumerServiceURL: string;
    SignatureAlgorithm: string;
    CanonicalAlgorithm: string;
    ScopingIDPProviderId: string;
    ScopingIDPName: string;
    IdpCertificateFile: string;
    PublicCertificateFile: string;
    PrivateKeyFile: string;
    IdAttribute: string;
    GuestAttribute: string;
    EnableAdminAttribute: boolean;
    AdminAttribute: string;
    FirstNameAttribute: string;
    LastNameAttribute: string;
    EmailAttribute: string;
    UsernameAttribute: string;
    NicknameAttribute: string;
    LocaleAttribute: string;
    PositionAttribute: string;
    LoginButtonText: string;
    LoginButtonColor: string;
    LoginButtonBorderColor: string;
    LoginButtonTextColor: string;
};

export type NativeAppSettings = {
    AppCustomURLSchemes: string[];
    AppDownloadLink: string;
    AndroidAppDownloadLink: string;
    IosAppDownloadLink: string;
};

export type ClusterSettings = {
    Enable: boolean;
    ClusterName: string;
    OverrideHostname: string;
    NetworkInterface: string;
    BindAddress: string;
    AdvertiseAddress: string;
    UseIPAddress: boolean;
    EnableGossipCompression: boolean;
    EnableExperimentalGossipEncryption: boolean;
    ReadOnlyConfig: boolean;
    GossipPort: number;
    StreamingPort: number;
    MaxIdleConns: number;
    MaxIdleConnsPerHost: number;
    IdleConnTimeoutMilliseconds: number;
};

export type MetricsSettings = {
    Enable: boolean;
    BlockProfileRate: number;
    ListenAddress: string;
};

export type ExperimentalSettings = {
    ClientSideCertEnable: boolean;
    ClientSideCertCheck: string;
    LinkMetadataTimeoutMilliseconds: number;
    RestrictSystemAdmin: boolean;
    UseNewSAMLLibrary: boolean;
    EnableSharedChannels: boolean;
    EnableRemoteClusterService: boolean;
    EnableAppBar: boolean;
    PatchPluginsReactDOM: boolean;
};

export type AnalyticsSettings = {
    MaxUsersForStatistics: number;
};

export type ElasticsearchSettings = {
    ConnectionURL: string;
    Username: string;
    Password: string;
    EnableIndexing: boolean;
    EnableSearching: boolean;
    EnableAutocomplete: boolean;
    Sniff: boolean;
    PostIndexReplicas: number;
    PostIndexShards: number;
    ChannelIndexReplicas: number;
    ChannelIndexShards: number;
    UserIndexReplicas: number;
    UserIndexShards: number;
    AggregatePostsAfterDays: number;
    PostsAggregatorJobStartTime: string;
    IndexPrefix: string;
    LiveIndexingBatchSize: number;
    BatchSize: number;
    RequestTimeoutSeconds: number;
    SkipTLSVerification: boolean;
    Trace: string;
};

export type BleveSettings = {
    IndexDir: string;
    EnableIndexing: boolean;
    EnableSearching: boolean;
    EnableAutocomplete: boolean;
    BatchSize: number;
};

export type DataRetentionSettings = {
    EnableMessageDeletion: boolean;
    EnableFileDeletion: boolean;
    EnableBoardsDeletion: boolean;
    MessageRetentionDays: number;
    FileRetentionDays: number;
    BoardsRetentionDays: number;
    DeletionJobStartTime: string;
    BatchSize: number;
};

export type MessageExportSettings = {
    EnableExport: boolean;
    DownloadExportResults: boolean;
    ExportFormat: string;
    DailyRunTime: string;
    ExportFromTimestamp: number;
    BatchSize: number;
    GlobalRelaySettings: {
        CustomerType: string;
        SMTPUsername: string;
        SMTPPassword: string;
        EmailAddress: string;
        SMTPServerTimeout: number;
    };
};

export type JobSettings = {
    RunJobs: boolean;
    RunScheduler: boolean;
    CleanupJobsThresholdDays: number;
    CleanupConfigThresholdDays: number;
};

export type ProductSettings = {
    EnablePublicSharedBoards: boolean;
};

export type PluginSettings = {
    Enable: boolean;
    EnableUploads: boolean;
    AllowInsecureDownloadURL: boolean;
    EnableHealthCheck: boolean;
    Directory: string;
    ClientDirectory: string;
    Plugins: Record<string, any>;
    PluginStates: Record<string, { Enable: boolean }>;
    EnableMarketplace: boolean;
    EnableRemoteMarketplace: boolean;
    AutomaticPrepackagedPlugins: boolean;
    RequirePluginSignature: boolean;
    MarketplaceURL: string;
    SignaturePublicKeyFiles: string[];
    ChimeraOAuthProxyURL: string;
};

export type DisplaySettings = {
    CustomURLSchemes: string[];
    ExperimentalTimezone: boolean;
};

export type GuestAccountsSettings = {
    Enable: boolean;
    AllowEmailAccounts: boolean;
    EnforceMultifactorAuthentication: boolean;
    RestrictCreationToDomains: string;
};

export type ImageProxySettings = {
    Enable: boolean;
    ImageProxyType: string;
    RemoteImageProxyURL: string;
    RemoteImageProxyOptions: string;
};

export type CloudSettings = {
    CWSURL: string;
    CWSAPIURL: string;
};

export type FeatureFlags = Record<string, string | boolean>;

export type ImportSettings = {
    Directory: string;
    RetentionDays: number;
};

export type ExportSettings = {
    Directory: string;
    RetentionDays: number;
};

export type WranglerSettings = {
    PermittedWranglerUsers: string[];
    AllowedEmailDomain: string[];
    MoveThreadMaxCount: number;
    MoveThreadToAnotherTeamEnable: boolean;
    MoveThreadFromPrivateChannelEnable: boolean;
    MoveThreadFromDirectMessageChannelEnable: boolean;
    MoveThreadFromGroupMessageChannelEnable: boolean;
};

export type AdminConfig = {
    ServiceSettings: ServiceSettings;
    TeamSettings: TeamSettings;
    ClientRequirements: ClientRequirements;
    SqlSettings: SqlSettings;
    LogSettings: LogSettings;
    ExperimentalAuditSettings: ExperimentalAuditSettings;
    NotificationLogSettings: NotificationLogSettings;
    PasswordSettings: PasswordSettings;
    FileSettings: FileSettings;
    EmailSettings: EmailSettings;
    RateLimitSettings: RateLimitSettings;
    PrivacySettings: PrivacySettings;
    SupportSettings: SupportSettings;
    AnnouncementSettings: AnnouncementSettings;
    ThemeSettings: ThemeSettings;
    GitLabSettings: SSOSettings;
    GoogleSettings: SSOSettings;
    Office365Settings: Office365Settings;
    OpenIdSettings: SSOSettings;
    LdapSettings: LdapSettings;
    ComplianceSettings: ComplianceSettings;
    LocalizationSettings: LocalizationSettings;
    SamlSettings: SamlSettings;
    NativeAppSettings: NativeAppSettings;
    ClusterSettings: ClusterSettings;
    MetricsSettings: MetricsSettings;
    ExperimentalSettings: ExperimentalSettings;
    AnalyticsSettings: AnalyticsSettings;
    ElasticsearchSettings: ElasticsearchSettings;
    BleveSettings: BleveSettings;
    DataRetentionSettings: DataRetentionSettings;
    MessageExportSettings: MessageExportSettings;
    JobSettings: JobSettings;
    ProductSettings: ProductSettings;
    PluginSettings: PluginSettings;
    DisplaySettings: DisplaySettings;
    GuestAccountsSettings: GuestAccountsSettings;
    ImageProxySettings: ImageProxySettings;
    CloudSettings: CloudSettings;
    FeatureFlags: FeatureFlags;
<<<<<<< HEAD
    WranglerSettings: WranglerSettings;
=======
    ImportSettings: ImportSettings;
    ExportSettings: ExportSettings;
>>>>>>> 8723056d
};

export type ReplicaLagSetting = {
    DataSource: string;
    QueryAbsoluteLag: string;
    QueryTimeLag: string;
}

export type EnvironmentConfigSettings<T> = {
    [P in keyof T]: boolean;
}

export type EnvironmentConfig = {
    [P in keyof AdminConfig]: EnvironmentConfigSettings<AdminConfig[P]>;
}

export type WarnMetricStatus = {
    id: string;
    limit: number;
    acked: boolean;
    store_status: string;
};

export enum CollapsedThreads {
    DISABLED = 'disabled',
    DEFAULT_ON = 'default_on',
    DEFAULT_OFF = 'default_off',
    ALWAYS_ON = 'always_on',
}<|MERGE_RESOLUTION|>--- conflicted
+++ resolved
@@ -190,17 +190,14 @@
     EnableAppBar: string;
     EnableComplianceExport: string;
     PostPriority: string;
-<<<<<<< HEAD
+    ReduceOnBoardingTaskList: string;
+    PostAcknowledgements: string;
     WranglerPermittedWranglerUsers: string;
     WranglerAllowedEmailDomain: string;
     WranglerMoveThreadMaxCount: string;
     WranglerMoveThreadFromPrivateChannelEnable: string;
     WranglerMoveThreadFromDirectMessageChannelEnable: string;
     WranglerMoveThreadFromGroupMessageChannelEnable: string;
-=======
-    ReduceOnBoardingTaskList: string;
-    PostAcknowledgements: string;
->>>>>>> 8723056d
 };
 
 export type License = {
@@ -908,12 +905,9 @@
     ImageProxySettings: ImageProxySettings;
     CloudSettings: CloudSettings;
     FeatureFlags: FeatureFlags;
-<<<<<<< HEAD
-    WranglerSettings: WranglerSettings;
-=======
     ImportSettings: ImportSettings;
     ExportSettings: ExportSettings;
->>>>>>> 8723056d
+    WranglerSettings: WranglerSettings;
 };
 
 export type ReplicaLagSetting = {
