--- conflicted
+++ resolved
@@ -9,12 +9,9 @@
     TOP_REACTIONS = 'TOP_REACTIONS',
     TOP_THREADS = 'TOP_THREADS',
     TOP_BOARDS = 'TOP_BOARDS',
-<<<<<<< HEAD
     TOP_PLAYBOOKS = 'TOP_PLAYBOOKS',
-=======
     TOP_DMS = 'TOP_DMS',
     NEW_TEAM_MEMBERS = 'NEW_TEAM_MEMBERS',
->>>>>>> 69d1015f
 }
 
 export enum CardSizes {
@@ -109,7 +106,6 @@
     items: TopBoard[];
 };
 
-<<<<<<< HEAD
 export type TopPlaybook = {
     playbook_id: string;
     num_runs: number;
@@ -120,7 +116,8 @@
 export type TopPlaybookResponse = {
     has_next: boolean;
     items: TopPlaybook[];
-=======
+};
+
 type MinUserProfile = {
     id: string;
     first_name: string;
@@ -160,5 +157,4 @@
 export type NewMembersActionResult = {
     data?: NewMembersResponse;
     error?: any;
->>>>>>> 69d1015f
 };