--- conflicted
+++ resolved
@@ -9,11 +9,8 @@
     TOP_REACTIONS = 'TOP_REACTIONS',
     TOP_THREADS = 'TOP_THREADS',
     TOP_BOARDS = 'TOP_BOARDS',
-<<<<<<< HEAD
     LEAST_ACTIVE_CHANNELS = 'LEAST_ACTIVE_CHANNELS',
-=======
     TOP_PLAYBOOKS = 'TOP_PLAYBOOKS',
->>>>>>> 66dd6ee7
     TOP_DMS = 'TOP_DMS',
     NEW_TEAM_MEMBERS = 'NEW_TEAM_MEMBERS',
 }
@@ -110,7 +107,6 @@
     items: TopBoard[];
 };
 
-<<<<<<< HEAD
 export type LeastActiveChannel = {
     id: string;
     display_name: string;
@@ -131,7 +127,6 @@
     data?: LeastActiveChannelsResponse;
     error?: any;
 };
-=======
 export type TopPlaybook = {
     playbook_id: string;
     num_runs: number;
@@ -144,7 +139,6 @@
     items: TopPlaybook[];
 };
 
->>>>>>> 66dd6ee7
 type MinUserProfile = {
     id: string;
     first_name: string;
