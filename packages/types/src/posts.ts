--- conflicted
+++ resolved
@@ -27,11 +27,8 @@
 'system_remove_from_channel' |
 'system_combined_user_activity' |
 'system_fake_parent_deleted' |
-<<<<<<< HEAD
 'voice' |
-=======
 'system_generic' |
->>>>>>> 60889e05
 '';
 
 export type PostEmbedType = 'image' | 'link' | 'message_attachment' | 'opengraph' | 'permalink';
