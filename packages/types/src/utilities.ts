// Copyright (c) 2015-present Mattermost, Inc. All Rights Reserved.
// See LICENSE.txt for license information.

export type RelationOneToOne<E extends {id: string}, T> = {
    [x in E['id']]: T;
};
export type RelationOneToMany<E1 extends {id: string}, E2 extends {id: string}> = {
    [x in E1['id']]: Array<E2['id']>;
};
export type RelationOneToManyUnique<E1 extends {id: string}, E2 extends {id: string}> = {
    [x in E1['id']]: Set<E2['id']>;
};

export type IDMappedObjects<E extends {id: string}> = RelationOneToOne<E, E>;

export type DeepPartial<T> = {
    [P in keyof T]?: DeepPartial<T[P]>;
}

<<<<<<< HEAD
// make all properties defined in K mandatory
export type WithRequired<T, K extends keyof T> = T & {
    [P in K]-?: T[P]
}

// make all properties defined in K optional
export type WithOptional<T, K extends keyof T> = Omit<T, K> & Partial<Pick<T, K>>
=======
export type ValueOf<T> = T[keyof T];

/**
 * Based on https://stackoverflow.com/a/49725198
 */
export type RequireOnlyOne<T, Keys extends keyof T = keyof T> =
Pick<T, Exclude<keyof T, Keys>> & {[K in Keys]-?: Required<Pick<T, K>> & Partial<Record<Exclude<Keys, K>, undefined>>}[Keys];
>>>>>>> 356cefda
<|MERGE_RESOLUTION|>--- conflicted
+++ resolved
@@ -17,7 +17,6 @@
     [P in keyof T]?: DeepPartial<T[P]>;
 }
 
-<<<<<<< HEAD
 // make all properties defined in K mandatory
 export type WithRequired<T, K extends keyof T> = T & {
     [P in K]-?: T[P]
@@ -25,12 +24,11 @@
 
 // make all properties defined in K optional
 export type WithOptional<T, K extends keyof T> = Omit<T, K> & Partial<Pick<T, K>>
-=======
+
 export type ValueOf<T> = T[keyof T];
 
 /**
  * Based on https://stackoverflow.com/a/49725198
  */
 export type RequireOnlyOne<T, Keys extends keyof T = keyof T> =
-Pick<T, Exclude<keyof T, Keys>> & {[K in Keys]-?: Required<Pick<T, K>> & Partial<Record<Exclude<Keys, K>, undefined>>}[Keys];
->>>>>>> 356cefda
+Pick<T, Exclude<keyof T, Keys>> & {[K in Keys]-?: Required<Pick<T, K>> & Partial<Record<Exclude<Keys, K>, undefined>>}[Keys];