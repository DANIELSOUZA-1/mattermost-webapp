// Copyright (c) 2015-present Mattermost, Inc. All Rights Reserved.
// See LICENSE.txt for license information.

import messageHtmlToComponent from 'utils/message_html_to_component';
import {formatText} from 'utils/text_formatting';
import {browserHistory} from 'utils/browser_history';

import {openModal} from 'actions/views/modals';
import {ModalIdentifiers} from 'utils/constants';
<<<<<<< HEAD
import EmojiMap from 'utils/emoji_map';
=======
import {useWebSocket, useWebSocketClient, WebSocketContext} from 'utils/use_websocket';
>>>>>>> f90880e6
import {imageURLForUser} from 'utils/utils';

import ChannelInviteModal from 'components/channel_invite_modal';
import ChannelMembersModal from 'components/channel_members_modal';
import PurchaseModal from 'components/purchase_modal';
import {useNotifyAdmin} from 'components/notify_admin_cta/notify_admin_cta';
import Timestamp from 'components/timestamp';
import Avatar from 'components/widgets/users/avatar';
import BotBadge from 'components/widgets/badges/bot_badge';

import {openPricingModal} from '../components/global_header/right_controls/plan_upgrade_button';

import Textbox from './textbox';

// The following import has intentional side effects. Do not remove without research.
import {openInteractiveDialog} from './interactive_dialog';

// Common libraries exposed on window for plugins to use as Webpack externals.
window.React = require('react');
window.ReactDOM = require('react-dom');
window.ReactIntl = require('react-intl');
window.Redux = require('redux');
window.ReactRedux = require('react-redux');
window.ReactBootstrap = require('react-bootstrap');
window.ReactRouterDom = require('react-router-dom');
window.PropTypes = require('prop-types');
window.Luxon = require('luxon');
window.StyledComponents = require('styled-components');

// Functions exposed on window for plugins to use.
window.PostUtils = {formatText, messageHtmlToComponent};
window.openInteractiveDialog = openInteractiveDialog;
window.useNotifyAdmin = useNotifyAdmin;
window.WebappUtils = {
    browserHistory,
    modals: {openModal, ModalIdentifiers},
    EmojiMap,
};

// This need to be a function because `openPricingModal`
// is initialized when `UpgradeCloudButton` is loaded.
// So if we export `openPricingModal` directly, it will be locked
// to the initial value of undefined.
window.openPricingModal = () => openPricingModal;

// Components exposed on window FOR INTERNAL PLUGIN USE ONLY. These components may have breaking changes in the future
// outside of major releases. They will be replaced by common components once that project is more mature and able to
// guarantee better compatibility.
window.Components = {
    Textbox,
    PurchaseModal,
    Timestamp,
    ChannelInviteModal,
    ChannelMembersModal,
    Avatar,
    imageURLForUser,
    BotBadge,
};

// This is a prototype of the Product API for use by internal plugins only while we transition to the proper architecture
// for them using module federation.
window.ProductApi = {
    useWebSocket,
    useWebSocketClient,
    WebSocketProvider: WebSocketContext,
};<|MERGE_RESOLUTION|>--- conflicted
+++ resolved
@@ -7,11 +7,7 @@
 
 import {openModal} from 'actions/views/modals';
 import {ModalIdentifiers} from 'utils/constants';
-<<<<<<< HEAD
-import EmojiMap from 'utils/emoji_map';
-=======
 import {useWebSocket, useWebSocketClient, WebSocketContext} from 'utils/use_websocket';
->>>>>>> f90880e6
 import {imageURLForUser} from 'utils/utils';
 
 import ChannelInviteModal from 'components/channel_invite_modal';
@@ -48,7 +44,6 @@
 window.WebappUtils = {
     browserHistory,
     modals: {openModal, ModalIdentifiers},
-    EmojiMap,
 };
 
 // This need to be a function because `openPricingModal`
