--- conflicted
+++ resolved
@@ -876,7 +876,6 @@
         return id;
     }
 
-<<<<<<< HEAD
     // Register a component to be used as a custom text editor for post drafting
     // Accepts the following:
     // - route - The route to be displayed at.
@@ -900,7 +899,8 @@
         });
 
         return id;
-=======
+    }
+
     // INTERNAL: Subject to change without notice.
     // Register a handler to retrieve stats that will be displayed on the system console
     // Accepts the following:
@@ -925,6 +925,5 @@
                 handler,
             },
         });
->>>>>>> 0fa2234f
     }
 }