--- conflicted
+++ resolved
@@ -1076,10 +1076,7 @@
     }
 
     .post-edited__indicator {
-<<<<<<< HEAD
-=======
         display: inline-block;
->>>>>>> bb381ed9
         color: rgba(var(--center-channel-color-rgb), 0.56);
         font-size: 11px;
         font-style: italic;
