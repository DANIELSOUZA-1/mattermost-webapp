@charset "utf-8";

.app__body {
    .custom-textarea {
        overflow: hidden;
        height: 100%;
        min-height: 46px;
        border: none;
        background: transparent;
        border-radius: 4px;
        box-shadow: inset 0 0 0 1px rgba(var(--center-channel-color-rgb), 0.24);
        color: var(--center-channel-color);
        line-height: 20px;
        resize: none;
        transition: none;
        white-space: pre-wrap;
        word-wrap: break-word;

        &:focus {
            box-shadow: inset 0 0 0 2px rgba(var(--center-channel-color-rgb), 0.32);
        }

        &.bad-connection {
            background: #ffffac !important;
            color: #d04444 !important;
        }
    }
}

.textarea-wrapper {
    position: relative;
    min-height: 37px;

    &.textarea-wrapper--preview {
        > div {
            &:first-child {
                display: none;
            }
        }
    }

    .textbox-preview-area {
        ul {
            white-space: normal;
        }

        position: relative;
        z-index: 2;
        top: 0;
        left: 0;

        &:focus {
            border-color: rgba(var(--center-channel-color-rgb), 0.4);
        }

        p {
            margin: 0;
            white-space: pre-wrap;
        }

        ul + p,
        ol + p {
            margin-top: 0.6em;
        }

        p + ul,
        p + ol {
            margin-top: 0.6em;
        }
    }

    .textbox-preview-link {
        margin-right: 8px;
    }
}

.help__format-text {
    display: inline-block;
    font-size: 0.85em;
    opacity: 0;
    transition: all 0.3s ease-in 0.3s;
    vertical-align: bottom;
    white-space: nowrap;

    .modal & {
        white-space: normal;
    }

    b,
    i,
    span {
        position: relative;
        top: -1px;
        margin: 0 2px;
    }

    b {
        opacity: 0.9;
    }

    code {
        padding: 0;
        background: transparent;
    }

    .textbox-preview-link {
        margin-left: 15px;
        cursor: pointer;
        font-size: 13px;
    }
}

.file-overlay {
    position: absolute;
    z-index: 13;
    top: 0;
    left: 0;
    width: 100%;
    height: 100%;
    color: $white;
    font-size: em(20px);
    font-weight: 600;
    pointer-events: none;
    text-align: center;

    .overlay__indent {
        @include clearfix;
        @include alpha-property(background-color, $black, 0.6);

        position: relative;
        height: 100%;
    }

    &.right-file-overlay {
        font-size: em(18px);

        .overlay__circle {
            width: 300px;
            height: 300px;
            margin: -150px 0 0 -150px;
        }

        .overlay__files {
            width: 150px;
            margin: 60px auto 15px;
        }
    }

    .overlay__circle {
        position: absolute;
        top: 50%;
        left: 50%;
        width: 370px;
        height: 370px;
        margin: -185px 0 0 -185px;
        border-radius: 500px;
        pointer-events: none;

        @include alpha-property(background, $black, 0.7);
    }

    .overlay__files {
        display: block;
        margin: 75px auto 20px;
    }

    .overlay__logo {
        position: absolute;
        bottom: 30px;
        left: 50%;
        margin-left: -50px;
        opacity: 0.3;
    }

    .fa {
        display: inline-block;
        margin-right: 8px;
        font-size: 1.1em;
    }
}

#post-list {
    position: relative;
    height: 100%;
    flex: 1 1 auto;
    overflow-y: hidden;

    .inactive {
        display: none;
    }

    .post-list__loading {
        padding: 1em 0;
        font-size: 0.9em;
        font-style: italic;
        opacity: 0.5;
        text-align: center;

        i {
            margin-right: 2px;
        }

        &.post-list__loading-search {
            cursor: pointer;

            &:hover {
                text-decoration: underline;
            }
        }
    }

    .post-list-holder-by-time {
        position: absolute;
        width: 100%;
        height: 100%;
        background: var(--center-channel-bg);

        &.active {
            display: inline;
        }

        &.normal_post_list {
            padding: 1em 0 0;
            overflow-y: scroll;

            .post-list__table {
                display: table;
            }

            .post-list__content {
                display: table-cell;
                height: unset;
                padding: 14px 0 7px;
                vertical-align: bottom;
            }
        }
    }

    .more-messages-text {
        display: block;
        width: 100%;
        border: none;
        margin: 5px 0 10px;
        font-size: 13px;
        outline: none;
        text-align: center;
    }

    .new-messages__button {
        position: absolute;
        z-index: 3;
        bottom: 0;
        left: 50%;
        margin: 5px auto;
        font-size: 13.5px;
        opacity: 0;
        text-align: center;
        transform: translateX(-50%);
        visibility: hidden;

        .fa {
            position: relative;
            top: 1px;
            margin-right: 0.5rem;
            font-size: 1.2em;
            font-weight: bold;
        }

        .icon {
            display: inline-flex;
            align-items: center;
            justify-content: center;
            margin-left: 5px;
        }

        div {
            display: flex;
            height: 28px;
            align-items: center;
            padding: 0 20px;
<<<<<<< HEAD
            background: var(--button-bg);
            color: var(--button-color);
=======
            border-radius: 50px;
>>>>>>> d5614dbe
            cursor: pointer;
        }

        svg {
            color: var(--button-color);
        }

        body.enable-animations & {
            transition-delay: 0s;
            transition-duration: $transition-quick;
            transition-property: opacity, visibility;
            transition-timing-function: ease-in, step-end;
        }

        &.visible {
            opacity: 1;
            visibility: visible;

            body.enable-animations & {
                transition-delay: 0s;
                transition-duration: $transition-quick;
                transition-property: opacity, visibility;
                transition-timing-function: ease-out, step-start;
            }
        }
    }
}

.post-list__timestamp {
    position: absolute;
    z-index: 50;
    top: 8px;
    left: 0;
    display: none;
    width: 100%;
    opacity: 0;
    text-align: center;
    transform: translateY(-45px);
    transition: all 0.6s ease;

    &.scrolling {
        opacity: 0.9;
        transform: translateY(0);
    }

    &.toastAdjustment {
        top: 50px;
    }

    > div {
        display: inline-block;
        padding: 0 8px;
        border: 1px solid rgba(var(--sidebar-header-text-color-rgb), 0.5);
        background: var(--sidebar-header-bg);
        border-radius: 3px;
        color: var(--sidebar-header-text-color);
        font-size: 12px;
        line-height: 25px;
        text-align: center;

        @include font-smoothing(initial);
    }
}

.post-list__arrows {
    position: absolute;
    z-index: 50;
    bottom: 0;
    left: 9px;
    display: none;
    width: 40px;
    height: 40px;
    background-repeat: no-repeat;
<<<<<<< HEAD
    fill: rgba(var(--center-channel-color-rgb), 0.3);
=======
    fill: #444;
    opacity: 0;
>>>>>>> d5614dbe
    text-align: center;
    transition: all 0.6s;

    svg {
        width: 28px;
        height: 28px;
        color: inherit;
    }

    &.scrolling {
        display: block;
        opacity: 1;
    }
}

.post-create-message {
    padding: 15px;
}

.post-create__container {
    z-index: 12;
    width: 100%;
    flex: 0 0 auto;
    background: var(--center-channel-bg);
    color: var(--center-channel-color);

    label {
        font-weight: normal;
    }

    form {
        width: 100%;
        padding: 0 15px 0;
        margin: 0 auto;
    }

    .post-create {
        &.a11y--focused {
            box-shadow: inset 0 0 1px 3px rgba(var(--link-color-rgb), 0.5), inset 0 0 0 1px var(--link-color);
        }
    }

    .center {
        max-width: 1028px;
    }

    .custom-textarea {
        bottom: 0;
        max-height: calc(50vh - 40px);
        padding: 13px 0 12px 16px;
        cursor: auto;
        resize: none;

        &:not(.custom-textarea--emoji-picker) {
            padding-right: 40px;
        }

        &.custom-textarea--emoji-picker {
            padding-right: 90px;
        }

        &.textbox-preview-area {
            overflow-y: auto;
        }

        ::placeholder {
            color: inherit;
        }
    }

    .emoji-picker {
        position: absolute;
        top: -361px;
        right: 0;
    }

    .scroll {
        .post-body__actions {
            right: calc(var(--detected-scrollbar-width) - 4px);
        }

        .custom-textarea {
            overflow: auto;
            -webkit-overflow-scrolling: touch;
            -ms-overflow-style: auto;

            &:not(.custom-textarea--emoji-picker) {
                padding-right: 50px;
            }

            &.custom-textarea--emoji-picker {
                padding-right: 90px;
            }
        }
    }

    .post-create-body {
        position: relative;
        padding: 0 0 2px;

        .post-body__cell {
            position: relative;
            vertical-align: top;
        }

        .send-button {
            display: none;
            width: 45px;
            height: 100%;
            padding-right: 4px;
            border-left: 1px solid transparent;
            cursor: pointer;
            font-size: 17px;
            line-height: 49px;
            text-align: center;
            transition: all 0.15s;
            vertical-align: bottom;

            &:active {
                opacity: 0.75;
            }

            &.disabled {
                i {
                    color: rgba(var(--center-channel-color-rgb), 0.4);
                }
            }

            .android &,
            .ios & {
                display: block;
            }
        }

        .icon--emoji-picker {
            cursor: pointer;
            opacity: 0.5;
            transition: all 0.15s;

            &:hover,
            &:active {
                box-shadow: none;
                opacity: 0.9;
            }

            .icon--attachment {
                position: relative;
                display: inline-block;
                opacity: 0.5;
                vertical-align: top;

                & + input {
                    position: absolute;
                    top: 0;
                    right: 0;
                    width: 100%;
                    height: 100%;
                    margin: 0;
                    cursor: pointer;
                    direction: ltr;
                    filter: alpha(opacity=0);
                    font-size: 23px;
                    opacity: 0;
                }

                &:hover {
                    opacity: 0.9;
                }
            }
        }

        .btn-file {
            color: var(--center-channel-color);

            svg {
                fill: var(--center-channel-color);
            }
        }
    }

    .post-create-footer {
        position: relative;
        padding: 6px 0 0;
        font-size: 13px;

        .help__text {
            text-align: right;

            a,
            button {
                margin-left: 10px;
            }
        }

        .post-error {
            @include opacity(0.55);

            position: absolute;
            top: 4px;
            display: inline-block;
            margin-bottom: 0;
            font-size: 0.85em;
            font-weight: normal;
        }

        .msg-typing {
            color: var(--center-channel-color);
        }
    }

    .msg-typing {
        display: block;
        overflow: hidden;
        height: 20px;
        margin-bottom: 5px;
        font-size: 0.95em;
        opacity: 0.7;
        text-overflow: ellipsis;
        white-space: nowrap;
    }

    .channel-archived__message {
        padding: 25px;
        border-top-width: 1px;
        border-top-style: solid;
        text-align: center;
    }

    .channel-archived__close-btn {
        margin: 10px;
    }
}

.post-body__actions {
    position: absolute;
    top: 0;
    right: 0;
    display: flex;
    margin: 0 1px 0 0;

    > div {
        margin: 0 4px 0 0;
    }

    .post-action {
        display: flex;
        width: 36px;
        height: 36px;
        align-items: center;
        justify-content: center;
        border: none;
        margin: 5px 0;
        background: transparent;
        border-radius: 4px;
        color: rgba(v(center-channel-color-rgb), 0.56);
        fill: rgba(v(center-channel-color-rgb), 0.56);

        &:hover {
            background: rgba(v(center-channel-color-rgb), 0.08);
            color: rgba(v(center-channel-color-rgb), 0.72);
            fill: rgba(v(center-channel-color-rgb), 0.72);
        }

        &:active,
        &--active,
        &--active:hover {
            background: rgba(var(--button-bg-rgb), 0.08);
            color: v(button-bg);
            fill: v(button-bg);
        }
    }

    &.btn-file__disabled {
        opacity: 0.1;

        &:hover,
        &:active {
            opacity: 0.1;
        }
    }

    .icon--attachment {
        position: relative;
        overflow: hidden;
        cursor: pointer;
        vertical-align: top;

        & + input {
            position: absolute;
            top: 0;
            right: 0;
            width: 100%;
            height: 100%;
            margin: 0;
            cursor: pointer;
            direction: ltr;
            font-size: 23px;
            opacity: 0;
            pointer-events: none;
        }
    }
}

<<<<<<< HEAD
=======
.post-create-footer {
    position: relative;
    padding: 6px 0 0;
    font-size: 13px;

    .help__text {
        text-align: right;

        a,
        button {
            margin-left: 10px;
        }
    }

    .post-error {
        position: absolute;
        top: 4px;
        display: inline-block;
        margin-bottom: 0;
        font-size: 0.85em;
        font-weight: normal;
        opacity: 0.55;
    }
}

>>>>>>> d5614dbe
.post-list__table {
    width: 100%;
    height: 100%;

    .post-list__content {
        overflow: hidden;
        height: 100%;

        .dropdown-menu {
            &.bottom {
                top: auto;
                bottom: 19px;
            }
        }
    }

    .loading-screen {
        position: relative;
        height: calc(40px + 1em);
        padding: 0;
    }
}

.post {
    position: relative;
    overflow: hidden;
    max-width: 100%;
    padding: 8px 0.5em 0 1.5em; // If this needs to be changed then .post-row__padding needs to be adjusted accordingly
    word-wrap: break-word;

    &:hover {
        background-color: rgba(v(center-channel-color-rgb), 0.04);

        .post__header {
            padding: 0 55px 0 0;
        }
    }

    .browser--ie & {
        .post__header {
            .col__reply {
                .comment-icon__container {
                    flex: 0 1 auto;
                    align-items: center;
                }

                > .open,
                > div {
                    flex: 0 1 30px;
                    align-items: center;

                    &:first-child {
                        flex: 0 1 25px;
                    }
                }
            }
        }
    }

    &.post--system {
        .post__header {
            .post-menu {
                min-width: 0;
            }
        }

        .post__body {
            color: rgba(var(--center-channel-color-rgb), 0.6);
        }
    }

    &:hover,
    &.a11y--active {
        @include pie-clearfix;

        overflow: visible;

        .dropdown,
        .comment-icon__container,
        .card-icon__container,
        .reacticon,
        .post-menu__item,
        .post__reply,
        .post-reaction,
        .post__remove {
            visibility: visible;
        }

        .permalink-icon {
            visibility: visible;
        }

        .post-add-reaction {
            .Reaction {
                opacity: 1;
                visibility: visible;
            }
        }
    }

    &.a11y--focussed {
        box-shadow: inset 0 0 1px 3px rgba(var(--link-color-rgb), 0.5), inset 0 0 0 1px var(--link-color);
    }

    &.post--hovered {
        background: rgba(var(--center-channel-color-rgb), 0.08);
    }

    &.post--hovered,
    &.a11y--active {
        @include pie-clearfix;

        overflow: visible;

        .dropdown,
        .comment-icon__container,
        .card-icon__container,
        .post__reply,
        .post__remove,
        .post__dropdown,
        .reacticon__container,
        .permalink-icon {
            visibility: visible;
        }

        .post__body {
            background: transparent !important;
        }

        .search-item-snippet {
            overflow: visible;
        }
    }

    &.post--hide-controls {
        .post__header {
            .post-menu {
                display: none;
            }
        }
    }

    &.post--thread {
        &.same--user {
            padding: 0 0.5em 0 1em;

            .post__header,
            .post-preview__header {
                margin-bottom: 0;

                .post__header--info {
                    position: absolute;
                    left: -5px;

                    .post__time {
                        position: absolute;
                        top: 4px;
                        left: -14px;
                        display: inline-block;
                        width: 51px;
                        font-size: 0.7em;
                        line-height: 20px;
                        text-align: right;
                        text-rendering: auto;
                    }
                }
            }
        }
    }

    &.post--compact {
        &.post--thread {
            .post__header {
                padding-top: 3px;
            }
        }

        &.post--system {
            .status {
                visibility: hidden;
            }

            > div {
                margin-bottom: 0;
            }
        }

        .card-icon__container {
            margin: 0 7px 0 -4px;
        }

        .post-message {
            overflow: inherit;
        }

        .post-message--collapsed + .post-image__columns {
            &::before {
                position: absolute;
                top: 0;
                left: 0;
                width: 100%;
                height: 100%;
                content: '';
            }
        }

        .post__img {
            width: 16px;
            padding-top: 1px;

            img {
                display: none;
            }
        }

        .attachment {
            padding-top: 1px;
            clear: both;
            cursor: default;

            &.attachment--pretext {
                padding: 0;
                clear: none;
            }

            .attachment__body__wrap {
                .btn-close {
                    left: -2px;
                }
            }
        }

        &.post--comment {
            .attachment {
                .attachment__body__wrap {
                    .btn-close {
                        left: -13px;
                    }
                }
            }
        }

        .auto-responder {
            background: alpha-color($white, 0.7);
        }

        .status-wrapper {
            height: 14px;
            cursor: auto;
            pointer-events: none;

            .status {
                position: relative;
                top: auto;
                right: auto;
                bottom: auto;
                left: -2px;
                width: 13px;
                height: 13px;
            }

            svg {
                top: 1px;
            }

            &::after {
                bottom: 0;
            }
        }

        blockquote {
            display: flex;
            flex-direction: column;
            padding: 3px 0 3px 20px;

            &::before {
                top: 0;
                left: 0;
                font-size: 15px;
            }
        }

        .search-item-snippet {
            blockquote {
                margin-top: 0;
            }
        }

        .markdown__heading {
            margin: 0;
            clear: both;
            font-size: 1em;
        }

        .post__header,
        .post-preview__header {
            display: flex;
            width: auto;
            height: 22px;
            padding: 0;
            margin-bottom: 0;
        }

        .post__body {
            padding: 2px 0 0;
            background: transparent !important;
            line-height: 1.5;

            .post--edited {
                position: relative;
                top: -1px;
            }

            .img-div {
                max-width: 150px;
                max-height: 150px;
            }

            p {
                line-height: inherit;
            }

            ol,
            ul {
                padding-left: 20px;
                clear: both;
            }

            div:not(.image-loading__container) {
                margin-bottom: 0;
            }

            .post-image__column {
                padding: 0;
                margin: 3px 10px 3px 0;
            }
        }

        .post-image__column {
            min-width: 150px;
            max-width: 250px;
            height: 26px;
            padding: 0 7px;
            border-radius: 2px;
            font-size: 0.9em;
            line-height: 25px;

            .post-image__thumbnail {
                display: none;
            }

            .post-image__details {
                width: 100%;
                padding: 0;
                border: none;
                background: transparent;

                span {
                    display: none;
                }

                svg {
                    position: relative;
                    top: 2px;
                    fill: var(--center-channel-color);
                }

                .icon {
                    display: block;
                    margin-right: 5px;
                    float: left;
                    opacity: 0.6;
                }
            }

            .post-image__download {
                position: relative;
                width: auto;
                padding: 0;
                opacity: 1;
            }

            .post-image__name {
                @include clearfix;

                display: block;
                width: 100%;
                padding: 0 5px;
                margin: 0;
                text-overflow: ellipsis;
                white-space: nowrap;

                i {
                    margin-right: 5px;
                    font-size: 0.9em;
                    opacity: 0.5;
                }
            }

            a {
                &:hover {
                    text-decoration: none;
                }
            }
        }
    }

    .post__img > :hover {
        cursor: pointer;
    }

    .post--fail {
        position: relative;
    }

    .post-edited__indicator {
        display: inline-block;
        color: rgba(var(--center-channel-color-rgb), 0.56);
        font-size: 11px;
        font-style: italic;
        -webkit-user-select: none; /* Chrome all / Safari all */
        -moz-user-select: none;    /* Firefox all */
        -ms-user-select: none;     /* IE 10+ */
        user-select: none;

        > i {
            margin-right: 2px;
        }
    }

    .emoticon {
        vertical-align: top;
    }

    p {
        width: 100%;
        margin: 0;
        font-size: 13.5px;
        line-height: 1.6em;
        white-space: pre-wrap;
        word-break: break-word;
    }

    .post__header--info {
        padding: 0;
    }

    &.post--root {
        .comment-icon__container {
            visibility: visible;
        }
    }

    &.post--comment {
        .post__body {
            padding-left: 7px;
            border-left: 4px solid rgba(var(--center-channel-color-rgb), 0.2);

            &.mention-comment {
                border-color: var(--mention-highlight-bg);
                border-left: 4px solid var(--mention-highlight-bg);
            }
        }

        .attachment {
            .attachment__body__wrap {
                .btn-close {
                    left: -11px;
                }
            }
        }
    }

    &.same--root {
        &.same--user {
            padding: 0 0.5em 0 1.5em;

            &:hover,
            &.post--hovered,
            &.a11y--active {
                .post__time {
                    opacity: 0.5;
                }
            }

            .post__img {
                .status-wrapper {
                    display: none;
                }
            }

            .post__header {
                height: 0;
                margin: 0;

                .col__name {
                    display: none;
                }

                .post-menu {
                    top: -1px;
                }
            }

            .post-pre-header {
                padding-top: 5px;
                padding-bottom: 5px;
            }
        }

        &.post--comment {
            .post__link {
                display: none;
            }

            &.same--user {
                .post__img {
                    .status-wrapper {
                        display: none;
                    }
                }

                &.post--bot {
                    .post__header {
                        height: auto;
                        float: none;
                    }

                    &.post--compact {
                        .post__header {
                            float: left;
                        }
                    }

                    .col__name {
                        display: flex;
                    }

                    .post__permalink {
                        position: relative;
                        top: auto;
                        left: auto;
                        width: auto;
                    }

                    .post__time {
                        opacity: 0.6;
                    }

                    .post__img {
                        .status-wrapper {
                            display: inline;
                        }
                    }
                }
            }
        }
    }

    &.other--root {
        .comment-icon__container {
            &.icon--show {
                visibility: visible;
            }
        }

        &.post--comment {
            .popover {
                margin-top: 84px;

                > .arrow {
                    top: 21px !important;
                }
            }

            .post__header {
                .post-menu {
                    top: -4px;
                }
            }
        }
    }

    &.post--highlight {
        background: rgba(var(--mention-highlight-bg-rgb), 0.5);

        .post-collapse__gradient,
        .post-collapse__show-more {
            background: rgba(var(--mention-highlight-bg-rgb), 0.5);
        }
    }

    .post-pre-header {
        display: flex;
        height: 25px;
        padding-bottom: 10px;

        .post-pre-header__icons-container {
            display: flex;
            width: 52px; // If the width of post__img changes, this needs to be adjusted accordingly
            align-items: center;
            justify-content: flex-end;
            padding-right: 9px; // If the padding of post__img changes, this needs to be adjusted accordingly
            margin-left: 5px; // if left margin of post__content changes, this needs to be adjusted accordingly

            .icon--post-pre-header {
                width: 10px;
                height: 10px;
                color: var(--link-color);
                fill: var(--link-color);
                font-size: 12px;

                &:nth-of-type(even) {
                    margin-left: 9px;
                }

                &.icon-pin::before {
                    line-height: 10px;
                }
            }
        }

        .post-pre-header__text-container {
            color: var(--link-color);
            font-size: 12px;
            line-height: 15px;

            .post-pre-header__link-separator {
                margin: 0 5px;
                color: rgba(var(--center-channel-color-rgb), 0.32);
                font-size: 4px;
                vertical-align: top;
            }
        }
    }

    .post__content {
        position: relative;
        display: table;
        width: 100%;
        padding: 0 8px 0 5px; // if the left margin changes, the margin of post-pre-header__icons-container needs to be adjusted accordingly
        margin: 0 auto;
        table-layout: fixed;

        > div {
            display: table-cell;
            vertical-align: top;
        }
    }

    .center {
        max-width: 1000px;
    }

    .post__header,
    .post-preview__header {
        display: flex;
        width: 100%;
        margin-bottom: 2px;
        white-space: nowrap;

        .col__name {
            display: flex;
            min-width: 0;
            flex: 0 auto;
            margin-right: 7px;
            font-weight: 600;
            text-overflow: ellipsis;

            .user-popover {
                @include clearfix;

                text-align: left;
                text-overflow: ellipsis;
                -moz-user-select: all;    /* Firefox all */
                vertical-align: top;
                white-space: nowrap;
            }

            .colon {
                display: none;
                margin-left: 2px;
                font-weight: 900;
            }
        }

        .col__remove {
            position: absolute;
            right: 10px;
        }

        .permalink-popover {
            min-width: 0;

            .popover-content {
                padding: 5px;
            }

            .form-control,
            .btn {
                height: 30px;
                padding: 0 8px;
                font-size: 13px;
                line-height: 30px;
            }
        }

        .shared-user-icon {
            width: 16px;
            height: 20px;
            margin: 0 0 0 4px;
            color: rgba(61, 60, 64, 0.72);
            font-size: 16px;
            line-height: 20px;

            &::before {
                margin: 0;
            }
        }
    }

    .post__img {
        width: 53px; // if this changes, the width of post-pre-header__icons-container needs to be adjusted accordingly
        padding-right: 10px; // if this changes, the padding of post-pre-header__icons-container needs to be adjusted accordingly
        text-align: right;

        .icon {
            fill: v(center-channel-color);

            svg {
                width: 32px;
                height: 32px;
            }
        }

        path {
            fill: inherit;
        }

        .profile-icon {
            display: inline-flex;
            overflow: hidden;
            align-items: center;
            justify-content: center;

            &.emoji {
                img {
                    width: 28px;
                    min-width: 28px;
                    height: 28px;
                    border-radius: unset;
                    -webkit-user-select: none; /* Chrome all / Safari all */
                    -moz-user-select: none;    /* Firefox all */
                    -ms-user-select: none;     /* IE 10+ */
                    user-select: none;
                }
            }
        }
    }

    .post__embed-container {
        display: block;
        overflow: hidden;
        max-height: 1000px;
        padding-top: 5px;
        transition: max-height 0.5 ease;

        &[hidden] {
            max-height: 0;
        }
    }

    .post__remove {
        position: relative;
        right: -10px;
        color: inherit;
        font-size: 20px;
        font-weight: 600;
        line-height: 20px;
        opacity: 0.5;
        visibility: hidden;

        &:hover {
            opacity: 0.8;
        }
    }

    .post-add-reaction {
        display: inline-block;

        .Reaction {
            opacity: 0;
            visibility: hidden;
        }
    }

    .post__body {
        @include pie-clearfix;

        width: 100%;
        padding: 0 0 0.2em;
        word-wrap: break-word;

        &.post--ephemeral {
            padding-right: 20px !important;
        }

        p + p {
            margin: 0.5em 0 0;
        }

        ul,
        ol {
            font-size: 13.5px;

            p {
                margin-bottom: 0;
            }

            li {
                p {
                    display: inline;
                }

                ul {
                    padding: 0 0 0 20px;
                    margin: 0;
                    font-size: 1em;
                }
            }

            li.list-item--task-list ul,
            li.list-item--task-list ol {
                margin-left: 20px;
            }

            li.list-item--task-list ul {
                padding-left: 0;
            }

            li:not(.list-item--task-list) li.list-item--task-list,
            li:not(.list-item--task-list) li.list-item--task-list ~ li {
                margin-left: -20px;
            }

            li input[type='checkbox']:disabled {
                cursor: default;
                vertical-align: top;
            }
        }

        ul li.list-item--task-list,
        ul li.list-item--task-list ~ li {
            list-style-type: none;
        }

        ul li.list-item--task-list ~ li:not(.list-item--task-list) {
            text-indent: 3px;

            &::before {
                margin-right: 8px;
                content: '\2022';
            }
        }

        ul + p,
        ol + p {
            margin-top: 0.6em;
        }

        p + ul,
        p + ol {
            margin-top: 0.6em;
        }

        .pending-post-actions {
            position: absolute;
            z-index: 100;
            top: 0;
            right: 0;
            padding: 5px 7px;
            background: alpha-color($black, 0.7);
            color: $white;
            font-size: 0.9em;

            a {
                color: $white;
            }
        }
    }

    .post-reaction-list {
        position: relative;
        z-index: 5;
        display: flex;
        min-height: 30px;
        flex-wrap: wrap;
        align-items: center;
        padding: 4px 0 0;

        .post-add-reaction-emoji-picker-open {
            display: inline-block;

            .Reaction {
                opacity: 1;
                visibility: visible;
            }
        }
    }

    .post-add-reaction-emoji-picker-open {
        .Reaction {
            background-color: rgba(var(--button-bg-rgb), 0.08);
            color: v(button-bg);
            fill: v(button-bg);
        }
    }

    .post__link {
        overflow: hidden;
        margin: 2px 0 5px;
        color: rgba(var(--center-channel-color-rgb), 0.65);
        font-size: 13px;
        text-overflow: ellipsis;
        -webkit-user-select: none; /* Chrome all / Safari all */
        -moz-user-select: none;    /* Firefox all */
        -ms-user-select: none;     /* IE 10+ */
        user-select: none;
        white-space: nowrap;

        a {
            font-weight: bold;

            &.user_name:hover {
                text-decoration: none;
            }
        }
    }

    .post__embed-visibility {
        position: relative;
        z-index: 2;
        display: inline-block;
        width: 2.4rem;
        height: 1.6rem;
        margin: 0;
        cursor: pointer;
        font: normal normal normal 14px/1 FontAwesome;
        -moz-osx-font-smoothing: grayscale;
        -webkit-font-smoothing: antialiased;
        text-rendering: auto;

        &.pull-left {
            margin: 2px 0 0 -4px;
        }

        &:hover {
            text-decoration: none;
        }

        &::before {
            content: '\f0da';
        }

        &[data-expanded='true']::before {
            content: '\f0d7';
        }
    }

    .post__visibility {
        padding: 4px;
        font-size: 0.9em;
        opacity: 0.6;
    }

    .post__time,
    .post-preview__time {
        margin-right: 4px;
        font-size: 0.9em;
        opacity: 0.6;
    }

    .post__permalink {
        display: inline-block;
        color: inherit;

        &:hover,
        &:focus {
            color: inherit;
        }

        &:focus {
            text-decoration: none;
        }

        &:hover {
            text-decoration: underline;
        }
    }

    .post_permalink_mobile_view {
        display: inline-block;
        color: inherit;

        &:hover,
        &:focus {
            color: inherit;
            text-decoration: none;
        }
    }

    .post-loading-gif {
        width: 10px;
        height: 10px;
        margin-top: 6px;
    }

    .post-fail {
        color: #d58a8a;
    }

    .post-waiting {
        position: relative;
        color: rgba(var(--center-channel-color-rgb), 0.6);

        .spinner {
            position: absolute;
            top: 4px;
            right: 8px;
            width: 20px;
        }

        .post-message {
            padding-right: 24px;
        }
    }

    .permalink-icon {
        display: inline-block;
        color: $primary-color;
        visibility: hidden;
    }

    .post__reply {
        display: inline-block;
        margin-right: 6px;
        visibility: hidden;

        svg {
            position: relative;
            top: 3px;
            width: 18px;
            fill: var(--link-color);
        }
    }

    .comment-icon__container {
        position: relative;
        top: 1px;
        display: inline-block;
        fill: $primary-color;
        text-decoration: none;
        visibility: hidden;

        &:focus {
            outline: none;
        }

        &.icon--visible {
            visibility: visible;
        }

        svg {
            width: 17px;
            height: 17px;
        }

        .comment-count {
            margin-left: 2px;
        }

        .comment-icon {
            position: relative;
            top: 1px;
            display: inline-block;
            margin: 0 1px 0 5px;
            fill: currentColor;
            vertical-align: top;
        }

        path {
            fill: currentColor;
        }
    }

    .reacticon__container {
        display: inline-block;
        fill: $primary-color;
        font-size: 16px;
        vertical-align: top;
        visibility: hidden;

        svg {
            position: relative;
            top: 1px;
            width: 14px;
            height: 14px;
        }
    }

    .card-icon__container {
        @extend %btn-transition;

        position: relative;
        z-index: 1;
        top: 2px;
        margin: 0 6px 0 4px;
<<<<<<< HEAD
        color: rgba(var(--center-channel-color-rgb), 0.3);
=======
        opacity: 0.24;
>>>>>>> d5614dbe
        vertical-align: top;

        &:hover {
            opacity: 0.4;
        }

        &.active {
<<<<<<< HEAD
            @include opacity(1);

            svg {
                fill: var(--link-color);
            }
=======
            opacity: 1;
>>>>>>> d5614dbe
        }

        svg {
            width: 14px;
            height: 14px;
        }
    }

    .web-embed-data {
        overflow: hidden;
        height: 50px;
        padding: 2px 0 0 10px;
        border-radius: 2px;
        text-overflow: ellipsis;

        @include alpha-property(background, $black, 0.05);

        .embed-title {
            overflow: hidden;
            margin: 3px 0 1px;
            color: #555;
            font-weight: 600;
            text-overflow: ellipsis;
            white-space: nowrap;
        }

        .embed-description {
            overflow: hidden;
            margin: 0;
            color: #888;
            text-overflow: ellipsis;
            white-space: nowrap;
        }

        .embed-link {
            display: none;
        }
    }

    .post-preview {
        .post__img {
            width: 24px;
            padding: 0;
            text-align: left;

            img.avatar-post-preview {
                display: block;
            }
        }

        .user-popover {
            padding-left: 8px;
        }

        .post-message__text-container {
            overflow: hidden;
        }

        .post-message--collapsed.post-message-preview--overflow .post-message__text {
            display: -webkit-box;
            overflow: hidden;
            -webkit-box-orient: vertical;
            -webkit-line-clamp: 4;
            text-overflow: ellipsis;
            white-space: nowrap;
        }

        .post-preview-collapse__show-more-button {
            padding: 0;
            border: none;
            background: none;
            font-size: 12px;
        }

        .post-preview__time {
            margin-left: 6px;
        }

        .post__preview-footer {
            display: block;
            padding-top: 8px;

            p {
                display: inline-block;
                width: auto;
                margin-right: 8px;
                color: rgba(var(--center-channel-color-rgb), 0.56);
                font-size: 12px;
                line-height: 16px;
            }

            a {
                display: inline-block;
                font-size: 12px;
                line-height: 16px;
            }
        }
    }

    .Menu .MenuItem {
        background: var(--center-channel-bg);
    }
}

.Badge {
    .badge-autocomplete {
        display: inline;
        padding: 0 5px;
        margin: 0 4px;
    }

    .badge-popoverlist {
        display: inline;
        margin: 0 4px;
    }

    .badge-admin {
        display: inline;
        margin: 0 4px;
        background: rgba(61, 60, 64, 0.15);
    }
}

.permalink-text {
    overflow: hidden;
}

.permalink-popover {
    min-width: 320px;
    margin-left: 50px !important;
}

.post-message {
    position: relative;

    // MM-38006 - There's a bug on Chrome/Safari where a collapsed post will sometimes have its contents scroll. This
    // is prevented by using clip instead of hidden, but that's not supported on the stable version of Safari yet.
    overflow: hidden;
    overflow: clip;
}

.post-collapse {
    position: absolute;
    bottom: 0;
    width: 100%;
    pointer-events: none;

    .post-collapse__gradient,
    .post-attachment-collapse__gradient {
        position: relative;
        background: linear-gradient(rgba(var(--center-channel-bg-rgb), 0), var(--center-channel-bg));
    }

    .post-collapse__show-more,
    .post-attachment-collapse__show-more {
        background: var(--center-channel-bg);
        pointer-events: auto;
    }
}

.post-collapse__show-more,
.post-attachment-collapse__show-more {
    z-index: 5;
    display: flex;
    width: 100%;
    justify-content: center;
    color: var(--link-color);

    .post-collapse__show-more-button {
<<<<<<< HEAD
        @include single-transition(all, 0.15s, ease);
        @include border-radius(2px);

        &:hover {
            background-color: var(--link-color);
            color: var(--center-channel-bg);
        }

=======
>>>>>>> d5614dbe
        position: relative;
        display: inline-block;
        flex-shrink: 0;
        padding: 0 8px;
        border: 1px solid transparent;
        margin: 0 8px;
        background: var(--center-channel-bg);
        border-radius: 2px;
        font-size: 13px;
        font-weight: bold;
        line-height: 24px;
        transition: all 0.15s ease;

        &:hover {
            color: var(--center-channel-bg);
        }

        .fa {
            position: relative;
            top: 2px;
            margin-right: 5px;
            font-size: 1.4em;
            font-weight: bold;

            &.fa-angle-up {
                top: 1px;
            }
        }

        &:focus {
            outline: none;
        }
    }

    .post-collapse__show-more-line {
        display: inline-block;
        height: 1px;
        flex-basis: 200px;
        margin-top: 12px;
    }
}

.post-collapse__show-more {
    padding-bottom: 10px;
    background: var(--center-channel-bg);

    &-button {
        border-color: rgba(var(--center-channel-color-rgb), 0.1);
    }

    &-line {
        background-color: rgba(var(--center-channel-color-rgb), 0.1);
    }
}

.sidebar-right__card {
    .post-message--collapsed {
        max-height: 150px;
    }
}

.post-message--collapsed {
    .post-message__text-container {
        // If this max-height is changed, the MAX_POST_HEIGHT constant in
        // components/post/post_message_view/post_message_view.jsx must
        // be changed to match it
        max-height: 600px;

        .all-emoji {
            .emoticon {
                min-width: 32px;
                min-height: 32px;
                vertical-align: top;
            }

            .emoticon--unicode {
                font-size: 32px;
                line-height: 1.1;

                .os--windows & {
                    position: relative;
                    left: -4px;
                    font-size: 29px;
                }
            }
        }
    }

    .post-collapse__gradient,
    .post-attachment-collapse__gradient {
        height: 90px;
    }

    .post-collapse__show-more {
        bottom: 10px;
    }
}

.post-message--expanded {
    .post-collapse {
        position: relative;
    }

    .post-collapse__show-more,
    .post-attachment-collapse__show-more {
        position: relative;
        padding-top: 10px;
    }

    .post-collapse__gradient,
    .post-attachment-collapse__gradient {
        height: 0;
    }
}

.post-message__text {
    text-align: left;

    &.a11y--focused {
        box-shadow: inset 0 0 1px 3px rgba(var(--link-color-rgb), 0.5), inset 0 0 0 1px var(--link-color);
    }
}

.post-message__text > ul,
.post-code,
.table-responsive {
    direction: ltr;
}

.file-attachment-menu-item-input {
    position: absolute;
    top: 0;
    right: 0;
    width: 0;
    height: 35px;
    margin: 0;
    cursor: pointer;
    direction: ltr;
    font-size: 23px;
    opacity: 0;
    pointer-events: none;
}

.post-row__padding {
    &.bottom > div:not(.post) {
        padding-bottom: 1em;
    }

    &.top > div:not(.post) {
        padding-top: 1em;
    }

    &.top .post {
        padding-top: 22px; // this is based off of 8px padding for post + 1em
        &.same--root.same--user {
            padding-top: 1em;
        }
    }

    &.bottom .post {
        padding-bottom: 1em;

        &.same--root.same--user {
            padding-bottom: 1em;
        }
    }
}

.post-list__dynamic {
    .emoji-picker--active & {
        pointer-events: none;
    }
}

@keyframes postHighlight {
    100% {
        background: initial;
    }
}

.app__body .app__content .post.post--highlight {
    animation-delay: 5s;
    animation-duration: 2s;
    animation-fill-mode: forwards;
    animation-name: postHighlight;
}

// Handle fade out effect for permalink highlightning
.app__body .post-list__table .post:not(.current--user).post--highlight .post-collapse__gradient,
.app__body .post-list__table .post.post--compact.post--highlight .post-collapse__gradient {
    background: linear-gradient(rgba(var(--mention-highlight-bg-mixed-rgb), 0.5), rgba(var(--mention-highlight-bg-mixed-rgb), 0.5));
}

.app__body .post-list__table .post.current--user.post--highlight:not(.post--compact) .post-collapse__gradient {
    background: linear-gradient(rgba(var(--center-channel-bg-rgb), 0), rgba(var(--mention-highlight-bg-mixed-rgb), 1));
}

.app__body .post-list__table .post.current--user.post--highlight:not(.post--compact) .post-collapse__show-more {
    background: rgba(var(--mention-highlight-bg-mixed-rgb), 1);
}

.app__body .post-list__table .post.current--user.post--highlight:hover .post-collapse__gradient,
.app__body .post-list__table .post.current--user.post--highlight.post--hovered .post-collapse__gradient {
    background: linear-gradient(rgba(var(--mention-highlight-bg-mixed-rgb), 0.5), rgba(var(--mention-highlight-bg-mixed-rgb), 1));
}

.post--pinned-or-flagged {
    background-color: rgb(var(--pinned-highlight-bg-mixed-rgb));

    .post-collapse {
        .post-collapse__gradient,
        .post-attachment-collapse__gradient {
            position: relative;
            background: linear-gradient(transparent, rgb(var(--pinned-highlight-bg-mixed-rgb)));
        }

        .post-collapse__show-more,
        .post-attachment-collapse__show-more {
            background: rgb(var(--pinned-highlight-bg-mixed-rgb));
            pointer-events: auto;
        }
    }
}

@media (min-width: 768px) {
    .post.post--compact.same--root.post--comment .post__content {
        border-color: rgba(var(--center-channel-color-rgb), 0.2);
    }

    .post.a11y--active {
        background: rgba(var(--center-channel-color-rgb), 0.08);
    }

    .post.current--user:hover .post__body {
        background: transparent;
    }

    .post-list__table .post:hover,
    .sidebar-right__body .post:hover {
        .post-collapse__gradient {
            background: linear-gradient(rgba(var(--collapsed-post-bg-mixed-rgb), 0), rgba(var(--collapsed-post-bg-mixed-rgb), 0.04));
        }

        .post-collapse__show-more {
            background: rgba(var(--collapsed-post-bg-mixed-rgb), 0.04);
        }
    }

    .post-list__table .post.current--user:hover .post-collapse__show-more {
        background: rgba(var(--collapsed-post-bg-mixed-rgb), 0.04);
    }
}

.post-list__table .post.post--hovered,
.sidebar-right__body .post.post--hovered {
    .post-collapse__gradient {
        background: linear-gradient(rgba(var(--collapsed-post-bg-mixed-rgb), 0), rgba(var(--collapsed-post-bg-mixed-rgb), 0.04));
    }

    .post-collapse__show-more {
        background: rgba(var(--collapsed-post-bg-mixed-rgb), 0.04);
    }
}

.app__body .post.post--comment.current--user .post__body {
    border-color: rgba(var(--center-channel-color-rgb), 0.2);
}<|MERGE_RESOLUTION|>--- conflicted
+++ resolved
@@ -278,12 +278,9 @@
             height: 28px;
             align-items: center;
             padding: 0 20px;
-<<<<<<< HEAD
             background: var(--button-bg);
             color: var(--button-color);
-=======
             border-radius: 50px;
->>>>>>> d5614dbe
             cursor: pointer;
         }
 
@@ -357,12 +354,8 @@
     width: 40px;
     height: 40px;
     background-repeat: no-repeat;
-<<<<<<< HEAD
     fill: rgba(var(--center-channel-color-rgb), 0.3);
-=======
-    fill: #444;
     opacity: 0;
->>>>>>> d5614dbe
     text-align: center;
     transition: all 0.6s;
 
@@ -666,34 +659,6 @@
     }
 }
 
-<<<<<<< HEAD
-=======
-.post-create-footer {
-    position: relative;
-    padding: 6px 0 0;
-    font-size: 13px;
-
-    .help__text {
-        text-align: right;
-
-        a,
-        button {
-            margin-left: 10px;
-        }
-    }
-
-    .post-error {
-        position: absolute;
-        top: 4px;
-        display: inline-block;
-        margin-bottom: 0;
-        font-size: 0.85em;
-        font-weight: normal;
-        opacity: 0.55;
-    }
-}
-
->>>>>>> d5614dbe
 .post-list__table {
     width: 100%;
     height: 100%;
@@ -1811,11 +1776,8 @@
         z-index: 1;
         top: 2px;
         margin: 0 6px 0 4px;
-<<<<<<< HEAD
         color: rgba(var(--center-channel-color-rgb), 0.3);
-=======
         opacity: 0.24;
->>>>>>> d5614dbe
         vertical-align: top;
 
         &:hover {
@@ -1823,15 +1785,11 @@
         }
 
         &.active {
-<<<<<<< HEAD
-            @include opacity(1);
+            opacity: 1;
 
             svg {
                 fill: var(--link-color);
             }
-=======
-            opacity: 1;
->>>>>>> d5614dbe
         }
 
         svg {
@@ -2001,17 +1959,11 @@
     color: var(--link-color);
 
     .post-collapse__show-more-button {
-<<<<<<< HEAD
-        @include single-transition(all, 0.15s, ease);
-        @include border-radius(2px);
-
         &:hover {
             background-color: var(--link-color);
             color: var(--center-channel-bg);
         }
 
-=======
->>>>>>> d5614dbe
         position: relative;
         display: inline-block;
         flex-shrink: 0;
