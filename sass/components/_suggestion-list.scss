--- conflicted
+++ resolved
@@ -202,9 +202,6 @@
         white-space: nowrap;
 
         .suggestion-list__main {
-<<<<<<< HEAD
-            color: var(--center-channel-color);
-=======
             overflow: hidden;
             max-width: 89%;
             color: rgba(var(--center-channel-color-rgb), 1);
@@ -253,7 +250,6 @@
 
         &.position-end {
             justify-content: flex-end;
->>>>>>> 57c5b463
         }
     }
 
