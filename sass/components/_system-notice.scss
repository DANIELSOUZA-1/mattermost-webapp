--- conflicted
+++ resolved
@@ -1,12 +1,6 @@
 @charset "utf-8";
 
 .system-notice {
-<<<<<<< HEAD
-    @include box-shadow(0 20px 30px rgba(var(--center-channel-color-rgb), 0.1), 0 14px 20px rgba(var(--center-channel-color-rgb), 0.1));
-    @include border-radius(4px);
-
-=======
->>>>>>> d5614dbe
     position: absolute;
     z-index: 9999;
     right: 12px;
