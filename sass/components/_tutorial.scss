--- conflicted
+++ resolved
@@ -20,11 +20,8 @@
     max-width: 90%;
     padding: 20px;
     background: var(--center-channel-bg);
-<<<<<<< HEAD
     color: var(--center-channel-color);
-=======
     border-radius: 3px;
->>>>>>> d5614dbe
 
     .arrow {
         position: absolute;
@@ -350,22 +347,13 @@
         width: 9px;
         height: 9px;
         margin: 0 5px;
-<<<<<<< HEAD
         background: var(--center-channel-color);
-
-        &.active {
-            @include opacity(1);
-
-            background: var(--button-bg);
-=======
-        background: $black;
         border-radius: 9px;
         opacity: 0.2;
 
         &.active {
-            background: $primary-color;
+            background: var(--button-bg);
             opacity: 1;
->>>>>>> d5614dbe
         }
     }
 }
