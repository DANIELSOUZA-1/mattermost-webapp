@charset "utf-8";

.sidebar--right {
    position: absolute;
    z-index: 11;
    right: 0;
    width: 400px;
    height: 100%;
    padding: 0;
<<<<<<< HEAD
    color: var(--center-channel-color);
=======
    transform: translateX(100%);
>>>>>>> d5614dbe

    body.announcement-bar--fixed & {
        height: calc(100% - #{$announcement-bar-height});
    }

    &.move--left {
        transition: width 0.25s 0s ease-in, z-index 0.25s 0s step-end;
    }

    &.sidebar--right--expanded {
        z-index: 13;
        box-shadow: 0 8px 24px alpha-color($black, 0.24);

        .sidebar-right__body {
            overflow: hidden;
        }

        &.move--left {
            transition: width 0.25s 0s ease-in, z-index 0.15s 0.1s step-start;
        }

        .sidebar--right__bg {
            visibility: visible;
        }
    }

    .sidebar--right__bg {
        position: absolute;
        z-index: 5;
        top: -70px;
        left: -500%;
        // Since the element (sidebar--right__bg) is tied to the sidebar, we need to expand beyond it, we're given an arbitrary large width and left positioning so that it may take the width completely
        width: 1000%;
        height: 110%;
        background-color: transparent;
        visibility: hidden;
    }

    .sidebar-right__table {
        display: table;

        > div:not(.sidebar-collapse__container) {
            display: table-cell;
            vertical-align: top;

            &:last-child {
                .channel-header__icon {
                    margin-right: 12px;
                }
            }
        }

        .search-form__container {
            width: 100%;
        }
    }

    .channel-archived-warning {
        padding: 20px;
    }

    .sidebar--right__content {
        display: flex;
        height: 100%;
        flex-direction: column;
    }

    .sidebar--right__back {
        display: flex;
        width: 2.4rem;
        height: 2.4rem;
        align-items: center;
        justify-content: center;
        margin-right: 4px;
        border-radius: 4px;
        color: rgba(var(--center-channel-color-rgb), 0.56);
        font-size: 12px;
        text-decoration: none;
        transition: all 0.2s ease-in;

        &:hover {
            background-color: rgba(var(--center-channel-color-rgb), 0.08);
            color: rgba(var(--center-channel-color-rgb), 0.72);
        }

        &:active {
            background-color: rgba(var(--button-bg-rgb), 0.08);
            color: v(button-bg);
        }
    }

    .sidebar-right__body {
        display: flex;
        height: calc(100% - 56px);
        flex: 1 1 auto;
        flex-direction: column;
        border-left: 1px solid rgba(var(--center-channel-color-rgb), 0.12);
        background: v(center-channel-bg);

        .loading-screen {
            position: relative;
            height: 40px;
            padding: 0;

            .loading__content {
                height: 40px;
            }
        }

        .info-card {
            padding: 5px 15px 60px 15px;
        }

        .scrollbar--view {
            .emoji-picker--active & {
                pointer-events: none;
            }
        }
    }

    .sidebar__overlay {
        position: absolute;
        z-index: 5;
        width: 100%;
        height: 100%;
        background-color: $yellow;
        opacity: 0.1;
        pointer-events: none;
    }

    .input-group {
        word-break: break-word;
    }

    .sidebar--right__buttons {
        float: right;
    }

    .sidebar--right__expand {
        margin: 0 4px 0 0;

        i {
            top: 0;
        }

        .icon-arrow-collapse {
            display: none;
        }
    }

    .sidebar--right__title {
        display: flex;
        height: 2.4rem;
        flex: 1 1 auto;
        padding: 0 1.6rem;
        font-family: Metropolis, sans-serif;
        font-size: 1.6rem;
        font-weight: 600;

        @include clearfix;
    }

    .sidebar--right__title__channel {
        overflow: hidden;
        height: 2.4rem;
        padding: 0 8px;
        border-left: 1px solid rgba(var(--center-channel-color-rgb), 0.16);
        margin: 0 0 0 8px;
        color: rgba(var(--center-channel-color-rgb), 0.56);
        cursor: pointer;
        font-family: "Open Sans", sans-serif;
        font-size: 12px;
        font-weight: normal;
        line-height: 2.4rem;
        text-overflow: ellipsis;
        white-space: nowrap;

        &:hover {
            border-color: transparent;
            background: rgba(var(--center-channel-color-rgb), 0.08);
            border-radius: 4px;
            color: rgba(var(--center-channel-color-rgb), 0.72);
        }

        &:active {
            background: rgba(var(--button-bg-rgb), 0.08);
            color: v(button-bg);
        }
    }

    .sidebar--right__follow__thread {
        height: 2.4rem;
        margin-right: 4px;
        font-size: 12px;
        line-height: 16px;
    }

    .sidebar--right__header {
        display: flex;
        overflow: hidden;
        flex: 0 0 56px;
        align-items: center;
        justify-content: space-between;
        padding: 0 16px 0 0;
        border-bottom: 1px solid rgba(var(--center-channel-color-rgb), 0.08);
        background: rgba(var(--center-channel-color-rgb), 0.04);
        color: inherit;
        white-space: nowrap;

        .btn-icon {
            font-size: 20px;
        }

        .controls {
            display: flex;
            align-items: center;
            justify-content: flex-end;
        }
    }

    .sidebar--right__loading {
        opacity: 0.7;
        text-align: center;

        .fa {
            margin-right: 5px;
        }
    }

    .sidebar--right__subheader {
        width: 100%;
        padding-bottom: 10vh;
        margin: auto;
        font-size: 1em;
        transition: width 0.25s ease-in;

        &.search__hints {
            margin: 0;
        }

        h4 {
            margin: 0 0 16px;
            font-size: 1em;
        }

        ul {
            padding: 0 0 0 30px;
            margin: 0;
            opacity: 0.7;
        }

        li {
            padding-bottom: 10px;
            font-size: 0.95em;
        }

        .usage__icon {
            position: relative;
            top: 3px;
            margin: 0 3px;
<<<<<<< HEAD
            fill: var(--center-channel-color);
=======
            opacity: 0.9;
>>>>>>> d5614dbe
        }

        &.sidebar-expanded {
            width: 52%;
        }
    }

    .suggestion-list__content {
        max-height: 120px;
    }
}

.sidebar-right-container {
    height: calc(100% - 63px);
}

.sidebar-collapse__container {
    display: none;
}

.sidebar-collapse {
    z-index: 5;
    display: flex;
    width: 45px;
    height: 48px;
    align-items: center;
    justify-content: center;
    cursor: pointer;
    text-align: center;
    transform: translateX(0);
    transition: all 0.2s linear;

    .fa {
        position: relative;
        top: 1px;
    }
}

// global header style adjustments
@media screen and (min-width: 769px) {
    // adjust RHS position and height
    #sidebar-right {
        z-index: 20;
        top: 0;

        .sidebar-right-container {
            height: 100%;
        }

        .sidebar--right__header {
            flex-basis: 63px;
        }

        .sidebar--right__title {
            height: auto;
            align-items: center;
            line-height: 63px;
        }

        // search bar container is now only for mobile
        .search-bar__container {
            display: none !important;
        }
    }
}<|MERGE_RESOLUTION|>--- conflicted
+++ resolved
@@ -7,11 +7,8 @@
     width: 400px;
     height: 100%;
     padding: 0;
-<<<<<<< HEAD
     color: var(--center-channel-color);
-=======
     transform: translateX(100%);
->>>>>>> d5614dbe
 
     body.announcement-bar--fixed & {
         height: calc(100% - #{$announcement-bar-height});
@@ -272,11 +269,8 @@
             position: relative;
             top: 3px;
             margin: 0 3px;
-<<<<<<< HEAD
             fill: var(--center-channel-color);
-=======
             opacity: 0.9;
->>>>>>> d5614dbe
         }
 
         &.sidebar-expanded {
