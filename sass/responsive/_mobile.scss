--- conflicted
+++ resolved
@@ -1516,11 +1516,7 @@
         border: none;
         width: 290px;
 
-<<<<<<< HEAD
-        + .inner-wrap #app-content {
-=======
         +.inner-wrap #app-content {
->>>>>>> ccdebc5d
             margin-left: 0;
         }
 
@@ -1582,12 +1578,8 @@
                 .SidebarChannel {
                     height: 45px;
 
-<<<<<<< HEAD
-                    a, button {
-=======
                     a,
                     button {
->>>>>>> ccdebc5d
                         height: 45px;
                     }
 
@@ -1785,20 +1777,12 @@
             margin-left: 0;
         }
 
-<<<<<<< HEAD
-        #SidebarContainer + .inner-wrap #app-content {
-            margin-left: 0;
-        }
-
-        .sidebar--left, #SidebarContainer {
-=======
         #SidebarContainer+.inner-wrap #app-content {
             margin-left: 0;
         }
 
         .sidebar--left,
         #SidebarContainer {
->>>>>>> ccdebc5d
             left: 0;
 
             &.move--right {
@@ -2185,12 +2169,8 @@
         }
     }
 
-<<<<<<< HEAD
-    .sidebar--left, #SidebarContainer {
-=======
     .sidebar--left,
     #SidebarContainer {
->>>>>>> ccdebc5d
         @include translate3d(-260px, 0, 0);
         width: 260px;
 
@@ -2307,13 +2287,9 @@
     }
 
     .multi-teams {
-<<<<<<< HEAD
-        .sidebar--left, #SidebarContainer {
-=======
 
         .sidebar--left,
         #SidebarContainer {
->>>>>>> ccdebc5d
             width: 220px;
 
             .nav-pills__unread-indicator {
