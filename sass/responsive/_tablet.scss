--- conflicted
+++ resolved
@@ -257,7 +257,8 @@
                         }
                     }
 
-                    &.post--root {
+                    &.post--root,
+                    .post-preview {
                         .post__img {
                             img {
                                 display: block;
@@ -394,62 +395,7 @@
             .sidebar--right & .card-icon__container {
                 position: relative;
                 top: 2px;
-<<<<<<< HEAD
-            }
-
-            &.same--root {
-                &.same--user {
-                    padding-left: 77px;
-                    padding-top: 0;
-
-                    .card-icon__container {
-                        left: -16px;
-                        position: absolute;
-                        top: 4px;
-                    }
-
-                    .post__header {
-                        .post-menu {
-                            top: -34px;
-                        }
-                    }
-
-                    .post__img {
-                        img {
-                            display: none;
-                        }
-                    }
-
-                    &.post--root,
-                    .post-preview {
-                        .post__img {
-                            img {
-                                display: block;
-                            }
-                        }
-
-                        .post__time {
-                            @include opacity(.6);
-                        }
-                    }
-                }
-
-                &.post--comment {
-                    &.same--user {
-                        .post__img {
-                            img {
-                                display: none;
-                            }
-                        }
-                    }
-
-                    .post__header {
-                        margin-left: 12px;
-                    }
-                }
-=======
                 left: auto;
->>>>>>> c32e2271
             }
         }
 
