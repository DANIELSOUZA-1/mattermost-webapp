--- conflicted
+++ resolved
@@ -34,13 +34,9 @@
             width: 4px;
             height: 4px;
             margin: 0 2px;
-<<<<<<< HEAD
+            animation: move 0.75s infinite linear;
             background-color: var(--center-channel-color);
-=======
-            animation: move 0.75s infinite linear;
-            background-color: #444;
             border-radius: 10px;
->>>>>>> d5614dbe
             opacity: 0.1;
         }
 
