@charset "utf-8";

.user-settings {
    min-height: 300px;

    .table-responsive {
        max-width: 560px;
        max-height: 300px;
    }

    .authorized-apps__help {
        margin-top: 7px;
        font-size: 13px;
        font-weight: 400;
    }

    .authorized-apps__wrapper {
        padding: 10px 0;
    }

    .authorized-app {
        display: inline-block;
        width: 100%;

        &:not(:last-child) {
            border-bottom: 1px solid rgba(var(--center-channel-color-rgb), 0.2);
            margin-bottom: 10px;
        }

        .authorized-app__name {
            font-weight: 600;
        }

        .authorized-app__url {
            font-size: 13px;
            font-weight: 400;
        }

        .authorized-app__description,
        .authorized-app__deauthorize {
            margin: 5px 0;
            font-size: 13px;
        }
    }

    textarea {
        resize: vertical;
    }
}

.modal {
    .settings-modal {
        width: 800px;

        .modal-back {
            position: absolute;
            top: 12px;
            left: 0;
            width: 50px;
            height: 40px;
            font-size: 27px;
            font-weight: normal;
            line-height: 32px;
            text-align: center;

            .fa {
                position: absolute;
                left: 0;
                width: 100%;
                height: 100%;
                line-height: inherit;
            }
        }

        .modal-body {
            min-height: calc(100% - 62px);
            padding: 0;
            margin: 0 auto;
        }

        li {
            list-style: none;
        }

        label {
            font-weight: 600;

            &.text-left {
                text-align: left;
            }

            &.has-error {
                font-weight: normal;
            }
        }

        .no-padding--left {
            padding-left: 0;
        }

        .profile-img {
            width: 128px;
            height: 128px;
            border-radius: 100%;
        }

        .profile-img-preview {
            width: 128px;
            height: 128px;
            background-position: 50% 50%;
            background-size: cover;
            border-radius: 100%;
        }

        .profile-img__container {
            position: relative;
            width: 128px;
            height: 128px;
        }

        .profile-img__remove {
            position: absolute;
            top: 4px;
            right: 8px;
            display: flex;
            width: 26px;
            height: 26px;
            align-items: center;
            justify-content: center;
            padding: 0;
            border: none;
            background: $black;
            border-radius: 50%;
            color: $white;
            text-decoration: none;
            transition: all 0.15s ease;

            span {
                margin-top: -3px;
                font-size: 22px;
            }

            &:hover {
                background: var(--button-bg);
            }
        }

        .team-img-preview,
        .team-img__container {
            position: relative;
            width: 128px;
            height: 128px;

            img {
                width: 100%;
                height: auto;
            }

            .img-preview__image {
                overflow: hidden;
                border: 1px solid alpha-color($black, 0.15);
                background-color: $white;
                border-radius: 6px;
            }

            div {
                width: 100%;
                height: 100%;
                background-color: $white;
                background-position: center;
                background-repeat: no-repeat;
                background-size: cover;
            }
        }

        .team-img__remove {
            position: absolute;
            top: -8px;
            right: -8px;
            width: 24px;
            height: 24px;
            padding: 0;
            border: none;
            background: $black;
            border-radius: 50%;
            color: $white;
            line-height: 23px;
            text-align: center;
            text-decoration: none;
            transition: all 0.15s ease;

            span {
                margin-top: -3px;
                font-size: 22px;
            }

            &:hover {
                background: var(--button-bg);
                color: var(--button-color);
            }
        }

        .settings-table {
            display: table;
            width: 100%;
            max-width: 1000px;
            margin: 0 auto;
            table-layout: fixed;

            > div {
                display: table-cell;
                vertical-align: top;
            }

            .nav {
                position: fixed;
                width: 179px;

                &.position--top {
                    top: 57px;
                }
            }

            .security-links {
                margin-right: 20px;

                .fa {
                    margin-right: 6px;
                }
            }

            .settings-links {
                width: 180px;
                border-color: rgba(var(--center-channel-color-rgb), 0.2);
                background: var(--sidebar-bg);
            }

            .settings-content {
                padding: 0 20px 30px;

                .modal-header {
                    display: none;
                }

                .section-max {
                    @include pie-clearfix;
                    @include alpha-property('background', $black, 0.05);

                    padding: 1em 0 1.3em;
                    margin-bottom: 0;

                    .section-title {
                        margin: 0 0 5px;
                        font-size: 14px;
                        line-height: 20px;
                    }
                }

                .section-min {
                    &:hover {
                        background: rgba(var(--center-channel-color-rgb), 0.08);
                    }
                }

                .timezone-container {
                    display: table;
                    overflow: visible;
                    width: 100%;
                }

                .appearance-section {
                    .theme-group {
                        .input-group-addon {
                            width: 40px;
                            padding: 4px 5px;
                        }

                        img {
                            width: 29px;
                            border: 1px solid rgba(black, 0.15);
                        }
                    }

                    .group--code {
                        select {
                            padding-right: 25px;
                            appearance: none;
                        }

                        &::before {
                            @include font-smoothing;

                            position: absolute;
                            z-index: 5;
                            top: 11px;
                            right: 50px;
                            display: inline-block;
                            content: '\f0d7';
                            font: normal normal normal 14px/1 FontAwesome;
                            pointer-events: none;
                            text-rendering: auto;

                            .browser--ie & {
                                display: none;
                            }
                        }
                    }

                    .premade-themes {
                        margin-bottom: 10px;

                        .theme-label {
                            overflow: hidden;
                            margin-top: 5px;
                            font-weight: 400;
                            text-overflow: ellipsis;
                            white-space: nowrap;
                        }

                        label {
                            width: 100%;
                        }

                        svg {
                            &:hover {
                                cursor: pointer;
                            }

                            overflow: hidden;
                            width: 100%;
                            height: auto;
                            border: solid 2px rgba(var(--center-channel-color-rgb), 0.16);
                            border-radius: 4px;
                        }

                        .active {
                            svg {
                                border-color: var(--sidebar-text-active-border);
                            }
                        }
                    }

                    .theme-elements {
                        padding-left: 16px;

                        .element {
                            margin-right: 10px;

                            &:nth-child(2n) {
                                margin-right: 0;
                            }
                        }
                    }

                    .theme-elements__header {
                        padding: 1px 0 10px;
                        border-bottom: 1px solid rgba(var(--center-channel-color-rgb), 0.2);
                        margin: 10px 20px 0 0;
                        cursor: pointer;
                        font-size: em(13.5px);
                        font-weight: 600;

                        .fa-minus {
                            display: none;
                        }

                        &.open {
                            .fa-minus {
                                display: inline-block;
                            }

                            .fa-plus {
                                display: none;
                            }
                        }

                        .header__icon {
                            float: right;
                            opacity: 0.5;
                        }
                    }

                    .theme-elements__body {
<<<<<<< HEAD
                        @include border-radius(0 0 3px 3px);
                        @include legacy-pie-clearfix;

                        max-height: 0;
                        padding: 0 0 0 24px;
                        margin: 0 20px 0 0;
                        background: rgba(var(--center-channel-color-rgb), 0.05);
=======
                        max-height: 0;
                        padding: 0 0 0 24px;
                        margin: 0 20px 0 0;
                        background-color: rgba(255, 255, 255, 0.05);
                        border-radius: 0 0 3px 3px;
>>>>>>> d5614dbe
                        overflow-y: hidden;
                        transition: all 0.4s ease-out;

                        @include pie-clearfix;

                        &.open {
                            max-height: 1200px;
                            padding: 24px 0 0 24px;
                            margin: 0 20px 0 0;
                        }
                    }

                    .custom-label {
                        overflow: hidden;
                        width: 100%;
                        font-size: 12px;
                        font-weight: normal;
                        text-overflow: ellipsis;
                        white-space: nowrap;
                    }

                    .input-group-addon {
                        background: transparent;
                    }

                    .radio {
                        label {
                            font-weight: 600;
                        }
                    }

                    .copy-theme-button {
                        padding: 5px 8px;
                        border: 1px solid v(link-color);
                        text-decoration: none;
                    }

                    .copy-theme-success {
                        height: 30px;
                        padding: 5px 12px;
                        margin-left: 10px;
                    }
                }

                .divider-dark {
                    border-bottom: 1px solid rgba(var(--center-channel-color-rgb), 0.2);
                }

                .divider-light {
                    border-bottom: 1px solid rgba(var(--center-channel-color-rgb), 0.2);

                    & + .divider-light {
                        display: none;
                    }

                    & + .divider-dark {
                        display: none;
                    }
                }

                .setting-list {
                    padding: 0;
                    list-style-type: none;
                }

                .setting-box__item {
                    &:first-child {
                        padding-top: 3px;
                    }

                    &:last-child {
                        hr {
                            display: none;
                        }
                    }
                }

                .setting-box__token-id {
                    margin: 4px 0;
                }

                .setting-box__inline-error {
                    margin-left: 5px;
                }

                .setting-list__hint {
                    margin-top: 20px;
                }

                .fa-wrapper {
                    margin: 0 5px;
                }

                .resend-verification-wrapper::before {
                    content: "\00a0 ";
                }

                .mentions-input {
                    margin-top: 10px;
                }

                .setting-list-item {
                    margin-top: 7px;
                }

                .has-error {
                    color: var(--error-text);
                }

                .file-status {
                    margin-top: 8px;
                    color: #555;
                    font-size: 13px;
                }

                .confirm-import {
                    padding: 4px 10px;
                    margin: 10px 0;
                }
            }
        }

        .disabledMessage {
            padding: 15px;
            margin-top: 10px;
            background-color: rgba(0, 0, 0, 0.1);
        }

        .nav-pills > li button {
            color: rgba(var(--sidebar-text-rgb), 0.6);
        }
    }

    .nav-pills {
        > li {
            margin: 0;

            button {
                overflow: hidden;
                width: 100%;
                padding: 8px 15px;
                border-radius: 0;
                color: $gray;
                text-align: left;
                text-overflow: ellipsis;
                white-space: nowrap;
            }

            .icon {
                top: 2px;
                width: 14px;
                margin-right: 10px;
                font-size: 15px;
                text-align: center;
            }

            &:hover {
                button,
                button:hover,
                button:focus {
                    background: var(--sidebar-text-hover-bg);
                }
            }

            &.active {
                div {
                    background-color: #e1e1e1;
                    color: #111;

                    &::before {
                        position: absolute;
                        top: 0;
                        left: 0;
                        width: 5px;
                        height: 100%;
                        background: $black;
                        content: '';
                    }
                }

                button,
                button:hover,
                button:focus {
                    position: relative;
                    border-radius: 0;
                    font-weight: 400;
                }

                button {
                    @include alpha-property(background-color, $black, 0.1);
                }
            }
        }
    }

    h3 {
        font-size: em(20px);
    }
}

.channel-settings {
    padding: 0 10px;
}

.tab-header {
    margin-bottom: 1em;
    font-weight: 600;
}

.setting-name {
    color: grey;
    font-weight: 500;
}

.sel-btn {
    margin-right: 5px;
}

.member-div {
    position: relative;
    width: 100%;
    padding: 2px;
    border-bottom: 1px solid rgba(var(--center-channel-color-rgb), 0.1);
    margin: 0;

    &:first-child {
        border-top: 1px solid rgba(var(--center-channel-color-rgb), 0.1);
    }

    .post-profile-img {
        margin-right: 8px;
        border-radius: 50px;
    }
}

.member-role,
.member-drop {
    .fa {
        margin: 0 0 0 4px;
        font-size: 16px;
    }

    .member-menu {
        top: 24px;
        right: 0;
    }
}

.member-invite {
    position: absolute;
    top: 7px;
    right: 10px;
}

.member-menu {
    right: 0;
    left: auto;
}

.member-list {
    width: 100%;
    overflow-x: visible;
}

.member-page {
    padding-top: 50px;
}

.no-resize {
    resize: none;
}

.user-settings__submit-checkbox {
    padding-top: 0;
    padding-bottom: 20px;
}

.section-min {
    position: relative;
    padding: 1em;
    cursor: pointer;

    @include clearfix;

    &:hover {
        background: #f9f9f9;
    }

    &:hover .fa {
        display: inline-block;
    }

    &:hover .section-min__edit {
        text-decoration: underline;
    }

    .d-flex {
        justify-content: space-between;
    }
}

.section-min__title {
    padding-right: 50px;
    margin: 0 0 5px;
    font-size: 14px;
    font-weight: 600;
    line-height: 20px;
}

.section-min__edit {
    margin-bottom: 5px;
    text-align: right;

    .fa {
        display: none;
        margin-right: 5px;
        font-size: 12px;
        opacity: 0.5;
    }
}

.section-min__describe {
    @include clearfix;

    opacity: 0.7;
    text-overflow: ellipsis;
    white-space: pre;
}<|MERGE_RESOLUTION|>--- conflicted
+++ resolved
@@ -381,21 +381,12 @@
                     }
 
                     .theme-elements__body {
-<<<<<<< HEAD
-                        @include border-radius(0 0 3px 3px);
-                        @include legacy-pie-clearfix;
-
-                        max-height: 0;
-                        padding: 0 0 0 24px;
-                        margin: 0 20px 0 0;
-                        background: rgba(var(--center-channel-color-rgb), 0.05);
-=======
                         max-height: 0;
                         padding: 0 0 0 24px;
                         margin: 0 20px 0 0;
                         background-color: rgba(255, 255, 255, 0.05);
                         border-radius: 0 0 3px 3px;
->>>>>>> d5614dbe
+                        background: rgba(var(--center-channel-color-rgb), 0.05);
                         overflow-y: hidden;
                         transition: all 0.4s ease-out;
 
