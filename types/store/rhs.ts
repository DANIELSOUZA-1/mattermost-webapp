// Copyright (c) 2015-present Mattermost, Inc. All Rights Reserved.
// See LICENSE.txt for license information.

import {Post, PostType} from '@mattermost/types/posts';
import {Channel} from '@mattermost/types/channels';
import {UserProfile} from '@mattermost/types/users';

import {RHSStates} from 'utils/constants';

export type SearchType = '' | 'files' | 'messages';

export type FakePost = {
    id: Post['id'];
    exists: boolean;
    type: PostType;
    message: string;
    channel_id: Channel['id'];
    user_id: UserProfile['id'];
};

<<<<<<< HEAD
export type PostDraft = {
    message: string;
    fileInfos: FileInfo[];
    uploadsInProgress: string[];
    props?: any;
    caretPosition?: number;
    channelId: string;
    rootId: string;
    createAt: number;
    updateAt: number;
    show?: boolean;
};

=======
>>>>>>> e04742b9
export type RhsViewState = {
    selectedPostId: Post['id'];
    selectedPostFocussedAt: number;
    selectedPostCardId: Post['id'];
    selectedChannelId: Channel['id'];
    highlightedPostId: Post['id'];
    previousRhsStates: RhsState[];
    filesSearchExtFilter: string[];
    rhsState: RhsState;
    searchTerms: string;
    searchType: SearchType;
    pluggableId: string;
    searchResultsTerms: string;
    isSearchingFlaggedPost: boolean;
    isSearchingPinnedPost: boolean;
    isSidebarOpen: boolean;
    isSidebarExpanded: boolean;
    isMenuOpen: boolean;
    editChannelMembers: boolean;
};

export type RhsState = typeof RHSStates[keyof typeof RHSStates] | null;<|MERGE_RESOLUTION|>--- conflicted
+++ resolved
@@ -4,6 +4,7 @@
 import {Post, PostType} from '@mattermost/types/posts';
 import {Channel} from '@mattermost/types/channels';
 import {UserProfile} from '@mattermost/types/users';
+import {FileInfo} from '@mattermost/types/files';
 
 import {RHSStates} from 'utils/constants';
 
@@ -18,7 +19,6 @@
     user_id: UserProfile['id'];
 };
 
-<<<<<<< HEAD
 export type PostDraft = {
     message: string;
     fileInfos: FileInfo[];
@@ -32,8 +32,6 @@
     show?: boolean;
 };
 
-=======
->>>>>>> e04742b9
 export type RhsViewState = {
     selectedPostId: Post['id'];
     selectedPostFocussedAt: number;
