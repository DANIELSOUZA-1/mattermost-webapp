--- conflicted
+++ resolved
@@ -354,12 +354,9 @@
     GET_PUBLIC_LINK_MODAL: 'get_public_link_modal',
     KEYBOARD_SHORTCUTS_MODAL: 'keyboar_shortcuts_modal',
     USERS_TO_BE_REMOVED: 'users_to_be_removed',
-<<<<<<< HEAD
     DELETE_DRAFT: 'delete_draft_modal',
     SEND_DRAFT: 'send_draft_modal',
-=======
     UPLOAD_LICENSE: 'upload_license',
->>>>>>> 5d903db9
 };
 
 export const UserStatuses = {
