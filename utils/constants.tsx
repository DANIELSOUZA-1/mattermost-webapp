--- conflicted
+++ resolved
@@ -655,7 +655,6 @@
 };
 
 export const PostTypes = {
-<<<<<<< HEAD
     JOIN_LEAVE: 'system_join_leave',
     JOIN_CHANNEL: 'system_join_channel',
     LEAVE_CHANNEL: 'system_leave_channel',
@@ -678,29 +677,6 @@
     REMOVE_LINK_PREVIEW: 'remove_link_preview',
     ME: 'me',
     REMINDER_ACK: 'reminder',
-=======
-    JOIN_LEAVE: 'system_join_leave' as const,
-    JOIN_CHANNEL: 'system_join_channel' as const,
-    LEAVE_CHANNEL: 'system_leave_channel' as const,
-    ADD_TO_CHANNEL: 'system_add_to_channel' as const,
-    REMOVE_FROM_CHANNEL: 'system_remove_from_channel' as const,
-    ADD_REMOVE: 'system_add_remove' as const,
-    JOIN_TEAM: 'system_join_team' as const,
-    LEAVE_TEAM: 'system_leave_team' as const,
-    ADD_TO_TEAM: 'system_add_to_team' as const,
-    REMOVE_FROM_TEAM: 'system_remove_from_team' as const,
-    HEADER_CHANGE: 'system_header_change' as const,
-    DISPLAYNAME_CHANGE: 'system_displayname_change' as const,
-    CONVERT_CHANNEL: 'system_convert_channel' as const,
-    PURPOSE_CHANGE: 'system_purpose_change' as const,
-    CHANNEL_DELETED: 'system_channel_deleted' as const,
-    CHANNEL_UNARCHIVED: 'system_channel_restored' as const,
-    FAKE_PARENT_DELETED: 'system_fake_parent_deleted' as const,
-    EPHEMERAL: 'system_ephemeral' as const,
-    EPHEMERAL_ADD_TO_CHANNEL: 'system_ephemeral_add_to_channel' as const,
-    REMOVE_LINK_PREVIEW: 'remove_link_preview' as const,
-    ME: 'me' as const,
->>>>>>> 96040d5d
 };
 
 export const StatTypes = keyMirror({
