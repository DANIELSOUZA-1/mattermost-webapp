// Copyright (c) 2015-present Mattermost, Inc. All Rights Reserved.
// See LICENSE.txt for license information.

/* eslint-disable max-lines */

import keyMirror from 'key-mirror';

import Permissions from 'mattermost-redux/constants/permissions';

import {CustomStatusDuration} from '@mattermost/types/users';

import * as PostListUtils from 'mattermost-redux/utils/post_list';

import audioIcon from 'images/icons/audio.svg';
import codeIcon from 'images/icons/code.svg';
import excelIcon from 'images/icons/excel.svg';
import genericIcon from 'images/icons/generic.svg';
import patchIcon from 'images/icons/patch.svg';
import pdfIcon from 'images/icons/pdf.svg';
import pptIcon from 'images/icons/ppt.svg';
import videoIcon from 'images/icons/video.svg';
import wordIcon from 'images/icons/word.svg';
import logoImage from 'images/logo_compact.png';
import githubIcon from 'images/themes/code_themes/github.png';
import monokaiIcon from 'images/themes/code_themes/monokai.png';
import solarizedDarkIcon from 'images/themes/code_themes/solarized-dark.png';
import solarizedLightIcon from 'images/themes/code_themes/solarized-light.png';
import logoWebhook from 'images/webhook_icon.jpg';

import {t} from 'utils/i18n';

import githubCSS from '!!file-loader?name=files/code_themes/[hash].[ext]!highlight.js/styles/github.css';

// eslint-disable-line import/order
import monokaiCSS from '!!file-loader?name=files/code_themes/[hash].[ext]!highlight.js/styles/monokai.css';

// eslint-disable-line import/order
import solarizedDarkCSS from '!!file-loader?name=files/code_themes/[hash].[ext]!highlight.js/styles/base16/solarized-dark.css';

// eslint-disable-line import/order
import solarizedLightCSS from '!!file-loader?name=files/code_themes/[hash].[ext]!highlight.js/styles/base16/solarized-light.css'; // eslint-disable-line import/order

export const SettingsTypes = {
    TYPE_TEXT: 'text',
    TYPE_LONG_TEXT: 'longtext',
    TYPE_NUMBER: 'number',
    TYPE_COLOR: 'color',
    TYPE_BOOL: 'bool',
    TYPE_PERMISSION: 'permission',
    TYPE_RADIO: 'radio',
    TYPE_BANNER: 'banner',
    TYPE_DROPDOWN: 'dropdown',
    TYPE_GENERATED: 'generated',
    TYPE_USERNAME: 'username',
    TYPE_BUTTON: 'button',
    TYPE_LANGUAGE: 'language',
    TYPE_JOBSTABLE: 'jobstable',
    TYPE_FILE_UPLOAD: 'fileupload',
    TYPE_CUSTOM: 'custom',
};

export const InviteTypes = {
    INVITE_MEMBER: 'member',
    INVITE_GUEST: 'guest',
};

export const PreviousViewedTypes = {
    CHANNELS: 'channels',
    THREADS: 'threads',
    INSIGHTS: 'insights',
};

export const Preferences = {
    CATEGORY_CHANNEL_OPEN_TIME: 'channel_open_time',
    CATEGORY_DIRECT_CHANNEL_SHOW: 'direct_channel_show',
    CATEGORY_GROUP_CHANNEL_SHOW: 'group_channel_show',
    CATEGORY_DISPLAY_SETTINGS: 'display_settings',
    CATEGORY_SIDEBAR_SETTINGS: 'sidebar_settings',
    CATEGORY_ADVANCED_SETTINGS: 'advanced_settings',
    TUTORIAL_STEP: 'tutorial_step',
    TUTORIAL_STEP_AUTO_TOUR_STATUS: 'tutorial_step_auto_tour_status',
    CRT_TUTORIAL_TRIGGERED: 'crt_tutorial_triggered',
    CRT_TUTORIAL_AUTO_TOUR_STATUS: 'crt_tutorial_auto_tour_status',
    CRT_TUTORIAL_STEP: 'crt_tutorial_step',
    EXPLORE_OTHER_TOOLS_TUTORIAL_STEP: 'explore_other_tools_step',
    CRT_THREAD_PANE_STEP: 'crt_thread_pane_step',
    CHANNEL_DISPLAY_MODE: 'channel_display_mode',
    CHANNEL_DISPLAY_MODE_CENTERED: 'centered',
    CHANNEL_DISPLAY_MODE_FULL_SCREEN: 'full',
    CHANNEL_DISPLAY_MODE_DEFAULT: 'full',
    MESSAGE_DISPLAY: 'message_display',
    MESSAGE_DISPLAY_CLEAN: 'clean',
    MESSAGE_DISPLAY_COMPACT: 'compact',
    MESSAGE_DISPLAY_DEFAULT: 'clean',
    COLORIZE_USERNAMES: 'colorize_usernames',
    COLORIZE_USERNAMES_DEFAULT: 'true',
    COLLAPSED_REPLY_THREADS: 'collapsed_reply_threads',
    COLLAPSED_REPLY_THREADS_OFF: 'off',
    COLLAPSED_REPLY_THREADS_ON: 'on',
    CLICK_TO_REPLY: 'click_to_reply',
    CLICK_TO_REPLY_DEFAULT: 'true',
    COLLAPSED_REPLY_THREADS_FALLBACK_DEFAULT: 'off',
    LINK_PREVIEW_DISPLAY: 'link_previews',
    LINK_PREVIEW_DISPLAY_DEFAULT: 'true',
    COLLAPSE_DISPLAY: 'collapse_previews',
    COLLAPSE_DISPLAY_DEFAULT: 'false',
    AVAILABILITY_STATUS_ON_POSTS: 'availability_status_on_posts',
    AVAILABILITY_STATUS_ON_POSTS_DEFAULT: 'true',
    USE_MILITARY_TIME: 'use_military_time',
    USE_MILITARY_TIME_DEFAULT: 'false',
    UNREAD_SCROLL_POSITION: 'unread_scroll_position',
    UNREAD_SCROLL_POSITION_START_FROM_LEFT: 'start_from_left_off',
    UNREAD_SCROLL_POSITION_START_FROM_NEWEST: 'start_from_newest',
    CATEGORY_THEME: 'theme',
    CATEGORY_FLAGGED_POST: 'flagged_post',
    CATEGORY_NOTIFICATIONS: 'notifications',
    EMAIL_INTERVAL: 'email_interval',
    INTERVAL_IMMEDIATE: 30, // "immediate" is a 30 second interval
    INTERVAL_FIFTEEN_MINUTES: 15 * 60,
    INTERVAL_HOUR: 60 * 60,
    INTERVAL_NEVER: 0,
    NAME_NAME_FORMAT: 'name_format',
    CATEGORY_SYSTEM_NOTICE: 'system_notice',
    RECOMMENDED_NEXT_STEPS: 'recommended_next_steps',
    TEAMS_ORDER: 'teams_order',
    CLOUD_UPGRADE_BANNER: 'cloud_upgrade_banner',
    CLOUD_TRIAL_BANNER: 'cloud_trial_banner',
    START_TRIAL_MODAL: 'start_trial_modal',
    ADMIN_CLOUD_UPGRADE_PANEL: 'admin_cloud_upgrade_panel',
    CATEGORY_EMOJI: 'emoji',
    EMOJI_SKINTONE: 'emoji_skintone',
    ONE_CLICK_REACTIONS_ENABLED: 'one_click_reactions_enabled',
    ONE_CLICK_REACTIONS_ENABLED_DEFAULT: 'true',
    CLOUD_TRIAL_END_BANNER: 'cloud_trial_end_banner',
    CLOUD_USER_EPHEMERAL_INFO: 'cloud_user_ephemeral_info',
    CATEGORY_CLOUD_LIMITS: 'cloud_limits',
    THREE_DAYS_LEFT_TRIAL_MODAL: 'three_days_left_trial_modal',

    // For one off things that have a special, attention-grabbing UI until you interact with them
    TOUCHED: 'touched',

    // Category for actions/interactions that will happen just once
    UNIQUE: 'unique',

    // A/B test preference value
    AB_TEST_PREFERENCE_VALUE: 'ab_test_preference_value',

    RECENT_EMOJIS: 'recent_emojis',
    ONBOARDING: 'onboarding',
    ADVANCED_TEXT_EDITOR: 'advanced_text_editor',

    FORWARD_POST_VIEWED: 'forward_post_viewed',
    HIDE_POST_FILE_UPGRADE_WARNING: 'hide_post_file_upgrade_warning',
    USE_CASE: 'use_case',
};

// For one off things that have a special, attention-grabbing UI until you interact with them
export const Touched = {
    INVITE_MEMBERS: 'invite_members',
};

// Category for actions/interactions that will happen just once
export const Unique = {
    HAS_CLOUD_PURCHASE: 'has_cloud_purchase',
    REQUEST_TRIAL_AFTER_SERVER_UPGRADE: 'request_trial_after_upgrade',
    CLICKED_UPGRADE_AND_TRIAL_BTN: 'clicked_upgradeandtrial_btn',
};

export const TrialPeriodDays = {
    TRIAL_30_DAYS: 30,
    TRIAL_14_DAYS: 14,
    TRIAL_WARNING_THRESHOLD: 3,
    TRIAL_2_DAYS: 2,
    TRIAL_1_DAY: 1,
    TRIAL_0_DAYS: 0,
};

export const ActionTypes = keyMirror({
    SET_PRODUCT_SWITCHER_OPEN: null,
    RECEIVED_FOCUSED_POST: null,
    SELECT_POST: null,
    HIGHLIGHT_REPLY: null,
    CLEAR_HIGHLIGHT_REPLY: null,
    SELECT_POST_CARD: null,
    INCREASE_POST_VISIBILITY: null,
    LOADING_POSTS: null,

    UPDATE_RHS_STATE: null,
    UPDATE_RHS_SEARCH_TERMS: null,
    UPDATE_RHS_SEARCH_TYPE: null,
    UPDATE_RHS_SEARCH_RESULTS_TERMS: null,

    RHS_GO_BACK: null,

    SET_RHS_EXPANDED: null,
    TOGGLE_RHS_EXPANDED: null,

    UPDATE_MOBILE_VIEW: null,

    SET_NAVIGATION_BLOCKED: null,
    DEFER_NAVIGATION: null,
    CANCEL_NAVIGATION: null,
    CONFIRM_NAVIGATION: null,

    TOGGLE_IMPORT_THEME_MODAL: null,
    TOGGLE_DELETE_POST_MODAL: null,
    TOGGLE_EDITING_POST: null,

    EMITTED_SHORTCUT_REACT_TO_LAST_POST: null,

    BROWSER_CHANGE_FOCUS: null,
    BROWSER_WINDOW_RESIZED: null,

    RECEIVED_PLUGIN_COMPONENT: null,
    REMOVED_PLUGIN_COMPONENT: null,
    RECEIVED_PLUGIN_POST_COMPONENT: null,
    RECEIVED_PLUGIN_POST_CARD_COMPONENT: null,
    REMOVED_PLUGIN_POST_COMPONENT: null,
    REMOVED_PLUGIN_POST_CARD_COMPONENT: null,
    RECEIVED_WEBAPP_PLUGINS: null,
    RECEIVED_WEBAPP_PLUGIN: null,
    REMOVED_WEBAPP_PLUGIN: null,
    RECEIVED_ADMIN_CONSOLE_REDUCER: null,
    REMOVED_ADMIN_CONSOLE_REDUCER: null,
    RECEIVED_ADMIN_CONSOLE_CUSTOM_COMPONENT: null,
    RECEIVED_PLUGIN_STATS_HANDLER: null,

    MODAL_OPEN: null,
    MODAL_CLOSE: null,

    SELECT_CHANNEL_WITH_MEMBER: null,
    SET_LAST_UNREAD_CHANNEL: null,
    UPDATE_CHANNEL_LAST_VIEWED_AT: null,

    INCREMENT_EMOJI_PICKER_PAGE: null,
    SET_RECENT_SKIN: null,

    STATUS_DROPDOWN_TOGGLE: null,
    ADD_CHANNEL_DROPDOWN_TOGGLE: null,

    SHOW_ONBOARDING_TASK_COMPLETION: null,
    SHOW_ONBOARDING_COMPLETE_PROFILE_TOUR: null,
    SHOW_ONBOARDING_VISIT_CONSOLE_TOUR: null,

    TOGGLE_LHS: null,
    OPEN_LHS: null,
    CLOSE_LHS: null,

    SET_SHOW_PREVIEW_ON_CREATE_COMMENT: null,
    SET_SHOW_PREVIEW_ON_CREATE_POST: null,
    SET_SHOW_PREVIEW_ON_EDIT_CHANNEL_HEADER_MODAL: null,

    TOGGLE_RHS_MENU: null,
    OPEN_RHS_MENU: null,
    CLOSE_RHS_MENU: null,

    DISMISS_NOTICE: null,
    SHOW_NOTICE: null,

    SELECT_ATTACHMENT_MENU_ACTION: null,

    RECEIVED_TRANSLATIONS: null,

    INCREMENT_WS_ERROR_COUNT: null,
    RESET_WS_ERROR_COUNT: null,
    RECEIVED_POSTS_FOR_CHANNEL_AT_TIME: null,
    CHANNEL_POSTS_STATUS: null,
    CHANNEL_SYNC_STATUS: null,
    ALL_CHANNEL_SYNC_STATUS: null,

    UPDATE_ACTIVE_SECTION: null,

    RECEIVED_MARKETPLACE_PLUGINS: null,
    RECEIVED_MARKETPLACE_APPS: null,
    FILTER_MARKETPLACE_LISTING: null,
    INSTALLING_MARKETPLACE_ITEM: null,
    INSTALLING_MARKETPLACE_ITEM_SUCCEEDED: null,
    INSTALLING_MARKETPLACE_ITEM_FAILED: null,

    POST_UNREAD_SUCCESS: null,

    SET_UNREAD_FILTER_ENABLED: null,
    UPDATE_TOAST_STATUS: null,
    UPDATE_THREAD_TOAST_STATUS: null,

    SIDEBAR_DRAGGING_SET_STATE: null,
    SIDEBAR_DRAGGING_STOP: null,
    ADD_NEW_CATEGORY_ID: null,
    MULTISELECT_CHANNEL: null,
    MULTISELECT_CHANNEL_ADD: null,
    MULTISELECT_CHANNEL_TO: null,
    MULTISELECT_CHANNEL_CLEAR: null,

    TRACK_ANNOUNCEMENT_BAR: null,
    DISMISS_ANNOUNCEMENT_BAR: null,

    PREFETCH_POSTS_FOR_CHANNEL: null,

    SET_FILES_FILTER_BY_EXT: null,

    SUPPRESS_RHS: null,
    UNSUPPRESS_RHS: null,

    FIRST_CHANNEL_NAME: null,

    RECEIVED_PLUGIN_INSIGHT: null,
    SET_EDIT_CHANNEL_MEMBERS: null,
});

export const PostRequestTypes = keyMirror({
    BEFORE_ID: null,
    AFTER_ID: null,
});

export const WarnMetricTypes = {
    SYSTEM_WARN_METRIC_NUMBER_OF_ACTIVE_USERS_100: 'warn_metric_number_of_active_users_100',
    SYSTEM_WARN_METRIC_NUMBER_OF_ACTIVE_USERS_200: 'warn_metric_number_of_active_users_200',
    SYSTEM_WARN_METRIC_NUMBER_OF_ACTIVE_USERS_300: 'warn_metric_number_of_active_users_300',
    SYSTEM_WARN_METRIC_NUMBER_OF_ACTIVE_USERS_500: 'warn_metric_number_of_active_users_500',
    SYSTEM_WARN_METRIC_NUMBER_OF_TEAMS_5: 'warn_metric_number_of_teams_5',
    SYSTEM_WARN_METRIC_NUMBER_OF_CHANNELS_5: 'warn_metric_number_of_channels_50',
    SYSTEM_WARN_METRIC_MFA: 'warn_metric_mfa',
    SYSTEM_WARN_METRIC_EMAIL_DOMAIN: 'warn_metric_email_domain',
    SYSTEM_WARN_METRIC_NUMBER_OF_POSTS_2M: 'warn_metric_number_of_posts_2M',
};

export const ModalIdentifiers = {
    ABOUT: 'about',
    TEAM_SETTINGS: 'team_settings',
    CHANNEL_INFO: 'channel_info',
    DELETE_CHANNEL: 'delete_channel',
    UNARCHIVE_CHANNEL: 'unarchive_channel',
    CHANNEL_NOTIFICATIONS: 'channel_notifications',
    CHANNEL_INVITE: 'channel_invite',
    CHANNEL_MEMBERS: 'channel_members',
    TEAM_MEMBERS: 'team_members',
    ADD_USER_TO_CHANNEL: 'add_user_to_channel',
    ADD_USER_TO_ROLE: 'add_user_to_role',
    ADD_USER_TO_TEAM: 'add_user_to_team',
    CREATE_DM_CHANNEL: 'create_dm_channel',
    EDIT_CHANNEL_HEADER: 'edit_channel_header',
    EDIT_CHANNEL_PURPOSE: 'edit_channel_purpose',
    DELETE_POST: 'delete_post',
    CONVERT_CHANNEL: 'convert_channel',
    RESET_STATUS: 'reset_status',
    LEAVE_TEAM: 'leave_team',
    RENAME_CHANNEL: 'rename_channel',
    USER_SETTINGS: 'user_settings',
    QUICK_SWITCH: 'quick_switch',
    REMOVED_FROM_CHANNEL: 'removed_from_channel',
    EMAIL_INVITE: 'email_invite',
    INTERACTIVE_DIALOG: 'interactive_dialog',
    APPS_MODAL: 'apps_modal',
    ADD_TEAMS_TO_SCHEME: 'add_teams_to_scheme',
    INVITATION: 'invitation',
    ADD_GROUPS_TO_TEAM: 'add_groups_to_team',
    ADD_GROUPS_TO_CHANNEL: 'add_groups_to_channel',
    MANAGE_TEAM_GROUPS: 'manage_team_groups',
    MANAGE_CHANNEL_GROUPS: 'manage_channel_groups',
    GROUP_MEMBERS: 'group_members',
    MOBILE_SUBMENU: 'mobile_submenu',
    PLUGIN_MARKETPLACE: 'plugin_marketplace',
    EDIT_CATEGORY: 'edit_category',
    DELETE_CATEGORY: 'delete_category',
    SIDEBAR_WHATS_NEW_MODAL: 'sidebar_whats_new_modal',
    WARN_METRIC_ACK: 'warn_metric_acknowledgement',
    UPGRADE_CLOUD_ACCOUNT: 'upgrade_cloud_account',
    START_TRIAL_MODAL: 'start_trial_modal',
    TRIAL_BENEFITS_MODAL: 'trial_benefits_modal',
    PRICING_MODAL: 'pricing_modal',
    LEARN_MORE_TRIAL_MODAL: 'learn_more_trial_modal',
    ENTERPRISE_EDITION_LICENSE: 'enterprise_edition_license',
    CONFIRM_NOTIFY_ADMIN: 'confirm_notify_admin',
    REMOVE_NEXT_STEPS_MODAL: 'remove_next_steps_modal',
    MORE_CHANNELS: 'more_channels',
    NEW_CHANNEL_MODAL: 'new_channel_modal',
    CLOUD_PURCHASE: 'cloud_purchase',
    CLOUD_DOWNGRADE_CHOOSE_TEAM: 'cloud_downgrade_choose_team',
    SUCCESS_MODAL: 'success_modal',
    ERROR_MODAL: 'error_modal',
    DND_CUSTOM_TIME_PICKER: 'dnd_custom_time_picker',
    CUSTOM_STATUS: 'custom_status',
    COMMERCIAL_SUPPORT: 'commercial_support',
    NO_INTERNET_CONNECTION: 'no_internet_connection',
    JOIN_CHANNEL_PROMPT: 'join_channel_prompt',
    COLLAPSED_REPLY_THREADS_MODAL: 'collapsed_reply_threads_modal',
    NOTIFY_CONFIRM_MODAL: 'notify_confirm_modal',
    CONFIRM_LICENSE_REMOVAL: 'confirm_license_removal',
    CONFIRM: 'confirm',
    USER_GROUPS: 'user_groups',
    USER_GROUPS_CREATE: 'user_groups_create',
    VIEW_USER_GROUP: 'view_user_group',
    ADD_USERS_TO_GROUP: 'add_users_to_group',
    EDIT_GROUP_MODAL: 'edit_group_modal',
    POST_DELETED_MODAL: 'post_deleted_modal',
    FILE_PREVIEW_MODAL: 'file_preview_modal',
    IMPORT_THEME_MODAL: 'import_theme_modal',
    LEAVE_PRIVATE_CHANNEL_MODAL: 'leave_private_channel_modal',
    GET_PUBLIC_LINK_MODAL: 'get_public_link_modal',
    KEYBOARD_SHORTCUTS_MODAL: 'keyboar_shortcuts_modal',
    USERS_TO_BE_REMOVED: 'users_to_be_removed',
    UPLOAD_LICENSE: 'upload_license',
    INSIGHTS: 'insights',
    CLOUD_LIMITS: 'cloud_limits',
    THREE_DAYS_LEFT_TRIAL_MODAL: 'three_days_left_trial_modal',
    REQUEST_BUSINESS_EMAIL_MODAL: 'request_business_email_modal',
    FEATURE_RESTRICTED_MODAL: 'feature_restricted_modal',
    FORWARD_POST_MODAL: 'forward_post_modal',
    CLOUD_SUBSCRIBE_WITH_LOADING_MODAL: 'cloud_subscribe_with_loading_modal',
    JOIN_PUBLIC_CHANNEL_MODAL: 'join_public_channel_modal',
};

export const UserStatuses = {
    OUT_OF_OFFICE: 'ooo',
    OFFLINE: 'offline',
    AWAY: 'away',
    ONLINE: 'online',
    DND: 'dnd',
} as const;

export const EventTypes = Object.assign(
    {
        KEY_DOWN: 'keydown',
        KEY_UP: 'keyup',
        CLICK: 'click',
        FOCUS: 'focus',
        BLUR: 'blur',
        SHORTCUT: 'shortcut',
        MOUSE_DOWN: 'mousedown',
        MOUSE_UP: 'mouseup',
    },
    keyMirror({
        POST_LIST_SCROLL_TO_BOTTOM: null,
    }),
);

export const CloudProducts = {

    // STARTER sku is used by both free cloud starter
    // and paid cloud starter (legacy cloud starter).
    // Where differentiation is needed, check whether any limits are applied.
    // If none are applied, it must be legacy cloud starter.
    STARTER: 'cloud-starter',
    PROFESSIONAL: 'cloud-professional',
    ENTERPRISE: 'cloud-enterprise',
    LEGACY: 'cloud-legacy',
};

export enum LicenseSkus {
    E10 = 'E10',
    E20 = 'E20',
    Starter = 'starter',
    Professional = 'professional',
    Enterprise = 'enterprise',
}

export const A11yClassNames = {
    REGION: 'a11y__region',
    SECTION: 'a11y__section',
    ACTIVE: 'a11y--active',
    FOCUSED: 'a11y--focused',
    MODAL: 'a11y__modal',
    POPUP: 'a11y__popup',
};

export const A11yAttributeNames = {
    SORT_ORDER: 'data-a11y-sort-order',
    ORDER_REVERSE: 'data-a11y-order-reversed',
    FOCUS_CHILD: 'data-a11y-focus-child',
    LOOP_NAVIGATION: 'data-a11y-loop-navigation',
    DISABLE_NAVIGATION: 'data-a11y-disable-nav',
};

export const A11yCustomEventTypes = {
    ACTIVATE: 'a11yactivate',
    DEACTIVATE: 'a11ydeactivate',
    UPDATE: 'a11yupdate',
};

export const AppEvents = {
    FOCUS_EDIT_TEXTBOX: 'focus_edit_textbox',
};

export const SocketEvents = {
    POSTED: 'posted',
    POST_EDITED: 'post_edited',
    POST_DELETED: 'post_deleted',
    POST_UPDATED: 'post_updated',
    POST_UNREAD: 'post_unread',
    CHANNEL_CONVERTED: 'channel_converted',
    CHANNEL_CREATED: 'channel_created',
    CHANNEL_DELETED: 'channel_deleted',
    CHANNEL_UNARCHIVED: 'channel_restored',
    CHANNEL_UPDATED: 'channel_updated',
    CHANNEL_VIEWED: 'channel_viewed',
    CHANNEL_MEMBER_UPDATED: 'channel_member_updated',
    CHANNEL_SCHEME_UPDATED: 'channel_scheme_updated',
    DIRECT_ADDED: 'direct_added',
    GROUP_ADDED: 'group_added',
    NEW_USER: 'new_user',
    ADDED_TO_TEAM: 'added_to_team',
    JOIN_TEAM: 'join_team',
    LEAVE_TEAM: 'leave_team',
    UPDATE_TEAM: 'update_team',
    DELETE_TEAM: 'delete_team',
    UPDATE_TEAM_SCHEME: 'update_team_scheme',
    USER_ADDED: 'user_added',
    USER_REMOVED: 'user_removed',
    USER_UPDATED: 'user_updated',
    USER_ROLE_UPDATED: 'user_role_updated',
    MEMBERROLE_UPDATED: 'memberrole_updated',
    ROLE_ADDED: 'role_added',
    ROLE_REMOVED: 'role_removed',
    ROLE_UPDATED: 'role_updated',
    TYPING: 'typing',
    PREFERENCE_CHANGED: 'preference_changed',
    PREFERENCES_CHANGED: 'preferences_changed',
    PREFERENCES_DELETED: 'preferences_deleted',
    EPHEMERAL_MESSAGE: 'ephemeral_message',
    STATUS_CHANGED: 'status_change',
    HELLO: 'hello',
    REACTION_ADDED: 'reaction_added',
    REACTION_REMOVED: 'reaction_removed',
    EMOJI_ADDED: 'emoji_added',
    PLUGIN_ENABLED: 'plugin_enabled',
    PLUGIN_DISABLED: 'plugin_disabled',
    LICENSE_CHANGED: 'license_changed',
    CONFIG_CHANGED: 'config_changed',
    PLUGIN_STATUSES_CHANGED: 'plugin_statuses_changed',
    INTEGRATIONS_USAGE_CHANGED: 'integrations_usage_changed',
    OPEN_DIALOG: 'open_dialog',
    RECEIVED_GROUP: 'received_group',
    GROUP_MEMBER_ADD: 'group_member_add',
    GROUP_MEMBER_DELETED: 'group_member_deleted',
    RECEIVED_GROUP_ASSOCIATED_TO_TEAM: 'received_group_associated_to_team',
    RECEIVED_GROUP_NOT_ASSOCIATED_TO_TEAM: 'received_group_not_associated_to_team',
    RECEIVED_GROUP_ASSOCIATED_TO_CHANNEL: 'received_group_associated_to_channel',
    RECEIVED_GROUP_NOT_ASSOCIATED_TO_CHANNEL: 'received_group_not_associated_to_channel',
    WARN_METRIC_STATUS_RECEIVED: 'warn_metric_status_received',
    WARN_METRIC_STATUS_REMOVED: 'warn_metric_status_removed',
    SIDEBAR_CATEGORY_CREATED: 'sidebar_category_created',
    SIDEBAR_CATEGORY_UPDATED: 'sidebar_category_updated',
    SIDEBAR_CATEGORY_DELETED: 'sidebar_category_deleted',
    SIDEBAR_CATEGORY_ORDER_UPDATED: 'sidebar_category_order_updated',
    USER_ACTIVATION_STATUS_CHANGED: 'user_activation_status_change',
    CLOUD_PAYMENT_STATUS_UPDATED: 'cloud_payment_status_updated',
    CLOUD_SUBSCRIPTION_CHANGED: 'cloud_subscription_changed',
    APPS_FRAMEWORK_REFRESH_BINDINGS: 'custom_com.mattermost.apps_refresh_bindings',
    APPS_FRAMEWORK_PLUGIN_ENABLED: 'custom_com.mattermost.apps_plugin_enabled',
    APPS_FRAMEWORK_PLUGIN_DISABLED: 'custom_com.mattermost.apps_plugin_disabled',
    FIRST_ADMIN_VISIT_MARKETPLACE_STATUS_RECEIVED: 'first_admin_visit_marketplace_status_received',
    THREAD_UPDATED: 'thread_updated',
    THREAD_FOLLOW_CHANGED: 'thread_follow_changed',
    THREAD_READ_CHANGED: 'thread_read_changed',
};

export const TutorialSteps = {
    ADD_FIRST_CHANNEL: -1,
    POST_POPOVER: 0,
    CHANNEL_POPOVER: 1,
    ADD_CHANNEL_POPOVER: 2,
    MENU_POPOVER: 3,
    PRODUCT_SWITCHER: 4,
    SETTINGS: 5,
    START_TRIAL: 6,
    FINISHED: 999,
};

// note: add steps in same order as the keys in TutorialSteps above
export const AdminTutorialSteps = ['START_TRIAL'];

export const CrtTutorialSteps = {
    WELCOME_POPOVER: 0,
    LIST_POPOVER: 1,
    UNREAD_POPOVER: 2,
    FINISHED: 999,
};

export const ExploreOtherToolsTourSteps = {
    BOARDS_TOUR: 0,
    PLAYBOOKS_TOUR: 1,
    FINISHED: 999,
};

export const CrtTutorialTriggerSteps = {
    START: 0,
    STARTED: 1,
    FINISHED: 999,
};
export const AutoTourStatus = {
    ENABLED: 0,
    DISABLED: 1,
};

export const CrtThreadPaneSteps = {
    THREADS_PANE_POPOVER: 0,
    FINISHED: 999,
};

export const TopLevelProducts = {
    BOARDS: 'Boards',
    PLAYBOOKS: 'Playbooks',
};

export enum ItemStatus {
    NONE = 'none',
    SUCCESS = 'success',
    INFO = 'info',
    WARNING = 'warning',
    ERROR = 'error',
}

export const RecommendedNextStepsLegacy = {
    COMPLETE_PROFILE: 'complete_profile',
    TEAM_SETUP: 'team_setup',
    INVITE_MEMBERS: 'invite_members',
    PREFERENCES_SETUP: 'preferences_setup',
    NOTIFICATION_SETUP: 'notification_setup',
    DOWNLOAD_APPS: 'download_apps',
    CREATE_FIRST_CHANNEL: 'create_first_channel',
    HIDE: 'hide',
    SKIP: 'skip',
};

export const Threads = {
    CHANGED_SELECTED_THREAD: 'changed_selected_thread',
    CHANGED_LAST_VIEWED_AT: 'changed_last_viewed_at',
    MANUALLY_UNREAD_THREAD: 'manually_unread_thread',
};

export const CloudBanners = {
    HIDE: 'hide',
    TRIAL: 'trial',
    UPGRADE_FROM_TRIAL: 'upgrade_from_trial',
    THREE_DAYS_LEFT_TRIAL_MODAL_DISMISSED: 'dismiss_3_days_left_trial_modal',
};

export const AdvancedTextEditor = {
    COMMENT: 'comment',
    POST: 'post',
    EDIT: 'edit',
};

export const TELEMETRY_CATEGORIES = {
    CLOUD_PURCHASING: 'cloud_purchasing',
    SELF_HOSTED_PURCHASING: 'self_hosted_purchasing',
    CLOUD_ADMIN: 'cloud_admin',
    POST_INFO_MORE: 'post_info_more_menu',
    POST_INFO: 'post_info',
    SELF_HOSTED_START_TRIAL_AUTO_MODAL: 'self_hosted_start_trial_auto_modal',
    SELF_HOSTED_START_TRIAL_MODAL: 'self_hosted_start_trial_modal',
    CLOUD_START_TRIAL_BUTTON: 'cloud_start_trial_button',
    CLOUD_THREE_DAYS_LEFT_MODAL: 'cloud_three_days_left_modal',
    SELF_HOSTED_START_TRIAL_TASK_LIST: 'self_hosted_start_trial_task_list',
    WORKSPACE_OPTIMIZATION_DASHBOARD: 'workspace_optimization_dashboard',
    REQUEST_BUSINESS_EMAIL: 'request_business_email',
};

export const TELEMETRY_LABELS = {
    UNSAVE: 'unsave',
    SAVE: 'save',
    COPY_LINK: 'copy_link',
    COPY_TEXT: 'copy_text',
    DELETE: 'delete',
    EDIT: 'edit',
    FOLLOW: 'follow',
    UNFOLLOW: 'unfollow',
    PIN: 'pin',
    UNPIN: 'unpin',
    REPLY: 'reply',
    UNREAD: 'unread',
    FORWARD: 'forward',
};

export const PostTypes = {
    JOIN_LEAVE: 'system_join_leave' as const,
    JOIN_CHANNEL: 'system_join_channel' as const,
    LEAVE_CHANNEL: 'system_leave_channel' as const,
    ADD_TO_CHANNEL: 'system_add_to_channel' as const,
    REMOVE_FROM_CHANNEL: 'system_remove_from_channel' as const,
    ADD_REMOVE: 'system_add_remove' as const,
    JOIN_TEAM: 'system_join_team' as const,
    LEAVE_TEAM: 'system_leave_team' as const,
    ADD_TO_TEAM: 'system_add_to_team' as const,
    REMOVE_FROM_TEAM: 'system_remove_from_team' as const,
    HEADER_CHANGE: 'system_header_change' as const,
    DISPLAYNAME_CHANGE: 'system_displayname_change' as const,
    CONVERT_CHANNEL: 'system_convert_channel' as const,
    PURPOSE_CHANGE: 'system_purpose_change' as const,
    CHANNEL_DELETED: 'system_channel_deleted' as const,
    CHANNEL_UNARCHIVED: 'system_channel_restored' as const,
    FAKE_PARENT_DELETED: 'system_fake_parent_deleted' as const,
    EPHEMERAL: 'system_ephemeral' as const,
    EPHEMERAL_ADD_TO_CHANNEL: 'system_ephemeral_add_to_channel' as const,
    REMOVE_LINK_PREVIEW: 'remove_link_preview' as const,
    ME: 'me' as const,
};

export const StatTypes = keyMirror({
    TOTAL_USERS: null,
    TOTAL_PUBLIC_CHANNELS: null,
    TOTAL_PRIVATE_GROUPS: null,
    TOTAL_POSTS: null,
    TOTAL_TEAMS: null,
    TOTAL_FILE_POSTS: null,
    TOTAL_HASHTAG_POSTS: null,
    TOTAL_IHOOKS: null,
    TOTAL_OHOOKS: null,
    TOTAL_COMMANDS: null,
    TOTAL_SESSIONS: null,
    POST_PER_DAY: null,
    BOT_POST_PER_DAY: null,
    USERS_WITH_POSTS_PER_DAY: null,
    RECENTLY_ACTIVE_USERS: null,
    NEWLY_CREATED_USERS: null,
    TOTAL_WEBSOCKET_CONNECTIONS: null,
    TOTAL_MASTER_DB_CONNECTIONS: null,
    TOTAL_READ_DB_CONNECTIONS: null,
    DAILY_ACTIVE_USERS: null,
    MONTHLY_ACTIVE_USERS: null,
});

export const SearchUserTeamFilter = {
    ALL_USERS: '',
    NO_TEAM: 'no_team',
};

// UserSearchOptions are the possible option keys for a user search request
export const UserSearchOptions = {
    ALLOW_INACTIVE: 'allow_inactive',
    TEAM_ID: 'team_id',
    NOT_IN_TEAM_ID: 'not_in_team_id',
    WITHOUT_TEAM: 'without_team',
    IN_CHANNEL_ID: 'in_channel_id',
    NOT_IN_CHANNEL_ID: 'not_in_channel_id',
    GROUP_CONSTRAINED: 'group_constrained',
    ROLE: 'role',
    LIMIT: 'limit',
};

// UserListOptions are the possible option keys for get users page request
export const UserListOptions = {
    ACTIVE: 'active',
    INACTIVE: 'inactive',
    IN_TEAM: 'in_team',
    NOT_IN_TEAM: 'not_in_team',
    WITHOUT_TEAM: 'without_team',
    IN_CHANNEL: 'in_channel',
    NOT_IN_CHANNEL: 'not_in_channel',
    GROUP_CONSTRAINED: 'group_constrained',
    SORT: 'sort',
    ROLE: 'role',
};

// UserFilters are the values for UI get/search user filters
export const UserFilters = {
    INACTIVE: 'inactive',
    ACTIVE: 'active',
    SYSTEM_ADMIN: 'system_admin',
    SYSTEM_GUEST: 'system_guest',
};

export const SearchTypes = keyMirror({
    SET_MODAL_SEARCH: null,
    SET_MODAL_FILTERS: null,
    SET_SYSTEM_USERS_SEARCH: null,
    SET_USER_GRID_SEARCH: null,
    SET_USER_GRID_FILTERS: null,
    SET_TEAM_LIST_SEARCH: null,
    SET_CHANNEL_LIST_SEARCH: null,
    SET_CHANNEL_LIST_FILTERS: null,
    SET_CHANNEL_MEMBERS_RHS_SEARCH: null,
});

export const StorageTypes = keyMirror({
    SET_ITEM: null,
    REMOVE_ITEM: null,
    SET_GLOBAL_ITEM: null,
    REMOVE_GLOBAL_ITEM: null,
    ACTION_ON_GLOBAL_ITEMS_WITH_PREFIX: null,
    STORAGE_REHYDRATE: null,
});

export const StoragePrefixes = {
    EMBED_VISIBLE: 'isVisible_',
    COMMENT_DRAFT: 'comment_draft_',
    DRAFT: 'draft_',
    LOGOUT: '__logout__',
    LOGIN: '__login__',
    ANNOUNCEMENT: '__announcement__',
    LANDING_PAGE_SEEN: '__landingPageSeen__',
    LANDING_PREFERENCE: '__landing-preference__',
    CHANNEL_CATEGORY_COLLAPSED: 'channelCategoryCollapsed_',
    INLINE_IMAGE_VISIBLE: 'isInlineImageVisible_',
};

export const LandingPreferenceTypes = {
    MATTERMOSTAPP: 'mattermostapp',
    BROWSER: 'browser',
};

export const ErrorPageTypes = {
    LOCAL_STORAGE: 'local_storage',
    OAUTH_ACCESS_DENIED: 'oauth_access_denied',
    OAUTH_MISSING_CODE: 'oauth_missing_code',
    OAUTH_INVALID_PARAM: 'oauth_invalid_param',
    OAUTH_INVALID_REDIRECT_URL: 'oauth_invalid_redirect_url',
    PAGE_NOT_FOUND: 'page_not_found',
    PERMALINK_NOT_FOUND: 'permalink_not_found',
    TEAM_NOT_FOUND: 'team_not_found',
    CHANNEL_NOT_FOUND: 'channel_not_found',
};

export const JobTypes = {
    DATA_RETENTION: 'data_retention',
    ELASTICSEARCH_POST_INDEXING: 'elasticsearch_post_indexing',
    BLEVE_POST_INDEXING: 'bleve_post_indexing',
    LDAP_SYNC: 'ldap_sync',
    MESSAGE_EXPORT: 'message_export',
};

export const JobStatuses = {
    PENDING: 'pending',
    IN_PROGRESS: 'in_progress',
    SUCCESS: 'success',
    ERROR: 'error',
    CANCEL_REQUESTED: 'cancel_requested',
    CANCELED: 'canceled',
    WARNING: 'warning',
};

export const AnnouncementBarTypes = {
    ANNOUNCEMENT: 'announcement',
    CRITICAL: 'critical',
    DEVELOPER: 'developer',
    SUCCESS: 'success',
    ADVISOR: 'advisor',
    ADVISOR_ACK: 'advisor-ack',
    GENERAL: 'general',
};

export const AnnouncementBarMessages = {
    EMAIL_VERIFICATION_REQUIRED: t('announcement_bar.error.email_verification_required'),
    EMAIL_VERIFIED: t('announcement_bar.notification.email_verified'),
    LICENSE_EXPIRED: t('announcement_bar.error.license_expired'),
    LICENSE_EXPIRING: t('announcement_bar.error.license_expiring'),
    LICENSE_PAST_GRACE: t('announcement_bar.error.past_grace'),
    PREVIEW_MODE: t('announcement_bar.error.preview_mode'),
    WEBSOCKET_PORT_ERROR: t('channel_loader.socketError'),
    WARN_METRIC_STATUS_NUMBER_OF_USERS: t('announcement_bar.warn_metric_status.number_of_users.text'),
    WARN_METRIC_STATUS_NUMBER_OF_USERS_ACK: t('announcement_bar.warn_metric_status.number_of_users_ack.text'),
    WARN_METRIC_STATUS_NUMBER_OF_POSTS: t('announcement_bar.warn_metric_status.number_of_posts.text'),
    WARN_METRIC_STATUS_NUMBER_OF_POSTS_ACK: t('announcement_bar.warn_metric_status.number_of_posts_ack.text'),
    TRIAL_LICENSE_EXPIRING: t('announcement_bar.error.trial_license_expiring'),
};

export const VerifyEmailErrors = {
    FAILED_EMAIL_VERIFICATION: 'failed_email_verification',
    FAILED_USER_STATE_GET: 'failed_get_user_state',
};

export const FileTypes = {
    TEXT: 'text',
    IMAGE: 'image',
    AUDIO: 'audio',
    VIDEO: 'video',
    SPREADSHEET: 'spreadsheet',
    CODE: 'code',
    WORD: 'word',
    PRESENTATION: 'presentation',
    PDF: 'pdf',
    PATCH: 'patch',
    SVG: 'svg',
    OTHER: 'other',
    LICENSE_EXTENSION: '.mattermost-license',
};

export const NotificationLevels = {
    DEFAULT: 'default',
    ALL: 'all',
    MENTION: 'mention',
    NONE: 'none',
} as const;

export const IgnoreChannelMentions = {
    ON: 'on',
    OFF: 'off',
    DEFAULT: 'default',
};

export const NotificationSections = {
    IGNORE_CHANNEL_MENTIONS: 'ignoreChannelMentions',
    MARK_UNREAD: 'markUnread',
    DESKTOP: 'desktop',
    PUSH: 'push',
    NONE: '',
};

export const AdvancedSections = {
    CONTROL_SEND: 'advancedCtrlSend',
    FORMATTING: 'formatting',
    JOIN_LEAVE: 'joinLeave',
    PREVIEW_FEATURES: 'advancedPreviewFeatures',
    PERFORMANCE_DEBUGGING: 'performanceDebugging',
};

export const RHSStates = {
    MENTION: 'mention',
    SEARCH: 'search',
    FLAG: 'flag',
    PIN: 'pin',
    PLUGIN: 'plugin',
    CHANNEL_FILES: 'channel-files',
    CHANNEL_INFO: 'channel-info',
    CHANNEL_MEMBERS: 'channel-members',
};

export const UploadStatuses = {
    LOADING: 'loading',
    COMPLETE: 'complete',
    DEFAULT: '',
};

export const GroupUnreadChannels = {
    DISABLED: 'disabled',
    DEFAULT_ON: 'default_on',
    DEFAULT_OFF: 'default_off',
};

export const SidebarChannelGroups = {
    UNREADS: 'unreads',
    FAVORITE: 'favorite',
};

export const DraggingStates = {
    CAPTURE: 'capture',
    BEFORE: 'before',
    DURING: 'during',
};

export const DraggingStateTypes = {
    CATEGORY: 'category',
    CHANNEL: 'channel',
    DM: 'DM',
    MIXED_CHANNELS: 'mixed_channels',
};

export const AboutLinks = {
    TERMS_OF_SERVICE: 'https://mattermost.com/terms-of-use/',
    PRIVACY_POLICY: 'https://mattermost.com/privacy-policy/',
};

export const CloudLinks = {
    BILLING_DOCS: 'https://docs.mattermost.com/cloud/cloud-billing/cloud-billing.html',
    PRICING: 'https://mattermost.com/pricing/',
    PRORATED_PAYMENT: 'https://mattermost.com/pl/mattermost-cloud-prorate-documentation',
    DEPLOYMENT_OPTIONS: 'https://mattermost.com/deploy/',
    DOWNLOAD_UPDATE: 'https://mattermost.com/deploy/',
    CLOUD_SIGNUP_PAGE: 'https://mattermost.com/sign-up/',
    SELF_HOSTED_SIGNUP: 'https://customers.mattermost.com/signup',
};

export const DocLinks = {
    AD_LDAP: 'https://docs.mattermost.com/configure/configuration-settings.html#ad-ldap',
    DATA_RETENTION_POLICY: 'https://docs.mattermost.com/comply/data-retention-policy.html',
    ELASTICSEARCH: 'https://docs.mattermost.com/scale/elasticsearch.html',
    GUEST_ACCOUNTS: 'https://docs.mattermost.com/onboard/guest-accounts.html',
    SESSION_LENGTHS: 'https://docs.mattermost.com/configure/configuration-settings.html#session-lengths',
    SITE_URL: 'https://docs.mattermost.com/configure/configuration-settings.html#site-url',
    SSL_CERTIFICATE: 'https://docs.mattermost.com/onboard/ssl-client-certificate.html',
    UPGRADE_SERVER: 'https://docs.mattermost.com/upgrade/upgrading-mattermost-server.html',
    ONBOARD_LDAP: 'https://docs.mattermost.com/onboard/ad-ldap.html',
    ONBOARD_SSO: 'https://docs.mattermost.com/onboard/sso-saml.html',
};

export const LicenseLinks = {
    CONTACT_SALES: 'https://mattermost.com/contact-sales/',
    SOFTWARE_EVALUATION_AGREEMENT: 'https://mattermost.com/software-evaluation-agreement/',
    TRIAL_INFO_LINK: 'https://mattermost.com/trial',
    EMBARGOED_COUNTRIES: 'https://mattermost.com/pl/limitations-for-embargoed-countries',
};

export const BillingSchemes = {
    FLAT_FEE: 'flat_fee',
    PER_SEAT: 'per_seat',
    SALES_SERVE: 'sales_serve',
};

export const RecurringIntervals = {
    YEAR: 'year',
    MONTH: 'month',
};

export const PermissionsScope = {
    [Permissions.INVITE_USER]: 'team_scope',
    [Permissions.INVITE_GUEST]: 'team_scope',
    [Permissions.ADD_USER_TO_TEAM]: 'team_scope',
    [Permissions.USE_SLASH_COMMANDS]: 'channel_scope',
    [Permissions.MANAGE_SLASH_COMMANDS]: 'team_scope',
    [Permissions.MANAGE_OTHERS_SLASH_COMMANDS]: 'team_scope',
    [Permissions.CREATE_PUBLIC_CHANNEL]: 'team_scope',
    [Permissions.CREATE_PRIVATE_CHANNEL]: 'team_scope',
    [Permissions.MANAGE_PUBLIC_CHANNEL_MEMBERS]: 'channel_scope',
    [Permissions.MANAGE_PRIVATE_CHANNEL_MEMBERS]: 'channel_scope',
    [Permissions.ASSIGN_SYSTEM_ADMIN_ROLE]: 'system_scope',
    [Permissions.MANAGE_ROLES]: 'system_scope',
    [Permissions.MANAGE_TEAM_ROLES]: 'team_scope',
    [Permissions.MANAGE_CHANNEL_ROLES]: 'chanel_scope',
    [Permissions.MANAGE_SYSTEM]: 'system_scope',
    [Permissions.CREATE_DIRECT_CHANNEL]: 'system_scope',
    [Permissions.CREATE_GROUP_CHANNEL]: 'system_scope',
    [Permissions.MANAGE_PUBLIC_CHANNEL_PROPERTIES]: 'channel_scope',
    [Permissions.MANAGE_PRIVATE_CHANNEL_PROPERTIES]: 'channel_scope',
    [Permissions.LIST_PUBLIC_TEAMS]: 'system_scope',
    [Permissions.JOIN_PUBLIC_TEAMS]: 'system_scope',
    [Permissions.LIST_PRIVATE_TEAMS]: 'system_scope',
    [Permissions.JOIN_PRIVATE_TEAMS]: 'system_scope',
    [Permissions.LIST_TEAM_CHANNELS]: 'team_scope',
    [Permissions.JOIN_PUBLIC_CHANNELS]: 'team_scope',
    [Permissions.DELETE_PUBLIC_CHANNEL]: 'channel_scope',
    [Permissions.DELETE_PRIVATE_CHANNEL]: 'channel_scope',
    [Permissions.EDIT_OTHER_USERS]: 'system_scope',
    [Permissions.READ_CHANNEL]: 'channel_scope',
    [Permissions.READ_PUBLIC_CHANNEL]: 'team_scope',
    [Permissions.ADD_REACTION]: 'channel_scope',
    [Permissions.REMOVE_REACTION]: 'channel_scope',
    [Permissions.REMOVE_OTHERS_REACTIONS]: 'channel_scope',
    [Permissions.PERMANENT_DELETE_USER]: 'system_scope',
    [Permissions.UPLOAD_FILE]: 'channel_scope',
    [Permissions.GET_PUBLIC_LINK]: 'system_scope',
    [Permissions.MANAGE_INCOMING_WEBHOOKS]: 'team_scope',
    [Permissions.MANAGE_OTHERS_INCOMING_WEBHOOKS]: 'team_scope',
    [Permissions.MANAGE_OUTGOING_WEBHOOKS]: 'team_scope',
    [Permissions.MANAGE_OTHERS_OUTGOING_WEBHOOKS]: 'team_scope',
    [Permissions.MANAGE_OAUTH]: 'system_scope',
    [Permissions.MANAGE_SYSTEM_WIDE_OAUTH]: 'system_scope',
    [Permissions.CREATE_POST]: 'channel_scope',
    [Permissions.CREATE_POST_PUBLIC]: 'channel_scope',
    [Permissions.EDIT_POST]: 'channel_scope',
    [Permissions.EDIT_OTHERS_POSTS]: 'channel_scope',
    [Permissions.DELETE_POST]: 'channel_scope',
    [Permissions.DELETE_OTHERS_POSTS]: 'channel_scope',
    [Permissions.REMOVE_USER_FROM_TEAM]: 'team_scope',
    [Permissions.CREATE_TEAM]: 'system_scope',
    [Permissions.MANAGE_TEAM]: 'team_scope',
    [Permissions.IMPORT_TEAM]: 'team_scope',
    [Permissions.VIEW_TEAM]: 'team_scope',
    [Permissions.LIST_USERS_WITHOUT_TEAM]: 'system_scope',
    [Permissions.CREATE_USER_ACCESS_TOKEN]: 'system_scope',
    [Permissions.READ_USER_ACCESS_TOKEN]: 'system_scope',
    [Permissions.REVOKE_USER_ACCESS_TOKEN]: 'system_scope',
    [Permissions.MANAGE_JOBS]: 'system_scope',
    [Permissions.CREATE_EMOJIS]: 'team_scope',
    [Permissions.DELETE_EMOJIS]: 'team_scope',
    [Permissions.DELETE_OTHERS_EMOJIS]: 'team_scope',
    [Permissions.USE_CHANNEL_MENTIONS]: 'channel_scope',
    [Permissions.USE_GROUP_MENTIONS]: 'channel_scope',
    [Permissions.READ_PUBLIC_CHANNEL_GROUPS]: 'channel_scope',
    [Permissions.READ_PRIVATE_CHANNEL_GROUPS]: 'channel_scope',
    [Permissions.CONVERT_PUBLIC_CHANNEL_TO_PRIVATE]: 'channel_scope',
    [Permissions.CONVERT_PRIVATE_CHANNEL_TO_PUBLIC]: 'channel_scope',
    [Permissions.MANAGE_SHARED_CHANNELS]: 'system_scope',
    [Permissions.MANAGE_SECURE_CONNECTIONS]: 'system_scope',
    [Permissions.PLAYBOOK_PUBLIC_CREATE]: 'team_scope',
    [Permissions.PLAYBOOK_PUBLIC_MANAGE_PROPERTIES]: 'playbook_scope',
    [Permissions.PLAYBOOK_PUBLIC_MANAGE_MEMBERS]: 'playbook_scope',
    [Permissions.PLAYBOOK_PUBLIC_VIEW]: 'playbook_scope',
    [Permissions.PLAYBOOK_PUBLIC_MAKE_PRIVATE]: 'playbook_scope',
    [Permissions.PLAYBOOK_PRIVATE_CREATE]: 'team_scope',
    [Permissions.PLAYBOOK_PRIVATE_MANAGE_PROPERTIES]: 'playbook_scope',
    [Permissions.PLAYBOOK_PRIVATE_MANAGE_MEMBERS]: 'playbook_scope',
    [Permissions.PLAYBOOK_PRIVATE_VIEW]: 'playbook_scope',
    [Permissions.PLAYBOOK_PRIVATE_MAKE_PUBLIC]: 'playbook_scope',
    [Permissions.RUN_CREATE]: 'playbook_scope',
    [Permissions.RUN_MANAGE_MEMBERS]: 'run_scope',
    [Permissions.RUN_MANAGE_PROPERTIES]: 'run_scope',
    [Permissions.RUN_VIEW]: 'run_scope',
    [Permissions.CREATE_CUSTOM_GROUP]: 'system_scope',
    [Permissions.EDIT_CUSTOM_GROUP]: 'system_scope',
    [Permissions.DELETE_CUSTOM_GROUP]: 'system_scope',
    [Permissions.MANAGE_CUSTOM_GROUP_MEMBERS]: 'system_scope',
};

export const DefaultRolePermissions = {
    all_users: [
        Permissions.CREATE_DIRECT_CHANNEL,
        Permissions.CREATE_GROUP_CHANNEL,
        Permissions.PERMANENT_DELETE_USER,
        Permissions.CREATE_TEAM,
        Permissions.LIST_TEAM_CHANNELS,
        Permissions.JOIN_PUBLIC_CHANNELS,
        Permissions.READ_PUBLIC_CHANNEL,
        Permissions.VIEW_TEAM,
        Permissions.CREATE_PUBLIC_CHANNEL,
        Permissions.MANAGE_PUBLIC_CHANNEL_PROPERTIES,
        Permissions.DELETE_PUBLIC_CHANNEL,
        Permissions.CREATE_PRIVATE_CHANNEL,
        Permissions.MANAGE_PRIVATE_CHANNEL_PROPERTIES,
        Permissions.DELETE_PRIVATE_CHANNEL,
        Permissions.INVITE_USER,
        Permissions.ADD_USER_TO_TEAM,
        Permissions.READ_CHANNEL,
        Permissions.ADD_REACTION,
        Permissions.REMOVE_REACTION,
        Permissions.MANAGE_PUBLIC_CHANNEL_MEMBERS,
        Permissions.READ_PUBLIC_CHANNEL_GROUPS,
        Permissions.READ_PRIVATE_CHANNEL_GROUPS,
        Permissions.UPLOAD_FILE,
        Permissions.GET_PUBLIC_LINK,
        Permissions.CREATE_POST,
        Permissions.USE_SLASH_COMMANDS,
        Permissions.MANAGE_PRIVATE_CHANNEL_MEMBERS,
        Permissions.DELETE_POST,
        Permissions.EDIT_POST,
        Permissions.LIST_PUBLIC_TEAMS,
        Permissions.JOIN_PUBLIC_TEAMS,
        Permissions.USE_CHANNEL_MENTIONS,
        Permissions.USE_GROUP_MENTIONS,
        Permissions.CREATE_CUSTOM_GROUP,
        Permissions.EDIT_CUSTOM_GROUP,
        Permissions.DELETE_CUSTOM_GROUP,
        Permissions.MANAGE_CUSTOM_GROUP_MEMBERS,
        Permissions.PLAYBOOK_PUBLIC_CREATE,
        Permissions.PLAYBOOK_PRIVATE_CREATE,
        Permissions.PLAYBOOK_PUBLIC_MANAGE_MEMBERS,
        Permissions.PLAYBOOK_PRIVATE_MANAGE_MEMBERS,
        Permissions.PLAYBOOK_PUBLIC_MANAGE_PROPERTIES,
        Permissions.PLAYBOOK_PRIVATE_MANAGE_PROPERTIES,
        Permissions.PLAYBOOK_PUBLIC_MAKE_PRIVATE,
        Permissions.RUN_CREATE,
    ],
    channel_admin: [
        Permissions.MANAGE_CHANNEL_ROLES,
        Permissions.CREATE_POST,
        Permissions.ADD_REACTION,
        Permissions.REMOVE_REACTION,
        Permissions.MANAGE_PUBLIC_CHANNEL_MEMBERS,
        Permissions.READ_PUBLIC_CHANNEL_GROUPS,
        Permissions.READ_PRIVATE_CHANNEL_GROUPS,
        Permissions.MANAGE_PRIVATE_CHANNEL_MEMBERS,
        Permissions.USE_CHANNEL_MENTIONS,
        Permissions.USE_GROUP_MENTIONS,
    ],
    team_admin: [
        Permissions.EDIT_OTHERS_POSTS,
        Permissions.REMOVE_USER_FROM_TEAM,
        Permissions.MANAGE_TEAM,
        Permissions.IMPORT_TEAM,
        Permissions.MANAGE_TEAM_ROLES,
        Permissions.MANAGE_CHANNEL_ROLES,
        Permissions.MANAGE_SLASH_COMMANDS,
        Permissions.MANAGE_OTHERS_SLASH_COMMANDS,
        Permissions.MANAGE_INCOMING_WEBHOOKS,
        Permissions.MANAGE_OUTGOING_WEBHOOKS,
        Permissions.DELETE_POST,
        Permissions.DELETE_OTHERS_POSTS,
        Permissions.MANAGE_OTHERS_OUTGOING_WEBHOOKS,
        Permissions.ADD_REACTION,
        Permissions.MANAGE_OTHERS_INCOMING_WEBHOOKS,
        Permissions.USE_CHANNEL_MENTIONS,
        Permissions.MANAGE_PUBLIC_CHANNEL_MEMBERS,
        Permissions.CONVERT_PUBLIC_CHANNEL_TO_PRIVATE,
        Permissions.CONVERT_PRIVATE_CHANNEL_TO_PUBLIC,
        Permissions.READ_PUBLIC_CHANNEL_GROUPS,
        Permissions.READ_PRIVATE_CHANNEL_GROUPS,
        Permissions.MANAGE_PRIVATE_CHANNEL_MEMBERS,
        Permissions.CREATE_POST,
        Permissions.REMOVE_REACTION,
        Permissions.USE_GROUP_MENTIONS,
    ],
    guests: [
        Permissions.EDIT_POST,
        Permissions.ADD_REACTION,
        Permissions.REMOVE_REACTION,
        Permissions.USE_CHANNEL_MENTIONS,
        Permissions.USE_SLASH_COMMANDS,
        Permissions.READ_CHANNEL,
        Permissions.UPLOAD_FILE,
        Permissions.CREATE_POST,
    ],
};

export const Locations = {
    CENTER: 'CENTER' as const,
    RHS_ROOT: 'RHS_ROOT' as const,
    RHS_COMMENT: 'RHS_COMMENT' as const,
    SEARCH: 'SEARCH' as const,
    NO_WHERE: 'NO_WHERE' as const,
    MODAL: 'MODAL' as const,
};

export const PostListRowListIds = {
    DATE_LINE: PostListUtils.DATE_LINE,
    START_OF_NEW_MESSAGES: PostListUtils.START_OF_NEW_MESSAGES,
    CHANNEL_INTRO_MESSAGE: 'CHANNEL_INTRO_MESSAGE',
    OLDER_MESSAGES_LOADER: 'OLDER_MESSAGES_LOADER',
    NEWER_MESSAGES_LOADER: 'NEWER_MESSAGES_LOADER',
    LOAD_OLDER_MESSAGES_TRIGGER: 'LOAD_OLDER_MESSAGES_TRIGGER',
    LOAD_NEWER_MESSAGES_TRIGGER: 'LOAD_NEWER_MESSAGES_TRIGGER',
};

export const exportFormats = {
    EXPORT_FORMAT_CSV: 'csv',
    EXPORT_FORMAT_ACTIANCE: 'actiance',
    EXPORT_FORMAT_GLOBALRELAY: 'globalrelay',
};

export const ZoomSettings = {
    DEFAULT_SCALE: 1.75,
    SCALE_DELTA: 0.25,
    MIN_SCALE: 0.25,
    MAX_SCALE: 3.0,
};

export const Constants = {
    SettingsTypes,
    JobTypes,
    Preferences,
    SocketEvents,
    ActionTypes,
    UserStatuses,
    UserSearchOptions,
    TutorialSteps,
    AdminTutorialSteps,
    CrtTutorialSteps,
    CrtTutorialTriggerSteps,
    ExploreOtherToolsTourSteps,
    AutoTourStatus,
    CrtThreadPaneSteps,
    PostTypes,
    ErrorPageTypes,
    AnnouncementBarTypes,
    AnnouncementBarMessages,
    FileTypes,
    Locations,
    PostListRowListIds,
    MAX_POST_VISIBILITY: 1000000,

    IGNORE_POST_TYPES: [PostTypes.JOIN_LEAVE, PostTypes.JOIN_TEAM, PostTypes.LEAVE_TEAM, PostTypes.JOIN_CHANNEL, PostTypes.LEAVE_CHANNEL, PostTypes.REMOVE_FROM_CHANNEL, PostTypes.ADD_REMOVE],

    PayloadSources: keyMirror({
        SERVER_ACTION: null,
        VIEW_ACTION: null,
    }),

    // limit of users to show the lhs invite members button highlighted
    USER_LIMIT: 10,

    StatTypes,
    STAT_MAX_ACTIVE_USERS: 20,
    STAT_MAX_NEW_USERS: 20,

    ScrollTypes: {
        FREE: 1,
        BOTTOM: 2,
        SIDEBBAR_OPEN: 3,
        NEW_MESSAGE: 4,
        POST: 5,
    },

    // This is the same limit set https://github.com/mattermost/mattermost-server/blob/master/model/config.go#L105
    MAXIMUM_LOGIN_ATTEMPTS_DEFAULT: 10,

    // This is the same limit set https://github.com/mattermost/mattermost-server/blob/master/api4/team.go#L23
    MAX_ADD_MEMBERS_BATCH: 256,

    SPECIAL_MENTIONS: ['all', 'channel', 'here'],
    SPECIAL_MENTIONS_REGEX: /(?:\B|\b_+)@(channel|all|here)(?!(\.|-|_)*[^\W_])/gi,
    ALL_MENTION_REGEX: /(?:\B|\b_+)@(all)(?!(\.|-|_)*[^\W_])/gi,
    CHANNEL_MENTION_REGEX: /(?:\B|\b_+)@(channel)(?!(\.|-|_)*[^\W_])/gi,
    HERE_MENTION_REGEX: /(?:\B|\b_+)@(here)(?!(\.|-|_)*[^\W_])/gi,
    NOTIFY_ALL_MEMBERS: 5,
    ALL_MEMBERS_MENTIONS_REGEX: /(?:\B|\b_+)@(channel|all)(?!(\.|-|_)*[^\W_])/gi,
    MENTIONS_REGEX: /(?:\B|\b_+)@([a-z0-9.\-_]+)/gi,
    DEFAULT_CHARACTER_LIMIT: 4000,
    IMAGE_TYPE_GIF: 'gif',
    TEXT_TYPES: ['txt', 'rtf'],
    IMAGE_TYPES: ['jpg', 'gif', 'bmp', 'png', 'jpeg', 'tiff', 'tif', 'psd'],
    AUDIO_TYPES: ['mp3', 'wav', 'wma', 'm4a', 'flac', 'aac', 'ogg', 'm4r'],
    VIDEO_TYPES: ['mp4', 'avi', 'webm', 'mkv', 'wmv', 'mpg', 'mov', 'flv'],
    PRESENTATION_TYPES: ['ppt', 'pptx'],
    SPREADSHEET_TYPES: ['xlsx', 'csv'],
    WORD_TYPES: ['doc', 'docx'],
    CHANNEL_HEADER_HEIGHT: 62,
    CODE_TYPES: ['applescript', 'as', 'atom', 'bas', 'bash', 'boot', 'c', 'c++', 'cake', 'cc', 'cjsx', 'cl2', 'clj', 'cljc', 'cljs', 'cljs.hl', 'cljscm', 'cljx', '_coffee', 'coffee', 'cpp', 'cs', 'csharp', 'cson', 'css', 'd', 'dart', 'delphi', 'dfm', 'di', 'diff', 'django', 'docker', 'dockerfile', 'dpr', 'erl', 'ex', 'exs', 'f90', 'f95', 'freepascal', 'fs', 'fsharp', 'gcode', 'gemspec', 'go', 'groovy', 'gyp', 'h', 'h++', 'handlebars', 'hbs', 'hic', 'hpp', 'hs', 'html', 'html.handlebars', 'html.hbs', 'hx', 'iced', 'irb', 'java', 'jinja', 'jl', 'js', 'json', 'jsp', 'jsx', 'kt', 'ktm', 'kts', 'lazarus', 'less', 'lfm', 'lisp', 'log', 'lpr', 'lua', 'm', 'mak', 'matlab', 'md', 'mk', 'mkd', 'mkdown', 'ml', 'mm', 'nc', 'obj-c', 'objc', 'osascript', 'pas', 'pascal', 'perl', 'php', 'php3', 'php4', 'php5', 'php6', 'pl', 'plist', 'podspec', 'pp', 'ps', 'ps1', 'py', 'r', 'rb', 'rs', 'rss', 'ruby', 'scala', 'scm', 'scpt', 'scss', 'sh', 'sld', 'sql', 'st', 'styl', 'swift', 'tex', 'thor', 'v', 'vb', 'vbnet', 'vbs', 'veo', 'xhtml', 'xml', 'xsl', 'yaml', 'zsh'],
    PDF_TYPES: ['pdf'],
    PATCH_TYPES: ['patch'],
    SVG_TYPES: ['svg'],
    ICON_FROM_TYPE: {
        audio: audioIcon,
        video: videoIcon,
        spreadsheet: excelIcon,
        presentation: pptIcon,
        pdf: pdfIcon,
        code: codeIcon,
        word: wordIcon,
        patch: patchIcon,
        other: genericIcon,
    },
    ICON_NAME_FROM_TYPE: {
        text: 'text',
        audio: 'audio',
        video: 'video',
        spreadsheet: 'excel',
        presentation: 'ppt',
        pdf: 'pdf',
        code: 'code',
        word: 'word',
        patch: 'patch',
        other: 'generic',
        image: 'image',
    },
    MAX_UPLOAD_FILES: 10,
    MAX_FILENAME_LENGTH: 35,
    EXPANDABLE_INLINE_IMAGE_MIN_HEIGHT: 100,
    THUMBNAIL_WIDTH: 128,
    THUMBNAIL_HEIGHT: 100,
    PREVIEWER_HEIGHT: 170,
    WEB_VIDEO_WIDTH: 640,
    WEB_VIDEO_HEIGHT: 480,
    MOBILE_VIDEO_WIDTH: 480,
    MOBILE_VIDEO_HEIGHT: 360,

    DESKTOP_SCREEN_WIDTH: 1679,
    TABLET_SCREEN_WIDTH: 1020,
    MOBILE_SCREEN_WIDTH: 768,

    POST_MODAL_PADDING: 170,
    SCROLL_DELAY: 2000,
    SCROLL_PAGE_FRACTION: 3,
    DEFAULT_CHANNEL: 'town-square',
    DEFAULT_CHANNEL_UI_NAME: 'Town Square',
    OFFTOPIC_CHANNEL: 'off-topic',
    OFFTOPIC_CHANNEL_UI_NAME: 'Off-Topic',
    GITLAB_SERVICE: 'gitlab',
    GOOGLE_SERVICE: 'google',
    OFFICE365_SERVICE: 'office365',
    OAUTH_SERVICES: ['gitlab', 'google', 'office365', 'openid'],
    OPENID_SERVICE: 'openid',
    OPENID_SCOPES: 'profile openid email',
    EMAIL_SERVICE: 'email',
    LDAP_SERVICE: 'ldap',
    SAML_SERVICE: 'saml',
    USERNAME_SERVICE: 'username',
    SIGNIN_CHANGE: 'signin_change',
    PASSWORD_CHANGE: 'password_change',
    GET_TERMS_ERROR: 'get_terms_error',
    TERMS_REJECTED: 'terms_rejected',
    SIGNIN_VERIFIED: 'verified',
    CREATE_LDAP: 'create_ldap',
    SESSION_EXPIRED: 'expired',
    POST_AREA_HEIGHT: 80,
    POST_CHUNK_SIZE: 60,
    PROFILE_CHUNK_SIZE: 100,
    POST_FOCUS_CONTEXT_RADIUS: 10,
    POST_LOADING: 'loading',
    POST_FAILED: 'failed',
    POST_DELETED: 'deleted',
    POST_UPDATED: 'updated',
    SYSTEM_MESSAGE_PREFIX: 'system_',
    SUGGESTION_LIST_MAXHEIGHT: 292,
    SUGGESTION_LIST_MAXWIDTH: 496,
    SUGGESTION_LIST_SPACE_RHS: 420,
    SUGGESTION_LIST_MODAL_WIDTH: 496,
    MENTION_NAME_PADDING_LEFT: 2.4,
    AVATAR_WIDTH: 24,
    AUTO_RESPONDER: 'system_auto_responder',
    SYSTEM_MESSAGE_PROFILE_IMAGE: logoImage,
    RESERVED_TEAM_NAMES: [
        'signup',
        'login',
        'admin',
        'channel',
        'post',
        'api',
        'oauth',
        'error',
        'help',
        'plugins',
        'playbooks',
        'boards',
    ],
    RESERVED_USERNAMES: [
        'valet',
        'all',
        'channel',
        'here',
        'matterbot',
        'system',
    ],
    MONTHS: ['January', 'February', 'March', 'April', 'May', 'June', 'July', 'August', 'September', 'October', 'November', 'December'],
    MAX_DMS: 20,
    MAX_USERS_IN_GM: 8,
    MIN_USERS_IN_GM: 3,
    MAX_CHANNEL_POPOVER_COUNT: 100,
    DM_CHANNEL: 'D',
    GM_CHANNEL: 'G',
    OPEN_CHANNEL: 'O',
    PRIVATE_CHANNEL: 'P',
    ARCHIVED_CHANNEL: 'archive',
    INVITE_TEAM: 'I',
    OPEN_TEAM: 'O',
    THREADS: 'threads',
    MAX_POST_LEN: 4000,
    EMOJI_SIZE: 16,
    DEFAULT_EMOJI_PICKER_LEFT_OFFSET: 87,
    DEFAULT_EMOJI_PICKER_RIGHT_OFFSET: 15,
    EMOJI_PICKER_WIDTH_OFFSET: 295,
    THEME_ELEMENTS: [
        {
            group: 'sidebarElements',
            id: 'sidebarBg',
            uiName: 'Sidebar BG',
        },
        {
            group: 'sidebarElements',
            id: 'sidebarText',
            uiName: 'Sidebar Text',
        },
        {
            group: 'sidebarElements',
            id: 'sidebarHeaderBg',
            uiName: 'Sidebar Header BG',
        },
        {
            group: 'sidebarElements',
            id: 'sidebarTeamBarBg',
            uiName: 'Team Sidebar BG',
        },
        {
            group: 'sidebarElements',
            id: 'sidebarHeaderTextColor',
            uiName: 'Sidebar Header Text',
        },
        {
            group: 'sidebarElements',
            id: 'sidebarUnreadText',
            uiName: 'Sidebar Unread Text',
        },
        {
            group: 'sidebarElements',
            id: 'sidebarTextHoverBg',
            uiName: 'Sidebar Text Hover BG',
        },
        {
            group: 'sidebarElements',
            id: 'sidebarTextActiveBorder',
            uiName: 'Sidebar Text Active Border',
        },
        {
            group: 'sidebarElements',
            id: 'sidebarTextActiveColor',
            uiName: 'Sidebar Text Active Color',
        },
        {
            group: 'sidebarElements',
            id: 'onlineIndicator',
            uiName: 'Online Indicator',
        },
        {
            group: 'sidebarElements',
            id: 'awayIndicator',
            uiName: 'Away Indicator',
        },
        {
            group: 'sidebarElements',
            id: 'dndIndicator',
            uiName: 'Away Indicator',
        },
        {
            group: 'sidebarElements',
            id: 'mentionBg',
            uiName: 'Mention Jewel BG',
        },
        {
            group: 'sidebarElements',
            id: 'mentionColor',
            uiName: 'Mention Jewel Text',
        },
        {
            group: 'centerChannelElements',
            id: 'centerChannelBg',
            uiName: 'Center Channel BG',
        },
        {
            group: 'centerChannelElements',
            id: 'centerChannelColor',
            uiName: 'Center Channel Text',
        },
        {
            group: 'centerChannelElements',
            id: 'newMessageSeparator',
            uiName: 'New Message Separator',
        },
        {
            group: 'centerChannelElements',
            id: 'errorTextColor',
            uiName: 'Error Text Color',
        },
        {
            group: 'centerChannelElements',
            id: 'mentionHighlightBg',
            uiName: 'Mention Highlight BG',
        },
        {
            group: 'linkAndButtonElements',
            id: 'linkColor',
            uiName: 'Link Color',
        },
        {
            group: 'centerChannelElements',
            id: 'mentionHighlightLink',
            uiName: 'Mention Highlight Link',
        },
        {
            group: 'linkAndButtonElements',
            id: 'buttonBg',
            uiName: 'Button BG',
        },
        {
            group: 'linkAndButtonElements',
            id: 'buttonColor',
            uiName: 'Button Text',
        },
        {
            group: 'centerChannelElements',
            id: 'codeTheme',
            uiName: 'Code Theme',
            themes: [
                {
                    id: 'solarized-dark',
                    uiName: 'Solarized Dark',
                    cssURL: solarizedDarkCSS,
                    iconURL: solarizedDarkIcon,
                },
                {
                    id: 'solarized-light',
                    uiName: 'Solarized Light',
                    cssURL: solarizedLightCSS,
                    iconURL: solarizedLightIcon,
                },
                {
                    id: 'github',
                    uiName: 'GitHub',
                    cssURL: githubCSS,
                    iconURL: githubIcon,
                },
                {
                    id: 'monokai',
                    uiName: 'Monokai',
                    cssURL: monokaiCSS,
                    iconURL: monokaiIcon,
                },
            ],
        },
    ],
    DEFAULT_CODE_THEME: 'github',

    // KeyCodes
    //  key[0]: used for KeyboardEvent.key
    //  key[1]: used for KeyboardEvent.keyCode
    //  key[2]: used for KeyboardEvent.code

    //  KeyboardEvent.code is used as primary check to support multiple keyborad layouts
    //  support of KeyboardEvent.code is just in chrome and firefox so using key and keyCode for better browser support

    KeyCodes: ({
        BACKSPACE: ['Backspace', 8],
        TAB: ['Tab', 9],
        ENTER: ['Enter', 13],
        SHIFT: ['Shift', 16],
        CTRL: ['Control', 17],
        ALT: ['Alt', 18],
        CAPS_LOCK: ['CapsLock', 20],
        ESCAPE: ['Escape', 27],
        SPACE: [' ', 32],
        PAGE_UP: ['PageUp', 33],
        PAGE_DOWN: ['PageDown', 34],
        END: ['End', 35],
        HOME: ['Home', 36],
        LEFT: ['ArrowLeft', 37],
        UP: ['ArrowUp', 38],
        RIGHT: ['ArrowRight', 39],
        DOWN: ['ArrowDown', 40],
        INSERT: ['Insert', 45],
        DELETE: ['Delete', 46],
        ZERO: ['0', 48],
        ONE: ['1', 49],
        TWO: ['2', 50],
        THREE: ['3', 51],
        FOUR: ['4', 52],
        FIVE: ['5', 53],
        SIX: ['6', 54],
        SEVEN: ['7', 55],
        EIGHT: ['8', 56],
        NINE: ['9', 57],
        A: ['a', 65],
        B: ['b', 66],
        C: ['c', 67],
        D: ['d', 68],
        E: ['e', 69],
        F: ['f', 70],
        G: ['g', 71],
        H: ['h', 72],
        I: ['i', 73],
        J: ['j', 74],
        K: ['k', 75],
        L: ['l', 76],
        M: ['m', 77],
        N: ['n', 78],
        O: ['o', 79],
        P: ['p', 80],
        Q: ['q', 81],
        R: ['r', 82],
        S: ['s', 83],
        T: ['t', 84],
        U: ['u', 85],
        V: ['v', 86],
        W: ['w', 87],
        X: ['x', 88],
        Y: ['y', 89],
        Z: ['z', 90],
        CMD: ['Meta', 91],
        MENU: ['ContextMenu', 93],
        NUMPAD_0: ['0', 96],
        NUMPAD_1: ['1', 97],
        NUMPAD_2: ['2', 98],
        NUMPAD_3: ['3', 99],
        NUMPAD_4: ['4', 100],
        NUMPAD_5: ['5', 101],
        NUMPAD_6: ['6', 102],
        NUMPAD_7: ['7', 103],
        NUMPAD_8: ['8', 104],
        NUMPAD_9: ['9', 105],
        MULTIPLY: ['*', 106],
        ADD: ['+', 107],
        SUBTRACT: ['-', 109],
        DECIMAL: ['.', 110],
        DIVIDE: ['/', 111],
        F1: ['F1', 112],
        F2: ['F2', 113],
        F3: ['F3', 114],
        F4: ['F4', 115],
        F5: ['F5', 116],
        F6: ['F6', 117],
        F7: ['F7', 118],
        F8: ['F8', 119],
        F9: ['F9', 120],
        F10: ['F10', 121],
        F11: ['F11', 122],
        F12: ['F12', 123],
        NUM_LOCK: ['NumLock', 144],
        SEMICOLON: [';', 186],
        EQUAL: ['=', 187],
        COMMA: [',', 188],
        DASH: ['-', 189],
        PERIOD: ['.', 190],
        FORWARD_SLASH: ['/', 191],
        TILDE: ['~', 192], // coudnt find the key or even get code from browser - no reference in code as of now
        OPEN_BRACKET: ['[', 219],
        BACK_SLASH: ['\\', 220],
        CLOSE_BRACKET: [']', 221],
        COMPOSING: ['Composing', 229],
    } as Record<string, [string, number]>),
    CODE_PREVIEW_MAX_FILE_SIZE: 500000, // 500 KB
    HighlightedLanguages: {
        '1c': {name: '1C:Enterprise', extensions: ['bsl', 'os'], aliases: ['bsl']},
        actionscript: {name: 'ActionScript', extensions: ['as'], aliases: ['as', 'as3']},
        applescript: {name: 'AppleScript', extensions: ['applescript', 'osascript', 'scpt'], aliases: ['osascript']},
        bash: {name: 'Bash', extensions: ['sh'], aliases: ['sh', 'zsh']},
        clojure: {name: 'Clojure', extensions: ['clj', 'boot', 'cl2', 'cljc', 'cljs', 'cljs.hl', 'cljscm', 'cljx', 'hic'], aliases: ['clj']},
        coffeescript: {name: 'CoffeeScript', extensions: ['coffee', '_coffee', 'cake', 'cjsx', 'cson', 'iced'], aliases: ['coffee', 'coffee-script']},
        cpp: {name: 'C/C++', extensions: ['cpp', 'c', 'cc', 'h', 'c++', 'h++', 'hpp'], aliases: ['c++', 'c']},
        cs: {name: 'C#', extensions: ['cs', 'csharp'], aliases: ['c#', 'csharp']},
        css: {name: 'CSS', extensions: ['css']},
        d: {name: 'D', extensions: ['d', 'di'], aliases: ['dlang']},
        dart: {name: 'Dart', extensions: ['dart']},
        delphi: {name: 'Delphi', extensions: ['delphi', 'dpr', 'dfm', 'pas', 'pascal', 'freepascal', 'lazarus', 'lpr', 'lfm']},
        diff: {name: 'Diff', extensions: ['diff', 'patch'], aliases: ['patch', 'udiff']},
        django: {name: 'Django', extensions: ['django', 'jinja'], aliases: ['jinja']},
        dockerfile: {name: 'Dockerfile', extensions: ['dockerfile', 'docker'], aliases: ['docker']},
        elixir: {name: 'Elixir', extensions: ['ex', 'exs'], aliases: ['ex', 'exs']},
        erlang: {name: 'Erlang', extensions: ['erl'], aliases: ['erl']},
        fortran: {name: 'Fortran', extensions: ['f90', 'f95'], aliases: ['f90', 'f95']},
        fsharp: {name: 'F#', extensions: ['fsharp', 'fs'], aliases: ['fs']},
        gcode: {name: 'G-Code', extensions: ['gcode', 'nc']},
        go: {name: 'Go', extensions: ['go'], aliases: ['golang']},
        groovy: {name: 'Groovy', extensions: ['groovy']},
        handlebars: {name: 'Handlebars', extensions: ['handlebars', 'hbs', 'html.hbs', 'html.handlebars'], aliases: ['hbs', 'mustache']},
        haskell: {name: 'Haskell', extensions: ['hs'], aliases: ['hs']},
        haxe: {name: 'Haxe', extensions: ['hx'], aliases: ['hx']},
        java: {name: 'Java', extensions: ['java', 'jsp']},
        javascript: {name: 'JavaScript', extensions: ['js', 'jsx'], aliases: ['js']},
        json: {name: 'JSON', extensions: ['json']},
        julia: {name: 'Julia', extensions: ['jl'], aliases: ['jl']},
        kotlin: {name: 'Kotlin', extensions: ['kt', 'ktm', 'kts'], aliases: ['kt']},
        latex: {name: 'LaTeX', extensions: ['tex'], aliases: ['tex']},
        less: {name: 'Less', extensions: ['less']},
        lisp: {name: 'Lisp', extensions: ['lisp']},
        lua: {name: 'Lua', extensions: ['lua']},
        makefile: {name: 'Makefile', extensions: ['mk', 'mak'], aliases: ['make', 'mf', 'gnumake', 'bsdmake', 'mk']},
        markdown: {name: 'Markdown', extensions: ['md', 'mkdown', 'mkd'], aliases: ['md', 'mkd']},
        matlab: {name: 'Matlab', extensions: ['matlab', 'm'], aliases: ['m']},
        objectivec: {name: 'Objective C', extensions: ['mm', 'objc', 'obj-c'], aliases: ['objective_c', 'objc']},
        ocaml: {name: 'OCaml', extensions: ['ml'], aliases: ['ml']},
        perl: {name: 'Perl', extensions: ['perl', 'pl'], aliases: ['pl']},
        pgsql: {name: 'PostgreSQL', extensions: ['pgsql', 'postgres', 'postgresql'], aliases: ['postgres', 'postgresql']},
        php: {name: 'PHP', extensions: ['php', 'php3', 'php4', 'php5', 'php6'], aliases: ['php3', 'php4', 'php5', 'php6']},
        powershell: {name: 'PowerShell', extensions: ['ps', 'ps1'], aliases: ['posh']},
        puppet: {name: 'Puppet', extensions: ['pp'], aliases: ['pp']},
        python: {name: 'Python', extensions: ['py', 'gyp'], aliases: ['py']},
        r: {name: 'R', extensions: ['r'], aliases: ['r', 's']},
        ruby: {name: 'Ruby', extensions: ['ruby', 'rb', 'gemspec', 'podspec', 'thor', 'irb'], aliases: ['rb']},
        rust: {name: 'Rust', extensions: ['rs'], aliases: ['rs']},
        scala: {name: 'Scala', extensions: ['scala']},
        scheme: {name: 'Scheme', extensions: ['scm', 'sld'], aliases: ['scm']},
        scss: {name: 'SCSS', extensions: ['scss']},
        smalltalk: {name: 'Smalltalk', extensions: ['st'], aliases: ['st', 'squeak']},
        sql: {name: 'SQL', extensions: ['sql']},
        stylus: {name: 'Stylus', extensions: ['styl'], aliases: ['styl']},
        swift: {name: 'Swift', extensions: ['swift']},
        text: {name: 'Text', extensions: ['txt', 'log'], aliases: ['txt']},
        typescript: {name: 'TypeScript', extensions: ['ts', 'tsx'], aliases: ['ts', 'tsx']},
        vbnet: {name: 'VB.Net', extensions: ['vbnet', 'vb', 'bas'], aliases: ['vb', 'visualbasic']},
        vbscript: {name: 'VBScript', extensions: ['vbs'], aliases: ['vbs']},
        verilog: {name: 'Verilog', extensions: ['v', 'veo', 'sv', 'svh']},
        vhdl: {name: 'VHDL', extensions: ['vhd', 'vhdl'], aliases: ['vhd']},
        xml: {name: 'HTML, XML', extensions: ['xml', 'html', 'xhtml', 'rss', 'atom', 'xsl', 'plist']},
        yaml: {name: 'YAML', extensions: ['yaml'], aliases: ['yml']},
    },
    PostsViewJumpTypes: {
        BOTTOM: 1,
        POST: 2,
        SIDEBAR_OPEN: 3,
    },
    NotificationPrefs: {
        MENTION: 'mention',
    },
    Integrations: {
        COMMAND: 'commands',
        PAGE_SIZE: '10000',
        START_PAGE_NUM: 0,
        INCOMING_WEBHOOK: 'incoming_webhooks',
        OUTGOING_WEBHOOK: 'outgoing_webhooks',
        OAUTH_APP: 'oauth2-apps',
        BOT: 'bots',
        EXECUTE_CURRENT_COMMAND_ITEM_ID: '_execute_current_command',
        OPEN_COMMAND_IN_MODAL_ITEM_ID: '_open_command_in_modal',
        COMMAND_SUGGESTION_ERROR: 'error',
        COMMAND_SUGGESTION_CHANNEL: 'channel',
        COMMAND_SUGGESTION_USER: 'user',
    },
    FeatureTogglePrefix: 'feature_enabled_',
    PRE_RELEASE_FEATURES: {
        MARKDOWN_PREVIEW: {
            label: 'markdown_preview', // github issue: https://github.com/mattermost/platform/pull/1389
            description: 'Show markdown preview option in message input box',
        },
    },
    OVERLAY_TIME_DELAY_SMALL: 100,
    OVERLAY_TIME_DELAY: 400,
    OVERLAY_DEFAULT_TRIGGER: ['hover', 'focus'],
    PERMALINK_FADEOUT: 5000,
    DEFAULT_MAX_USERS_PER_TEAM: 50,
    DEFAULT_MAX_CHANNELS_PER_TEAM: 2000,
    DEFAULT_MAX_NOTIFICATIONS_PER_CHANNEL: 1000,
    MIN_TEAMNAME_LENGTH: 2,
    MAX_TEAMNAME_LENGTH: 64,
    MAX_TEAMDESCRIPTION_LENGTH: 50,
    MIN_CHANNELNAME_LENGTH: 1,
    MAX_CHANNELNAME_LENGTH: 64,
    DEFAULT_CHANNELURL_SHORTEN_LENGTH: 52,
    MAX_CHANNELPURPOSE_LENGTH: 250,
    MAX_FIRSTNAME_LENGTH: 64,
    MAX_LASTNAME_LENGTH: 64,
    MAX_EMAIL_LENGTH: 128,
    MIN_USERNAME_LENGTH: 3,
    MAX_USERNAME_LENGTH: 22,
    MAX_NICKNAME_LENGTH: 22,
    MIN_PASSWORD_LENGTH: 5,
    MAX_PASSWORD_LENGTH: 64,
    MAX_POSITION_LENGTH: 128,
    MIN_TRIGGER_LENGTH: 1,
    MAX_TRIGGER_LENGTH: 128,
    MAX_SITENAME_LENGTH: 30,
    MAX_CUSTOM_BRAND_TEXT_LENGTH: 500,
    MAX_TERMS_OF_SERVICE_TEXT_LENGTH: 16383,
    DEFAULT_TERMS_OF_SERVICE_RE_ACCEPTANCE_PERIOD: 365,
    EMOJI_PATH: '/static/emoji',
    RECENT_EMOJI_KEY: 'recentEmojis',
    DEFAULT_WEBHOOK_LOGO: logoWebhook,
    MHPNS: 'https://push.mattermost.com',
    MTPNS: 'https://push-test.mattermost.com',
    MAX_PREV_MSGS: 100,
    POST_COLLAPSE_TIMEOUT: 1000 * 60 * 5, // five minutes
    PERMISSIONS_ALL: 'all',
    PERMISSIONS_CHANNEL_ADMIN: 'channel_admin',
    PERMISSIONS_TEAM_ADMIN: 'team_admin',
    PERMISSIONS_SYSTEM_ADMIN: 'system_admin',
    PERMISSIONS_SYSTEM_READ_ONLY_ADMIN: 'system_read_only_admin',
    PERMISSIONS_SYSTEM_USER_MANAGER: 'system_user_manager',
    PERMISSIONS_SYSTEM_MANAGER: 'system_manager',
    PERMISSIONS_DELETE_POST_ALL: 'all',
    PERMISSIONS_DELETE_POST_TEAM_ADMIN: 'team_admin',
    PERMISSIONS_DELETE_POST_SYSTEM_ADMIN: 'system_admin',
    PERMISSIONS_SYSTEM_CUSTOM_GROUP_ADMIN: 'system_custom_group_admin',
    ALLOW_EDIT_POST_ALWAYS: 'always',
    ALLOW_EDIT_POST_NEVER: 'never',
    ALLOW_EDIT_POST_TIME_LIMIT: 'time_limit',
    UNSET_POST_EDIT_TIME_LIMIT: -1,
    MENTION_CHANNELS: 'mention.channels',
    MENTION_MORE_CHANNELS: 'mention.morechannels',
    MENTION_UNREAD_CHANNELS: 'mention.unread.channels',
    MENTION_UNREAD: 'mention.unread',
    MENTION_MEMBERS: 'mention.members',
    MENTION_MORE_MEMBERS: 'mention.moremembers',
    MENTION_NONMEMBERS: 'mention.nonmembers',
    MENTION_PUBLIC_CHANNELS: 'mention.public.channels',
    MENTION_PRIVATE_CHANNELS: 'mention.private.channels',
    MENTION_RECENT_CHANNELS: 'mention.recent.channels',
    MENTION_SPECIAL: 'mention.special',
    MENTION_GROUPS: 'search.group',
    DEFAULT_NOTIFICATION_DURATION: 5000,
    STATUS_INTERVAL: 60000,
    AUTOCOMPLETE_TIMEOUT: 100,
    AUTOCOMPLETE_SPLIT_CHARACTERS: ['.', '-', '_'],
    ANIMATION_TIMEOUT: 1000,
    SEARCH_TIMEOUT_MILLISECONDS: 100,
    TELEMETRY_RUDDER_KEY: 'placeholder_rudder_key',
    TELEMETRY_RUDDER_DATAPLANE_URL: 'placeholder_rudder_dataplane_url',
    TEAMMATE_NAME_DISPLAY: {
        SHOW_USERNAME: 'username',
        SHOW_NICKNAME_FULLNAME: 'nickname_full_name',
        SHOW_FULLNAME: 'full_name',
    },
    SEARCH_POST: 'searchpost',
    CHANNEL_ID_LENGTH: 26,
    TRANSPARENT_PIXEL: 'data:image/png;base64,iVBORw0KGgoAAAANSUhEUgAAAAEAAAABCAQAAAC1HAwCAAAAC0lEQVR42mNkYAAAAAYAAjCB0C8AAAAASUVORK5CYII=',
    TRIPLE_BACK_TICKS: /```/g,
    MAX_ATTACHMENT_FOOTER_LENGTH: 300,
    ACCEPT_STATIC_IMAGE: '.jpeg,.jpg,.png,.bmp',
    ACCEPT_EMOJI_IMAGE: '.jpeg,.jpg,.png,.gif',
    THREADS_PAGE_SIZE: 25,
    THREADS_LOADING_INDICATOR_ITEM_ID: 'threads_loading_indicator_item_id',
    THREADS_NO_RESULTS_ITEM_ID: 'threads_no_results_item_id',
    TRIAL_MODAL_AUTO_SHOWN: 'trial_modal_auto_shown',
    DEFAULT_SITE_URL: 'http://localhost:8065',
    CHANNEL_HEADER_BUTTON_DISABLE_TIMEOUT: 1000,
};

export const ValidationErrors = {
    USERNAME_REQUIRED: 'USERNAME_REQUIRED',
    INVALID_LENGTH: 'INVALID_LENGTH',
    INVALID_CHARACTERS: 'INVALID_CHARACTERS',
    INVALID_FIRST_CHARACTER: 'INVALID_FIRST_CHARACTER',
    RESERVED_NAME: 'RESERVED_NAME',
    INVALID_LAST_CHARACTER: 'INVALID_LAST_CHARACTER',
};

export const ConsolePages = {
    AD_LDAP: '/admin_console/authentication/ldap',
    COMPLIANCE_EXPORT: '/admin_console/compliance/export',
    CUSTOM_TERMS: '/admin_console/compliance/custom_terms_of_service',
    DATA_RETENTION: '/admin_console/compliance/data_retention_settings',
    ELASTICSEARCH: '/admin_console/environment/elasticsearch',
    GUEST_ACCOUNTS: '/admin_console/authentication/guest_access',
    LICENSE: '/admin_console/about/license',
    SAML: '/admin_console/authentication/saml',
    SESSION_LENGTHS: '/admin_console/environment/session_lengths',
    WEB_SERVER: '/admin_console/environment/web_server',
    PUSH_NOTIFICATION_CENTER: '/admin_console/environment/push_notification_server',
};

export const WindowSizes = {
    MOBILE_VIEW: 'mobileView',
    TABLET_VIEW: 'tabletView',
    SMALL_DESKTOP_VIEW: 'smallDesktopView',
    DESKTOP_VIEW: 'desktopView',
};

export const AcceptedProfileImageTypes = ['image/jpeg', 'image/png', 'image/bmp'];

export const searchHintOptions = [{searchTerm: 'From:', message: {id: t('search_list_option.from'), defaultMessage: 'Messages from a user'}},
    {searchTerm: 'In:', message: {id: t('search_list_option.in'), defaultMessage: 'Messages in a channel'}},
    {searchTerm: 'On:', message: {id: t('search_list_option.on'), defaultMessage: 'Messages on a date'}},
    {searchTerm: 'Before:', message: {id: t('search_list_option.before'), defaultMessage: 'Messages before a date'}},
    {searchTerm: 'After:', message: {id: t('search_list_option.after'), defaultMessage: 'Messages after a date'}},
    {searchTerm: '-', message: {id: t('search_list_option.exclude'), defaultMessage: 'Exclude search terms'}, additionalDisplay: '—'},
    {searchTerm: '""', message: {id: t('search_list_option.phrases'), defaultMessage: 'Messages with phrases'}},
];

export const searchFilesHintOptions = [{searchTerm: 'From:', message: {id: t('search_files_list_option.from'), defaultMessage: 'Files from a user'}},
    {searchTerm: 'In:', message: {id: t('search_files_list_option.in'), defaultMessage: 'Files in a channel'}},
    {searchTerm: 'On:', message: {id: t('search_files_list_option.on'), defaultMessage: 'Files on a date'}},
    {searchTerm: 'Before:', message: {id: t('search_files_list_option.before'), defaultMessage: 'Files before a date'}},
    {searchTerm: 'After:', message: {id: t('search_files_list_option.after'), defaultMessage: 'Files after a date'}},
    {searchTerm: 'Ext:', message: {id: t('search_files_list_option.ext'), defaultMessage: 'Files with a extension'}},
    {searchTerm: '-', message: {id: t('search_files_list_option.exclude'), defaultMessage: 'Exclude search terms'}, additionalDisplay: '—'},
    {searchTerm: '""', message: {id: t('search_files_list_option.phrases'), defaultMessage: 'Files with phrases'}},
];

// adding these rtranslations here so the weblate CI step will not fail with empty translation strings
t('suggestion.archive');
t('suggestion.mention.channels');
t('suggestion.mention.morechannels');
t('suggestion.mention.unread.channels');
t('suggestion.mention.unread');
t('suggestion.mention.members');
t('suggestion.mention.moremembers');
t('suggestion.mention.nonmembers');
t('suggestion.mention.private.channels');
t('suggestion.mention.recent.channels');
t('suggestion.mention.special');
t('suggestion.mention.groups');
t('suggestion.search.public');
t('suggestion.search.group');

const {
    DONT_CLEAR,
    THIRTY_MINUTES,
    ONE_HOUR,
    FOUR_HOURS,
    TODAY,
    THIS_WEEK,
    DATE_AND_TIME,
    CUSTOM_DATE_TIME,
} = CustomStatusDuration;

export const durationValues = {
    [DONT_CLEAR]: {
        id: t('custom_status.expiry_dropdown.dont_clear'),
        defaultMessage: "Don't clear",
    },
    [THIRTY_MINUTES]: {
        id: t('custom_status.expiry_dropdown.thirty_minutes'),
        defaultMessage: '30 minutes',
    },
    [ONE_HOUR]: {
        id: t('custom_status.expiry_dropdown.one_hour'),
        defaultMessage: '1 hour',
    },
    [FOUR_HOURS]: {
        id: t('custom_status.expiry_dropdown.four_hours'),
        defaultMessage: '4 hours',
    },
    [TODAY]: {
        id: t('custom_status.expiry_dropdown.today'),
        defaultMessage: 'Today',
    },
    [THIS_WEEK]: {
        id: t('custom_status.expiry_dropdown.this_week'),
        defaultMessage: 'This week',
    },
    [DATE_AND_TIME]: {
        id: t('custom_status.expiry_dropdown.date_and_time'),
        defaultMessage: 'Custom Date and Time',
    },
    [CUSTOM_DATE_TIME]: {
        id: t('custom_status.expiry_dropdown.date_and_time'),
        defaultMessage: 'Custom Date and Time',
    },
};

export const InsightsScopes = {
    MY: 'MY',
    TEAM: 'TEAM',
};

export const InsightsCardTitles = {
    TOP_CHANNELS: {
        teamTitle: {
            id: t('insights.topChannels.title'),
            defaultMessage: 'Top channels',
        },
        myTitle: {
            id: t('insights.topChannels.myTitle'),
            defaultMessage: 'My top channels',
        },
        teamSubTitle: {
            id: t('insights.topChannels.subTitle'),
            defaultMessage: 'Most active channels for the team',
        },
        mySubTitle: {
            id: t('insights.topChannels.mySubTitle'),
            defaultMessage: 'Most active channels that I\'m a member of',
        },
    },
    TOP_REACTIONS: {
        teamTitle: {
            id: t('insights.topReactions.title'),
            defaultMessage: 'Top reactions',
        },
        myTitle: {
            id: t('insights.topReactions.myTitle'),
            defaultMessage: 'My top reactions',
        },
        teamSubTitle: {
            id: t('insights.topReactions.subTitle'),
            defaultMessage: 'The team\'s most-used reactions',
        },
        mySubTitle: {
            id: t('insights.topReactions.mySubTitle'),
            defaultMessage: 'Reactions I\'ve used the most',
        },
    },
    TOP_THREADS: {
        teamTitle: {
            id: t('insights.topThreads.title'),
            defaultMessage: 'Top threads',
        },
        myTitle: {
            id: t('insights.topThreads.myTitle'),
            defaultMessage: 'My top threads',
        },
        teamSubTitle: {
            id: t('insights.topThreads.subTitle'),
            defaultMessage: 'Most active threads for the team',
        },
        mySubTitle: {
            id: t('insights.topThreads.mySubTitle'),
            defaultMessage: 'Most active threads I\'ve followed',
        },
    },
    TOP_BOARDS: {
        teamTitle: {
            id: t('insights.topBoards.title'),
            defaultMessage: 'Top boards',
        },
        myTitle: {
            id: t('insights.topBoards.myTitle'),
            defaultMessage: 'My top boards',
        },
        teamSubTitle: {
            id: t('insights.topBoards.subTitle'),
            defaultMessage: 'Most active boards for the team',
        },
        mySubTitle: {
            id: t('insights.topBoards.mySubTitle'),
            defaultMessage: 'Most active boards I\'ve participated in',
        },
    },
<<<<<<< HEAD
    LEAST_ACTIVE_CHANNELS: {
        teamTitle: {
            id: t('insights.leastActiveChannels.title'),
            defaultMessage: 'Least active channels',
        },
        myTitle: {
            id: t('insights.leastActiveChannels.myTitle'),
            defaultMessage: 'My least active channels',
        },
        teamSubTitle: {
            id: t('insights.leastActiveChannels.subTitle'),
            defaultMessage: 'Channels with the least posts',
        },
        mySubTitle: {
            id: t('insights.leastActiveChannels.mySubTitle'),
            defaultMessage: 'My channels with the least posts',
=======
    TOP_PLAYBOOKS: {
        teamTitle: {
            id: t('insights.topPlaybooks.title'),
            defaultMessage: 'Top playbooks',
        },
        myTitle: {
            id: t('insights.topPlaybooks.myTitle'),
            defaultMessage: 'My top playbooks',
        },
        teamSubTitle: {
            id: t('insights.topPlaybooks.subTitle'),
            defaultMessage: 'Playbooks with the most runs',
        },
        mySubTitle: {
            id: t('insights.topPlaybooks.mySubTitle'),
            defaultMessage: 'Playbooks I\'ve used with the most runs',
>>>>>>> 66dd6ee7
        },
    },
    TOP_DMS: {
        teamTitle: {},
        myTitle: {
            id: t('insights.topDMs.myTitle'),
            defaultMessage: 'My most active direct messages',
        },
        teamSubTitle: {},
        mySubTitle: {},
    },
    NEW_TEAM_MEMBERS: {
        teamTitle: {
            id: t('insights.newTeamMembers.title'),
            defaultMessage: 'New team members',
        },
        myTitle: {},
        teamSubTitle: {},
        mySubTitle: {},
    },
};

export enum ClaimErrors {
    MFA_VALIDATE_TOKEN_AUTHENTICATE = 'mfa.validate_token.authenticate.app_error',
    ENT_LDAP_LOGIN_USER_NOT_REGISTERED = 'ent.ldap.do_login.user_not_registered.app_error',
    ENT_LDAP_LOGIN_USER_FILTERED = 'ent.ldap.do_login.user_filtered.app_error',
    ENT_LDAP_LOGIN_MATCHED_TOO_MANY_USERS = 'ent.ldap.do_login.matched_to_many_users.app_error',
    ENT_LDAP_LOGIN_INVALID_PASSWORD = 'ent.ldap.do_login.invalid_password.app_error',
    API_USER_INVALID_PASSWORD = 'api.user.check_user_password.invalid.app_error',
}

// TODO: Remove after last legacy free products are migrated
// (months after freemium is launched)
// Hard coding product ids is a bad practice in general.
// We do it here because these are legacy (we aren't making more),
// there aren't that many,
// and we would rather simplify some logic subscription logic now
// so that we don't have to add confusing data to subscriptions
// such as the new free plan having is_paid_tier=true
// even though it is free and not paid.
export const LegacyFreeProductIds: Record<string, true> = {
    prod_HyiHEAVKW5bYG3: true,
    prod_Hm2oYaBiRSISL2: true,
};

export const DataSearchTypes = {
    FILES_SEARCH_TYPE: 'files',
    MESSAGES_SEARCH_TYPE: 'messages',
};

export default Constants;<|MERGE_RESOLUTION|>--- conflicted
+++ resolved
@@ -2039,7 +2039,6 @@
             defaultMessage: 'Most active boards I\'ve participated in',
         },
     },
-<<<<<<< HEAD
     LEAST_ACTIVE_CHANNELS: {
         teamTitle: {
             id: t('insights.leastActiveChannels.title'),
@@ -2056,7 +2055,8 @@
         mySubTitle: {
             id: t('insights.leastActiveChannels.mySubTitle'),
             defaultMessage: 'My channels with the least posts',
-=======
+        },
+    },
     TOP_PLAYBOOKS: {
         teamTitle: {
             id: t('insights.topPlaybooks.title'),
@@ -2073,7 +2073,6 @@
         mySubTitle: {
             id: t('insights.topPlaybooks.mySubTitle'),
             defaultMessage: 'Playbooks I\'ve used with the most runs',
->>>>>>> 66dd6ee7
         },
     },
     TOP_DMS: {
