// Copyright (c) 2015-present Mattermost, Inc. All Rights Reserved.
// See LICENSE.txt for license information.

/* eslint-disable max-lines */

import keyMirror from 'key-mirror';

import Permissions from 'mattermost-redux/constants/permissions';

import {CustomStatusDuration} from '@mattermost/types/users';

import * as PostListUtils from 'mattermost-redux/utils/post_list';

import audioIcon from 'images/icons/audio.svg';
import codeIcon from 'images/icons/code.svg';
import excelIcon from 'images/icons/excel.svg';
import genericIcon from 'images/icons/generic.svg';
import patchIcon from 'images/icons/patch.svg';
import pdfIcon from 'images/icons/pdf.svg';
import pptIcon from 'images/icons/ppt.svg';
import videoIcon from 'images/icons/video.svg';
import wordIcon from 'images/icons/word.svg';
import logoImage from 'images/logo_compact.png';
import githubIcon from 'images/themes/code_themes/github.png';
import monokaiIcon from 'images/themes/code_themes/monokai.png';
import solarizedDarkIcon from 'images/themes/code_themes/solarized-dark.png';
import solarizedLightIcon from 'images/themes/code_themes/solarized-light.png';
import logoWebhook from 'images/webhook_icon.jpg';

import {t} from 'utils/i18n';

import githubCSS from '!!file-loader?name=files/code_themes/[hash].[ext]!highlight.js/styles/github.css';

// eslint-disable-line import/order
import monokaiCSS from '!!file-loader?name=files/code_themes/[hash].[ext]!highlight.js/styles/monokai.css';

// eslint-disable-line import/order
import solarizedDarkCSS from '!!file-loader?name=files/code_themes/[hash].[ext]!highlight.js/styles/base16/solarized-dark.css';

// eslint-disable-line import/order
import solarizedLightCSS from '!!file-loader?name=files/code_themes/[hash].[ext]!highlight.js/styles/base16/solarized-light.css'; // eslint-disable-line import/order

export const SettingsTypes = {
    TYPE_TEXT: 'text',
    TYPE_LONG_TEXT: 'longtext',
    TYPE_NUMBER: 'number',
    TYPE_COLOR: 'color',
    TYPE_BOOL: 'bool',
    TYPE_PERMISSION: 'permission',
    TYPE_RADIO: 'radio',
    TYPE_BANNER: 'banner',
    TYPE_DROPDOWN: 'dropdown',
    TYPE_GENERATED: 'generated',
    TYPE_USERNAME: 'username',
    TYPE_BUTTON: 'button',
    TYPE_LANGUAGE: 'language',
    TYPE_JOBSTABLE: 'jobstable',
    TYPE_FILE_UPLOAD: 'fileupload',
    TYPE_CUSTOM: 'custom',
};

export const InviteTypes = {
    INVITE_MEMBER: 'member',
    INVITE_GUEST: 'guest',
};

export const PreviousViewedTypes = {
    CHANNELS: 'channels',
    THREADS: 'threads',
    INSIGHTS: 'insights',
};

export const Preferences = {
    CATEGORY_CHANNEL_OPEN_TIME: 'channel_open_time',
    CATEGORY_DIRECT_CHANNEL_SHOW: 'direct_channel_show',
    CATEGORY_GROUP_CHANNEL_SHOW: 'group_channel_show',
    CATEGORY_DISPLAY_SETTINGS: 'display_settings',
    CATEGORY_SIDEBAR_SETTINGS: 'sidebar_settings',
    CATEGORY_ADVANCED_SETTINGS: 'advanced_settings',
    TUTORIAL_STEP: 'tutorial_step',
    TUTORIAL_STEP_AUTO_TOUR_STATUS: 'tutorial_step_auto_tour_status',
    CRT_TUTORIAL_TRIGGERED: 'crt_tutorial_triggered',
    CRT_TUTORIAL_AUTO_TOUR_STATUS: 'crt_tutorial_auto_tour_status',
    CRT_TUTORIAL_STEP: 'crt_tutorial_step',
    EXPLORE_OTHER_TOOLS_TUTORIAL_STEP: 'explore_other_tools_step',
    CRT_THREAD_PANE_STEP: 'crt_thread_pane_step',
    CHANNEL_DISPLAY_MODE: 'channel_display_mode',
    CHANNEL_DISPLAY_MODE_CENTERED: 'centered',
    CHANNEL_DISPLAY_MODE_FULL_SCREEN: 'full',
    CHANNEL_DISPLAY_MODE_DEFAULT: 'full',
    MESSAGE_DISPLAY: 'message_display',
    MESSAGE_DISPLAY_CLEAN: 'clean',
    MESSAGE_DISPLAY_COMPACT: 'compact',
    MESSAGE_DISPLAY_DEFAULT: 'clean',
    COLORIZE_USERNAMES: 'colorize_usernames',
    COLORIZE_USERNAMES_DEFAULT: 'true',
    COLLAPSED_REPLY_THREADS: 'collapsed_reply_threads',
    COLLAPSED_REPLY_THREADS_OFF: 'off',
    COLLAPSED_REPLY_THREADS_ON: 'on',
    CLICK_TO_REPLY: 'click_to_reply',
    CLICK_TO_REPLY_DEFAULT: 'true',
    COLLAPSED_REPLY_THREADS_FALLBACK_DEFAULT: 'off',
    LINK_PREVIEW_DISPLAY: 'link_previews',
    LINK_PREVIEW_DISPLAY_DEFAULT: 'true',
    COLLAPSE_DISPLAY: 'collapse_previews',
    COLLAPSE_DISPLAY_DEFAULT: 'false',
    AVAILABILITY_STATUS_ON_POSTS: 'availability_status_on_posts',
    AVAILABILITY_STATUS_ON_POSTS_DEFAULT: 'true',
    USE_MILITARY_TIME: 'use_military_time',
    USE_MILITARY_TIME_DEFAULT: 'false',
    UNREAD_SCROLL_POSITION: 'unread_scroll_position',
    UNREAD_SCROLL_POSITION_START_FROM_LEFT: 'start_from_left_off',
    UNREAD_SCROLL_POSITION_START_FROM_NEWEST: 'start_from_newest',
    CATEGORY_THEME: 'theme',
    CATEGORY_FLAGGED_POST: 'flagged_post',
    CATEGORY_NOTIFICATIONS: 'notifications',
    EMAIL_INTERVAL: 'email_interval',
    INTERVAL_IMMEDIATE: 30, // "immediate" is a 30 second interval
    INTERVAL_FIFTEEN_MINUTES: 15 * 60,
    INTERVAL_HOUR: 60 * 60,
    INTERVAL_NEVER: 0,
    NAME_NAME_FORMAT: 'name_format',
    CATEGORY_SYSTEM_NOTICE: 'system_notice',
    RECOMMENDED_NEXT_STEPS: 'recommended_next_steps',
    TEAMS_ORDER: 'teams_order',
    CLOUD_UPGRADE_BANNER: 'cloud_upgrade_banner',
    CLOUD_TRIAL_BANNER: 'cloud_trial_banner',
    START_TRIAL_MODAL: 'start_trial_modal',
    ADMIN_CLOUD_UPGRADE_PANEL: 'admin_cloud_upgrade_panel',
    CATEGORY_EMOJI: 'emoji',
    EMOJI_SKINTONE: 'emoji_skintone',
    ONE_CLICK_REACTIONS_ENABLED: 'one_click_reactions_enabled',
    ONE_CLICK_REACTIONS_ENABLED_DEFAULT: 'true',
    CLOUD_TRIAL_END_BANNER: 'cloud_trial_end_banner',
    CLOUD_USER_EPHEMERAL_INFO: 'cloud_user_ephemeral_info',
    CATEGORY_CLOUD_LIMITS: 'cloud_limits',
    THREE_DAYS_LEFT_TRIAL_MODAL: 'three_days_left_trial_modal',

    // For one off things that have a special, attention-grabbing UI until you interact with them
    TOUCHED: 'touched',

    // Category for actions/interactions that will happen just once
    UNIQUE: 'unique',

    // A/B test preference value
    AB_TEST_PREFERENCE_VALUE: 'ab_test_preference_value',

    RECENT_EMOJIS: 'recent_emojis',
    ONBOARDING: 'onboarding',
    ADVANCED_TEXT_EDITOR: 'advanced_text_editor',

    FORWARD_POST_VIEWED: 'forward_post_viewed',
    HIDE_POST_FILE_UPGRADE_WARNING: 'hide_post_file_upgrade_warning',
    SHOWN_LIMITS_REACHED_ON_LOGIN: 'shown_limits_reached_on_login',
    USE_CASE: 'use_case',
    DELINQUENCY_MODAL_CONFIRMED: 'delinquency_modal_confirmed',
};

// For one off things that have a special, attention-grabbing UI until you interact with them
export const Touched = {
    INVITE_MEMBERS: 'invite_members',
};

// Category for actions/interactions that will happen just once
export const Unique = {
    HAS_CLOUD_PURCHASE: 'has_cloud_purchase',
    REQUEST_TRIAL_AFTER_SERVER_UPGRADE: 'request_trial_after_upgrade',
    CLICKED_UPGRADE_AND_TRIAL_BTN: 'clicked_upgradeandtrial_btn',
};

export const TrialPeriodDays = {
    TRIAL_30_DAYS: 30,
    TRIAL_14_DAYS: 14,
    TRIAL_WARNING_THRESHOLD: 3,
    TRIAL_2_DAYS: 2,
    TRIAL_1_DAY: 1,
    TRIAL_0_DAYS: 0,
};

export const ActionTypes = keyMirror({
    SET_PRODUCT_SWITCHER_OPEN: null,
    RECEIVED_FOCUSED_POST: null,
    SELECT_POST: null,
    HIGHLIGHT_REPLY: null,
    CLEAR_HIGHLIGHT_REPLY: null,
    SELECT_POST_CARD: null,
    INCREASE_POST_VISIBILITY: null,
    LOADING_POSTS: null,

    UPDATE_RHS_STATE: null,
    UPDATE_RHS_SEARCH_TERMS: null,
    UPDATE_RHS_SEARCH_TYPE: null,
    UPDATE_RHS_SEARCH_RESULTS_TERMS: null,

    RHS_GO_BACK: null,

    SET_RHS_EXPANDED: null,
    TOGGLE_RHS_EXPANDED: null,

    UPDATE_MOBILE_VIEW: null,

    SET_NAVIGATION_BLOCKED: null,
    DEFER_NAVIGATION: null,
    CANCEL_NAVIGATION: null,
    CONFIRM_NAVIGATION: null,

    TOGGLE_IMPORT_THEME_MODAL: null,
    TOGGLE_DELETE_POST_MODAL: null,
    TOGGLE_EDITING_POST: null,

    EMITTED_SHORTCUT_REACT_TO_LAST_POST: null,

    BROWSER_CHANGE_FOCUS: null,
    BROWSER_WINDOW_RESIZED: null,

    RECEIVED_PLUGIN_COMPONENT: null,
    REMOVED_PLUGIN_COMPONENT: null,
    RECEIVED_PLUGIN_POST_COMPONENT: null,
    RECEIVED_PLUGIN_POST_CARD_COMPONENT: null,
    REMOVED_PLUGIN_POST_COMPONENT: null,
    REMOVED_PLUGIN_POST_CARD_COMPONENT: null,
    RECEIVED_WEBAPP_PLUGINS: null,
    RECEIVED_WEBAPP_PLUGIN: null,
    REMOVED_WEBAPP_PLUGIN: null,
    RECEIVED_ADMIN_CONSOLE_REDUCER: null,
    REMOVED_ADMIN_CONSOLE_REDUCER: null,
    RECEIVED_ADMIN_CONSOLE_CUSTOM_COMPONENT: null,
    RECEIVED_PLUGIN_STATS_HANDLER: null,

    MODAL_OPEN: null,
    MODAL_CLOSE: null,

    SELECT_CHANNEL_WITH_MEMBER: null,
    SET_LAST_UNREAD_CHANNEL: null,
    UPDATE_CHANNEL_LAST_VIEWED_AT: null,

    INCREMENT_EMOJI_PICKER_PAGE: null,
    SET_RECENT_SKIN: null,

    STATUS_DROPDOWN_TOGGLE: null,
    ADD_CHANNEL_DROPDOWN_TOGGLE: null,

    SHOW_ONBOARDING_TASK_COMPLETION: null,
    SHOW_ONBOARDING_COMPLETE_PROFILE_TOUR: null,
    SHOW_ONBOARDING_VISIT_CONSOLE_TOUR: null,

    TOGGLE_LHS: null,
    OPEN_LHS: null,
    CLOSE_LHS: null,

    SET_SHOW_PREVIEW_ON_CREATE_COMMENT: null,
    SET_SHOW_PREVIEW_ON_CREATE_POST: null,
    SET_SHOW_PREVIEW_ON_EDIT_CHANNEL_HEADER_MODAL: null,

    TOGGLE_RHS_MENU: null,
    OPEN_RHS_MENU: null,
    CLOSE_RHS_MENU: null,

    DISMISS_NOTICE: null,
    SHOW_NOTICE: null,

    SELECT_ATTACHMENT_MENU_ACTION: null,

    RECEIVED_TRANSLATIONS: null,

    INCREMENT_WS_ERROR_COUNT: null,
    RESET_WS_ERROR_COUNT: null,
    RECEIVED_POSTS_FOR_CHANNEL_AT_TIME: null,
    CHANNEL_POSTS_STATUS: null,
    CHANNEL_SYNC_STATUS: null,
    ALL_CHANNEL_SYNC_STATUS: null,

    UPDATE_ACTIVE_SECTION: null,

    RECEIVED_MARKETPLACE_PLUGINS: null,
    RECEIVED_MARKETPLACE_APPS: null,
    FILTER_MARKETPLACE_LISTING: null,
    INSTALLING_MARKETPLACE_ITEM: null,
    INSTALLING_MARKETPLACE_ITEM_SUCCEEDED: null,
    INSTALLING_MARKETPLACE_ITEM_FAILED: null,

    POST_UNREAD_SUCCESS: null,

    SET_UNREAD_FILTER_ENABLED: null,
    UPDATE_TOAST_STATUS: null,
    UPDATE_THREAD_TOAST_STATUS: null,

    SIDEBAR_DRAGGING_SET_STATE: null,
    SIDEBAR_DRAGGING_STOP: null,
    ADD_NEW_CATEGORY_ID: null,
    MULTISELECT_CHANNEL: null,
    MULTISELECT_CHANNEL_ADD: null,
    MULTISELECT_CHANNEL_TO: null,
    MULTISELECT_CHANNEL_CLEAR: null,

    TRACK_ANNOUNCEMENT_BAR: null,
    DISMISS_ANNOUNCEMENT_BAR: null,

    PREFETCH_POSTS_FOR_CHANNEL: null,

    SET_FILES_FILTER_BY_EXT: null,

    SUPPRESS_RHS: null,
    UNSUPPRESS_RHS: null,

    FIRST_CHANNEL_NAME: null,

    RECEIVED_PLUGIN_INSIGHT: null,
    SET_EDIT_CHANNEL_MEMBERS: null,
    NEEDS_LOGGED_IN_LIMIT_REACHED_CHECK: null,
});

export const PostRequestTypes = keyMirror({
    BEFORE_ID: null,
    AFTER_ID: null,
});

export const WarnMetricTypes = {
    SYSTEM_WARN_METRIC_NUMBER_OF_ACTIVE_USERS_100: 'warn_metric_number_of_active_users_100',
    SYSTEM_WARN_METRIC_NUMBER_OF_ACTIVE_USERS_200: 'warn_metric_number_of_active_users_200',
    SYSTEM_WARN_METRIC_NUMBER_OF_ACTIVE_USERS_300: 'warn_metric_number_of_active_users_300',
    SYSTEM_WARN_METRIC_NUMBER_OF_ACTIVE_USERS_500: 'warn_metric_number_of_active_users_500',
    SYSTEM_WARN_METRIC_NUMBER_OF_TEAMS_5: 'warn_metric_number_of_teams_5',
    SYSTEM_WARN_METRIC_NUMBER_OF_CHANNELS_5: 'warn_metric_number_of_channels_50',
    SYSTEM_WARN_METRIC_MFA: 'warn_metric_mfa',
    SYSTEM_WARN_METRIC_EMAIL_DOMAIN: 'warn_metric_email_domain',
    SYSTEM_WARN_METRIC_NUMBER_OF_POSTS_2M: 'warn_metric_number_of_posts_2M',
};

export const ModalIdentifiers = {
    ABOUT: 'about',
    TEAM_SETTINGS: 'team_settings',
    CHANNEL_INFO: 'channel_info',
    DELETE_CHANNEL: 'delete_channel',
    UNARCHIVE_CHANNEL: 'unarchive_channel',
    CHANNEL_NOTIFICATIONS: 'channel_notifications',
    CHANNEL_INVITE: 'channel_invite',
    CHANNEL_MEMBERS: 'channel_members',
    TEAM_MEMBERS: 'team_members',
    ADD_USER_TO_CHANNEL: 'add_user_to_channel',
    ADD_USER_TO_ROLE: 'add_user_to_role',
    ADD_USER_TO_TEAM: 'add_user_to_team',
    CREATE_DM_CHANNEL: 'create_dm_channel',
    EDIT_CHANNEL_HEADER: 'edit_channel_header',
    EDIT_CHANNEL_PURPOSE: 'edit_channel_purpose',
    DELETE_POST: 'delete_post',
    CONVERT_CHANNEL: 'convert_channel',
    RESET_STATUS: 'reset_status',
    LEAVE_TEAM: 'leave_team',
    RENAME_CHANNEL: 'rename_channel',
    USER_SETTINGS: 'user_settings',
    QUICK_SWITCH: 'quick_switch',
    REMOVED_FROM_CHANNEL: 'removed_from_channel',
    EMAIL_INVITE: 'email_invite',
    INTERACTIVE_DIALOG: 'interactive_dialog',
    APPS_MODAL: 'apps_modal',
    ADD_TEAMS_TO_SCHEME: 'add_teams_to_scheme',
    INVITATION: 'invitation',
    ADD_GROUPS_TO_TEAM: 'add_groups_to_team',
    ADD_GROUPS_TO_CHANNEL: 'add_groups_to_channel',
    MANAGE_TEAM_GROUPS: 'manage_team_groups',
    MANAGE_CHANNEL_GROUPS: 'manage_channel_groups',
    GROUP_MEMBERS: 'group_members',
    MOBILE_SUBMENU: 'mobile_submenu',
    PLUGIN_MARKETPLACE: 'plugin_marketplace',
    EDIT_CATEGORY: 'edit_category',
    DELETE_CATEGORY: 'delete_category',
    SIDEBAR_WHATS_NEW_MODAL: 'sidebar_whats_new_modal',
    WARN_METRIC_ACK: 'warn_metric_acknowledgement',
    UPGRADE_CLOUD_ACCOUNT: 'upgrade_cloud_account',
    START_TRIAL_MODAL: 'start_trial_modal',
    TRIAL_BENEFITS_MODAL: 'trial_benefits_modal',
    PRICING_MODAL: 'pricing_modal',
    LEARN_MORE_TRIAL_MODAL: 'learn_more_trial_modal',
    ENTERPRISE_EDITION_LICENSE: 'enterprise_edition_license',
    CONFIRM_NOTIFY_ADMIN: 'confirm_notify_admin',
    REMOVE_NEXT_STEPS_MODAL: 'remove_next_steps_modal',
    MORE_CHANNELS: 'more_channels',
    NEW_CHANNEL_MODAL: 'new_channel_modal',
    CLOUD_PURCHASE: 'cloud_purchase',
    CLOUD_DOWNGRADE_CHOOSE_TEAM: 'cloud_downgrade_choose_team',
    SUCCESS_MODAL: 'success_modal',
    ERROR_MODAL: 'error_modal',
    DND_CUSTOM_TIME_PICKER: 'dnd_custom_time_picker',
    CUSTOM_STATUS: 'custom_status',
    COMMERCIAL_SUPPORT: 'commercial_support',
    NO_INTERNET_CONNECTION: 'no_internet_connection',
    JOIN_CHANNEL_PROMPT: 'join_channel_prompt',
    COLLAPSED_REPLY_THREADS_MODAL: 'collapsed_reply_threads_modal',
    NOTIFY_CONFIRM_MODAL: 'notify_confirm_modal',
    CONFIRM_LICENSE_REMOVAL: 'confirm_license_removal',
    CONFIRM: 'confirm',
    USER_GROUPS: 'user_groups',
    USER_GROUPS_CREATE: 'user_groups_create',
    VIEW_USER_GROUP: 'view_user_group',
    ADD_USERS_TO_GROUP: 'add_users_to_group',
    EDIT_GROUP_MODAL: 'edit_group_modal',
    POST_DELETED_MODAL: 'post_deleted_modal',
    FILE_PREVIEW_MODAL: 'file_preview_modal',
    IMPORT_THEME_MODAL: 'import_theme_modal',
    LEAVE_PRIVATE_CHANNEL_MODAL: 'leave_private_channel_modal',
    GET_PUBLIC_LINK_MODAL: 'get_public_link_modal',
    KEYBOARD_SHORTCUTS_MODAL: 'keyboar_shortcuts_modal',
    USERS_TO_BE_REMOVED: 'users_to_be_removed',
    UPLOAD_LICENSE: 'upload_license',
    INSIGHTS: 'insights',
    CLOUD_LIMITS: 'cloud_limits',
    THREE_DAYS_LEFT_TRIAL_MODAL: 'three_days_left_trial_modal',
    REQUEST_BUSINESS_EMAIL_MODAL: 'request_business_email_modal',
    FEATURE_RESTRICTED_MODAL: 'feature_restricted_modal',
    FORWARD_POST_MODAL: 'forward_post_modal',
    CLOUD_SUBSCRIBE_WITH_LOADING_MODAL: 'cloud_subscribe_with_loading_modal',
    JOIN_PUBLIC_CHANNEL_MODAL: 'join_public_channel_modal',
    CLOUD_INVOICE_PREVIEW: 'cloud_invoice_preview',
    BILLING_HISTORY: 'billing_history',
    SUM_OF_MEMBERS_MODAL: 'sum_of_members_modal',
<<<<<<< HEAD
    RESTORE_POST_MODAL: 'restore_post',
    INFO_TOAST: 'info_toast',
=======
    DELINQUENCY_MODAL_DOWNGRADE: 'delinquency_modal_downgrade',
    CLOUD_LIMITS_DOWNGRADE: 'cloud_limits_downgrade',
>>>>>>> f3f4942d
};

export const UserStatuses = {
    OUT_OF_OFFICE: 'ooo',
    OFFLINE: 'offline',
    AWAY: 'away',
    ONLINE: 'online',
    DND: 'dnd',
} as const;

export const EventTypes = Object.assign(
    {
        KEY_DOWN: 'keydown',
        KEY_UP: 'keyup',
        CLICK: 'click',
        FOCUS: 'focus',
        BLUR: 'blur',
        SHORTCUT: 'shortcut',
        MOUSE_DOWN: 'mousedown',
        MOUSE_UP: 'mouseup',
    },
    keyMirror({
        POST_LIST_SCROLL_TO_BOTTOM: null,
    }),
);

export const CloudProducts = {

    // STARTER sku is used by both free cloud starter
    // and paid cloud starter (legacy cloud starter).
    // Where differentiation is needed, check whether any limits are applied.
    // If none are applied, it must be legacy cloud starter.
    STARTER: 'cloud-starter',
    PROFESSIONAL: 'cloud-professional',
    ENTERPRISE: 'cloud-enterprise',
    LEGACY: 'cloud-legacy',
};

export const PaidFeatures = {
    GUEST_ACCOUNTS: 'mattermost.feature.guest_accounts',
    CUSTOM_USER_GROUPS: 'mattermost.feature.custom_user_groups',
    CREATE_MULTIPLE_TEAMS: 'mattermost.feature.create_multiple_teams',
    START_CALL: 'mattermost.feature.start_call',
    PLAYBOOKS_RETRO: 'mattermost.feature.playbooks_retro',
    UNLIMITED_MESSAGES: 'mattermost.feature.unlimited_messages',
    UNLIMITED_FILE_STORAGE: 'mattermost.feature.unlimited_file_storage',
    UNLIMITED_INTEGRATIONS: 'mattermost.feature.unlimited_integrations',
    UNLIMITED_BOARD_CARDS: 'mattermost.feature.unlimited_board_cards',
    ALL_PROFESSIONAL_FEATURES: 'mattermost.feature.all_professional',
    ALL_ENTERPRISE_FEATURES: 'mattermost.feature.all_enterprise',
};

export enum LicenseSkus {
    E10 = 'E10',
    E20 = 'E20',
    Starter = 'starter',
    Professional = 'professional',
    Enterprise = 'enterprise',
}

export const A11yClassNames = {
    REGION: 'a11y__region',
    SECTION: 'a11y__section',
    ACTIVE: 'a11y--active',
    FOCUSED: 'a11y--focused',
    MODAL: 'a11y__modal',
    POPUP: 'a11y__popup',
};

export const A11yAttributeNames = {
    SORT_ORDER: 'data-a11y-sort-order',
    ORDER_REVERSE: 'data-a11y-order-reversed',
    FOCUS_CHILD: 'data-a11y-focus-child',
    LOOP_NAVIGATION: 'data-a11y-loop-navigation',
    DISABLE_NAVIGATION: 'data-a11y-disable-nav',
};

export const A11yCustomEventTypes = {
    ACTIVATE: 'a11yactivate',
    DEACTIVATE: 'a11ydeactivate',
    UPDATE: 'a11yupdate',
};

export const AppEvents = {
    FOCUS_EDIT_TEXTBOX: 'focus_edit_textbox',
};

export const SocketEvents = {
    POSTED: 'posted',
    POST_EDITED: 'post_edited',
    POST_DELETED: 'post_deleted',
    POST_UPDATED: 'post_updated',
    POST_UNREAD: 'post_unread',
    CHANNEL_CONVERTED: 'channel_converted',
    CHANNEL_CREATED: 'channel_created',
    CHANNEL_DELETED: 'channel_deleted',
    CHANNEL_UNARCHIVED: 'channel_restored',
    CHANNEL_UPDATED: 'channel_updated',
    CHANNEL_VIEWED: 'channel_viewed',
    CHANNEL_MEMBER_UPDATED: 'channel_member_updated',
    CHANNEL_SCHEME_UPDATED: 'channel_scheme_updated',
    DIRECT_ADDED: 'direct_added',
    GROUP_ADDED: 'group_added',
    NEW_USER: 'new_user',
    ADDED_TO_TEAM: 'added_to_team',
    JOIN_TEAM: 'join_team',
    LEAVE_TEAM: 'leave_team',
    UPDATE_TEAM: 'update_team',
    DELETE_TEAM: 'delete_team',
    UPDATE_TEAM_SCHEME: 'update_team_scheme',
    USER_ADDED: 'user_added',
    USER_REMOVED: 'user_removed',
    USER_UPDATED: 'user_updated',
    USER_ROLE_UPDATED: 'user_role_updated',
    MEMBERROLE_UPDATED: 'memberrole_updated',
    ROLE_ADDED: 'role_added',
    ROLE_REMOVED: 'role_removed',
    ROLE_UPDATED: 'role_updated',
    TYPING: 'typing',
    PREFERENCE_CHANGED: 'preference_changed',
    PREFERENCES_CHANGED: 'preferences_changed',
    PREFERENCES_DELETED: 'preferences_deleted',
    EPHEMERAL_MESSAGE: 'ephemeral_message',
    STATUS_CHANGED: 'status_change',
    HELLO: 'hello',
    REACTION_ADDED: 'reaction_added',
    REACTION_REMOVED: 'reaction_removed',
    EMOJI_ADDED: 'emoji_added',
    PLUGIN_ENABLED: 'plugin_enabled',
    PLUGIN_DISABLED: 'plugin_disabled',
    LICENSE_CHANGED: 'license_changed',
    CONFIG_CHANGED: 'config_changed',
    PLUGIN_STATUSES_CHANGED: 'plugin_statuses_changed',
    INTEGRATIONS_USAGE_CHANGED: 'integrations_usage_changed',
    OPEN_DIALOG: 'open_dialog',
    RECEIVED_GROUP: 'received_group',
    GROUP_MEMBER_ADD: 'group_member_add',
    GROUP_MEMBER_DELETED: 'group_member_deleted',
    RECEIVED_GROUP_ASSOCIATED_TO_TEAM: 'received_group_associated_to_team',
    RECEIVED_GROUP_NOT_ASSOCIATED_TO_TEAM: 'received_group_not_associated_to_team',
    RECEIVED_GROUP_ASSOCIATED_TO_CHANNEL: 'received_group_associated_to_channel',
    RECEIVED_GROUP_NOT_ASSOCIATED_TO_CHANNEL: 'received_group_not_associated_to_channel',
    WARN_METRIC_STATUS_RECEIVED: 'warn_metric_status_received',
    WARN_METRIC_STATUS_REMOVED: 'warn_metric_status_removed',
    SIDEBAR_CATEGORY_CREATED: 'sidebar_category_created',
    SIDEBAR_CATEGORY_UPDATED: 'sidebar_category_updated',
    SIDEBAR_CATEGORY_DELETED: 'sidebar_category_deleted',
    SIDEBAR_CATEGORY_ORDER_UPDATED: 'sidebar_category_order_updated',
    USER_ACTIVATION_STATUS_CHANGED: 'user_activation_status_change',
    CLOUD_PAYMENT_STATUS_UPDATED: 'cloud_payment_status_updated',
    CLOUD_SUBSCRIPTION_CHANGED: 'cloud_subscription_changed',
    APPS_FRAMEWORK_REFRESH_BINDINGS: 'custom_com.mattermost.apps_refresh_bindings',
    APPS_FRAMEWORK_PLUGIN_ENABLED: 'custom_com.mattermost.apps_plugin_enabled',
    APPS_FRAMEWORK_PLUGIN_DISABLED: 'custom_com.mattermost.apps_plugin_disabled',
    FIRST_ADMIN_VISIT_MARKETPLACE_STATUS_RECEIVED: 'first_admin_visit_marketplace_status_received',
    THREAD_UPDATED: 'thread_updated',
    THREAD_FOLLOW_CHANGED: 'thread_follow_changed',
    THREAD_READ_CHANGED: 'thread_read_changed',
};

export const TutorialSteps = {
    ADD_FIRST_CHANNEL: -1,
    POST_POPOVER: 0,
    CHANNEL_POPOVER: 1,
    ADD_CHANNEL_POPOVER: 2,
    MENU_POPOVER: 3,
    PRODUCT_SWITCHER: 4,
    SETTINGS: 5,
    START_TRIAL: 6,
    FINISHED: 999,
};

// note: add steps in same order as the keys in TutorialSteps above
export const AdminTutorialSteps = ['START_TRIAL'];

export const CrtTutorialSteps = {
    WELCOME_POPOVER: 0,
    LIST_POPOVER: 1,
    UNREAD_POPOVER: 2,
    FINISHED: 999,
};

export const ExploreOtherToolsTourSteps = {
    BOARDS_TOUR: 0,
    PLAYBOOKS_TOUR: 1,
    FINISHED: 999,
};

export const CrtTutorialTriggerSteps = {
    START: 0,
    STARTED: 1,
    FINISHED: 999,
};
export const AutoTourStatus = {
    ENABLED: 0,
    DISABLED: 1,
};

export const CrtThreadPaneSteps = {
    THREADS_PANE_POPOVER: 0,
    FINISHED: 999,
};

export const TopLevelProducts = {
    BOARDS: 'Boards',
    PLAYBOOKS: 'Playbooks',
};

export enum ItemStatus {
    NONE = 'none',
    SUCCESS = 'success',
    INFO = 'info',
    WARNING = 'warning',
    ERROR = 'error',
}

export const RecommendedNextStepsLegacy = {
    COMPLETE_PROFILE: 'complete_profile',
    TEAM_SETUP: 'team_setup',
    INVITE_MEMBERS: 'invite_members',
    PREFERENCES_SETUP: 'preferences_setup',
    NOTIFICATION_SETUP: 'notification_setup',
    DOWNLOAD_APPS: 'download_apps',
    CREATE_FIRST_CHANNEL: 'create_first_channel',
    HIDE: 'hide',
    SKIP: 'skip',
};

export const Threads = {
    CHANGED_SELECTED_THREAD: 'changed_selected_thread',
    CHANGED_LAST_VIEWED_AT: 'changed_last_viewed_at',
    MANUALLY_UNREAD_THREAD: 'manually_unread_thread',
};

export const CloudBanners = {
    HIDE: 'hide',
    TRIAL: 'trial',
    UPGRADE_FROM_TRIAL: 'upgrade_from_trial',
    THREE_DAYS_LEFT_TRIAL_MODAL_DISMISSED: 'dismiss_3_days_left_trial_modal',
};

export const AdvancedTextEditor = {
    COMMENT: 'comment',
    POST: 'post',
    EDIT: 'edit',
};

export const TELEMETRY_CATEGORIES = {
    CLOUD_PURCHASING: 'cloud_purchasing',
    SELF_HOSTED_PURCHASING: 'self_hosted_purchasing',
    CLOUD_ADMIN: 'cloud_admin',
    CLOUD_DELINQUENCY: 'cloud_delinquency',
    SELF_HOSTED_ADMIN: 'self_hosted_admin',
    POST_INFO_MORE: 'post_info_more_menu',
    POST_INFO: 'post_info',
    SELF_HOSTED_START_TRIAL_AUTO_MODAL: 'self_hosted_start_trial_auto_modal',
    SELF_HOSTED_START_TRIAL_MODAL: 'self_hosted_start_trial_modal',
    CLOUD_START_TRIAL_BUTTON: 'cloud_start_trial_button',
    CLOUD_THREE_DAYS_LEFT_MODAL: 'cloud_three_days_left_modal',
    SELF_HOSTED_START_TRIAL_TASK_LIST: 'self_hosted_start_trial_task_list',
    WORKSPACE_OPTIMIZATION_DASHBOARD: 'workspace_optimization_dashboard',
    REQUEST_BUSINESS_EMAIL: 'request_business_email',
};

export const TELEMETRY_LABELS = {
    UNSAVE: 'unsave',
    SAVE: 'save',
    COPY_LINK: 'copy_link',
    COPY_TEXT: 'copy_text',
    DELETE: 'delete',
    EDIT: 'edit',
    FOLLOW: 'follow',
    UNFOLLOW: 'unfollow',
    PIN: 'pin',
    UNPIN: 'unpin',
    REPLY: 'reply',
    UNREAD: 'unread',
    FORWARD: 'forward',
};

export const PostTypes = {
    JOIN_LEAVE: 'system_join_leave' as const,
    JOIN_CHANNEL: 'system_join_channel' as const,
    LEAVE_CHANNEL: 'system_leave_channel' as const,
    ADD_TO_CHANNEL: 'system_add_to_channel' as const,
    REMOVE_FROM_CHANNEL: 'system_remove_from_channel' as const,
    ADD_REMOVE: 'system_add_remove' as const,
    JOIN_TEAM: 'system_join_team' as const,
    LEAVE_TEAM: 'system_leave_team' as const,
    ADD_TO_TEAM: 'system_add_to_team' as const,
    REMOVE_FROM_TEAM: 'system_remove_from_team' as const,
    HEADER_CHANGE: 'system_header_change' as const,
    DISPLAYNAME_CHANGE: 'system_displayname_change' as const,
    CONVERT_CHANNEL: 'system_convert_channel' as const,
    PURPOSE_CHANGE: 'system_purpose_change' as const,
    CHANNEL_DELETED: 'system_channel_deleted' as const,
    CHANNEL_UNARCHIVED: 'system_channel_restored' as const,
    FAKE_PARENT_DELETED: 'system_fake_parent_deleted' as const,
    EPHEMERAL: 'system_ephemeral' as const,
    EPHEMERAL_ADD_TO_CHANNEL: 'system_ephemeral_add_to_channel' as const,
    REMOVE_LINK_PREVIEW: 'remove_link_preview' as const,
    ME: 'me' as const,
};

export const StatTypes = keyMirror({
    TOTAL_USERS: null,
    TOTAL_PUBLIC_CHANNELS: null,
    TOTAL_PRIVATE_GROUPS: null,
    TOTAL_POSTS: null,
    TOTAL_TEAMS: null,
    TOTAL_FILE_POSTS: null,
    TOTAL_HASHTAG_POSTS: null,
    TOTAL_IHOOKS: null,
    TOTAL_OHOOKS: null,
    TOTAL_COMMANDS: null,
    TOTAL_SESSIONS: null,
    POST_PER_DAY: null,
    BOT_POST_PER_DAY: null,
    USERS_WITH_POSTS_PER_DAY: null,
    RECENTLY_ACTIVE_USERS: null,
    NEWLY_CREATED_USERS: null,
    TOTAL_WEBSOCKET_CONNECTIONS: null,
    TOTAL_MASTER_DB_CONNECTIONS: null,
    TOTAL_READ_DB_CONNECTIONS: null,
    DAILY_ACTIVE_USERS: null,
    MONTHLY_ACTIVE_USERS: null,
});

export const SearchUserTeamFilter = {
    ALL_USERS: '',
    NO_TEAM: 'no_team',
};

// UserSearchOptions are the possible option keys for a user search request
export const UserSearchOptions = {
    ALLOW_INACTIVE: 'allow_inactive',
    TEAM_ID: 'team_id',
    NOT_IN_TEAM_ID: 'not_in_team_id',
    WITHOUT_TEAM: 'without_team',
    IN_CHANNEL_ID: 'in_channel_id',
    NOT_IN_CHANNEL_ID: 'not_in_channel_id',
    GROUP_CONSTRAINED: 'group_constrained',
    ROLE: 'role',
    LIMIT: 'limit',
};

// UserListOptions are the possible option keys for get users page request
export const UserListOptions = {
    ACTIVE: 'active',
    INACTIVE: 'inactive',
    IN_TEAM: 'in_team',
    NOT_IN_TEAM: 'not_in_team',
    WITHOUT_TEAM: 'without_team',
    IN_CHANNEL: 'in_channel',
    NOT_IN_CHANNEL: 'not_in_channel',
    GROUP_CONSTRAINED: 'group_constrained',
    SORT: 'sort',
    ROLE: 'role',
};

// UserFilters are the values for UI get/search user filters
export const UserFilters = {
    INACTIVE: 'inactive',
    ACTIVE: 'active',
    SYSTEM_ADMIN: 'system_admin',
    SYSTEM_GUEST: 'system_guest',
};

export const SearchTypes = keyMirror({
    SET_MODAL_SEARCH: null,
    SET_MODAL_FILTERS: null,
    SET_SYSTEM_USERS_SEARCH: null,
    SET_USER_GRID_SEARCH: null,
    SET_USER_GRID_FILTERS: null,
    SET_TEAM_LIST_SEARCH: null,
    SET_CHANNEL_LIST_SEARCH: null,
    SET_CHANNEL_LIST_FILTERS: null,
    SET_CHANNEL_MEMBERS_RHS_SEARCH: null,
});

export const StorageTypes = keyMirror({
    SET_ITEM: null,
    REMOVE_ITEM: null,
    SET_GLOBAL_ITEM: null,
    REMOVE_GLOBAL_ITEM: null,
    ACTION_ON_GLOBAL_ITEMS_WITH_PREFIX: null,
    STORAGE_REHYDRATE: null,
});

export const StoragePrefixes = {
    EMBED_VISIBLE: 'isVisible_',
    COMMENT_DRAFT: 'comment_draft_',
    EDIT_DRAFT: 'edit_draft_',
    DRAFT: 'draft_',
    LOGOUT: '__logout__',
    LOGIN: '__login__',
    ANNOUNCEMENT: '__announcement__',
    LANDING_PAGE_SEEN: '__landingPageSeen__',
    LANDING_PREFERENCE: '__landing-preference__',
    CHANNEL_CATEGORY_COLLAPSED: 'channelCategoryCollapsed_',
    INLINE_IMAGE_VISIBLE: 'isInlineImageVisible_',
    DELINQUENCY: 'delinquency_',
};

export const LandingPreferenceTypes = {
    MATTERMOSTAPP: 'mattermostapp',
    BROWSER: 'browser',
};

export const ErrorPageTypes = {
    LOCAL_STORAGE: 'local_storage',
    OAUTH_ACCESS_DENIED: 'oauth_access_denied',
    OAUTH_MISSING_CODE: 'oauth_missing_code',
    OAUTH_INVALID_PARAM: 'oauth_invalid_param',
    OAUTH_INVALID_REDIRECT_URL: 'oauth_invalid_redirect_url',
    PAGE_NOT_FOUND: 'page_not_found',
    PERMALINK_NOT_FOUND: 'permalink_not_found',
    TEAM_NOT_FOUND: 'team_not_found',
    CHANNEL_NOT_FOUND: 'channel_not_found',
};

export const JobTypes = {
    DATA_RETENTION: 'data_retention',
    ELASTICSEARCH_POST_INDEXING: 'elasticsearch_post_indexing',
    BLEVE_POST_INDEXING: 'bleve_post_indexing',
    LDAP_SYNC: 'ldap_sync',
    MESSAGE_EXPORT: 'message_export',
};

export const JobStatuses = {
    PENDING: 'pending',
    IN_PROGRESS: 'in_progress',
    SUCCESS: 'success',
    ERROR: 'error',
    CANCEL_REQUESTED: 'cancel_requested',
    CANCELED: 'canceled',
    WARNING: 'warning',
};

export const AnnouncementBarTypes = {
    ANNOUNCEMENT: 'announcement',
    CRITICAL: 'critical',
    DEVELOPER: 'developer',
    SUCCESS: 'success',
    ADVISOR: 'advisor',
    ADVISOR_ACK: 'advisor-ack',
    GENERAL: 'general',
};

export const AnnouncementBarMessages = {
    EMAIL_VERIFICATION_REQUIRED: t('announcement_bar.error.email_verification_required'),
    EMAIL_VERIFIED: t('announcement_bar.notification.email_verified'),
    LICENSE_EXPIRED: t('announcement_bar.error.license_expired'),
    LICENSE_EXPIRING: t('announcement_bar.error.license_expiring'),
    LICENSE_PAST_GRACE: t('announcement_bar.error.past_grace'),
    PREVIEW_MODE: t('announcement_bar.error.preview_mode'),
    WEBSOCKET_PORT_ERROR: t('channel_loader.socketError'),
    WARN_METRIC_STATUS_NUMBER_OF_USERS: t('announcement_bar.warn_metric_status.number_of_users.text'),
    WARN_METRIC_STATUS_NUMBER_OF_USERS_ACK: t('announcement_bar.warn_metric_status.number_of_users_ack.text'),
    WARN_METRIC_STATUS_NUMBER_OF_POSTS: t('announcement_bar.warn_metric_status.number_of_posts.text'),
    WARN_METRIC_STATUS_NUMBER_OF_POSTS_ACK: t('announcement_bar.warn_metric_status.number_of_posts_ack.text'),
    TRIAL_LICENSE_EXPIRING: t('announcement_bar.error.trial_license_expiring'),
};

export const VerifyEmailErrors = {
    FAILED_EMAIL_VERIFICATION: 'failed_email_verification',
    FAILED_USER_STATE_GET: 'failed_get_user_state',
};

export const FileTypes = {
    TEXT: 'text',
    IMAGE: 'image',
    AUDIO: 'audio',
    VIDEO: 'video',
    SPREADSHEET: 'spreadsheet',
    CODE: 'code',
    WORD: 'word',
    PRESENTATION: 'presentation',
    PDF: 'pdf',
    PATCH: 'patch',
    SVG: 'svg',
    OTHER: 'other',
    LICENSE_EXTENSION: '.mattermost-license',
};

export const NotificationLevels = {
    DEFAULT: 'default',
    ALL: 'all',
    MENTION: 'mention',
    NONE: 'none',
} as const;

export const IgnoreChannelMentions = {
    ON: 'on',
    OFF: 'off',
    DEFAULT: 'default',
} as const;

export const NotificationSections = {
    IGNORE_CHANNEL_MENTIONS: 'ignoreChannelMentions',
    MARK_UNREAD: 'markUnread',
    DESKTOP: 'desktop',
    PUSH: 'push',
    NONE: '',
};

export const AdvancedSections = {
    CONTROL_SEND: 'advancedCtrlSend',
    FORMATTING: 'formatting',
    JOIN_LEAVE: 'joinLeave',
    PREVIEW_FEATURES: 'advancedPreviewFeatures',
    PERFORMANCE_DEBUGGING: 'performanceDebugging',
};

export const RHSStates = {
    MENTION: 'mention',
    SEARCH: 'search',
    FLAG: 'flag',
    PIN: 'pin',
    PLUGIN: 'plugin',
    CHANNEL_FILES: 'channel-files',
    CHANNEL_INFO: 'channel-info',
    CHANNEL_MEMBERS: 'channel-members',
    EDIT_HISTORY: 'edit-history',
};

export const UploadStatuses = {
    LOADING: 'loading',
    COMPLETE: 'complete',
    DEFAULT: '',
};

export const GroupUnreadChannels = {
    DISABLED: 'disabled',
    DEFAULT_ON: 'default_on',
    DEFAULT_OFF: 'default_off',
};

export const SidebarChannelGroups = {
    UNREADS: 'unreads',
    FAVORITE: 'favorite',
};

export const DraggingStates = {
    CAPTURE: 'capture',
    BEFORE: 'before',
    DURING: 'during',
};

export const DraggingStateTypes = {
    CATEGORY: 'category',
    CHANNEL: 'channel',
    DM: 'DM',
    MIXED_CHANNELS: 'mixed_channels',
};

export const AboutLinks = {
    TERMS_OF_SERVICE: 'https://mattermost.com/terms-of-use/',
    PRIVACY_POLICY: 'https://mattermost.com/privacy-policy/',
};

export const CloudLinks = {
    BILLING_DOCS: 'https://docs.mattermost.com/cloud/cloud-billing/cloud-billing.html',
    PRICING: 'https://mattermost.com/pricing/',
    PRORATED_PAYMENT: 'https://mattermost.com/pl/mattermost-cloud-prorate-documentation',
    DEPLOYMENT_OPTIONS: 'https://mattermost.com/deploy/',
    DOWNLOAD_UPDATE: 'https://mattermost.com/deploy/',
    CLOUD_SIGNUP_PAGE: 'https://mattermost.com/sign-up/',
    SELF_HOSTED_SIGNUP: 'https://customers.mattermost.com/signup',
    DELINQUENCY_DOCS: 'https://docs.mattermost.com/about/cloud-subscriptions.html#failed-or-late-payments',
};

export const DocLinks = {
    AD_LDAP: 'https://docs.mattermost.com/configure/configuration-settings.html#ad-ldap',
    DATA_RETENTION_POLICY: 'https://docs.mattermost.com/comply/data-retention-policy.html',
    ELASTICSEARCH: 'https://docs.mattermost.com/scale/elasticsearch.html',
    GUEST_ACCOUNTS: 'https://docs.mattermost.com/onboard/guest-accounts.html',
    SESSION_LENGTHS: 'https://docs.mattermost.com/configure/configuration-settings.html#session-lengths',
    SITE_URL: 'https://docs.mattermost.com/configure/configuration-settings.html#site-url',
    SSL_CERTIFICATE: 'https://docs.mattermost.com/onboard/ssl-client-certificate.html',
    UPGRADE_SERVER: 'https://docs.mattermost.com/upgrade/upgrading-mattermost-server.html',
    ONBOARD_LDAP: 'https://docs.mattermost.com/onboard/ad-ldap.html',
    ONBOARD_SSO: 'https://docs.mattermost.com/onboard/sso-saml.html',
};

export const LicenseLinks = {
    CONTACT_SALES: 'https://mattermost.com/contact-sales/',
    SOFTWARE_EVALUATION_AGREEMENT: 'https://mattermost.com/software-evaluation-agreement/',
    TRIAL_INFO_LINK: 'https://mattermost.com/trial',
    EMBARGOED_COUNTRIES: 'https://mattermost.com/pl/limitations-for-embargoed-countries',
};

export const BillingSchemes = {
    FLAT_FEE: 'flat_fee',
    PER_SEAT: 'per_seat',
    SALES_SERVE: 'sales_serve',
};

export const RecurringIntervals = {
    YEAR: 'year',
    MONTH: 'month',
};

export const PermissionsScope = {
    [Permissions.INVITE_USER]: 'team_scope',
    [Permissions.INVITE_GUEST]: 'team_scope',
    [Permissions.ADD_USER_TO_TEAM]: 'team_scope',
    [Permissions.USE_SLASH_COMMANDS]: 'channel_scope',
    [Permissions.MANAGE_SLASH_COMMANDS]: 'team_scope',
    [Permissions.MANAGE_OTHERS_SLASH_COMMANDS]: 'team_scope',
    [Permissions.CREATE_PUBLIC_CHANNEL]: 'team_scope',
    [Permissions.CREATE_PRIVATE_CHANNEL]: 'team_scope',
    [Permissions.MANAGE_PUBLIC_CHANNEL_MEMBERS]: 'channel_scope',
    [Permissions.MANAGE_PRIVATE_CHANNEL_MEMBERS]: 'channel_scope',
    [Permissions.ASSIGN_SYSTEM_ADMIN_ROLE]: 'system_scope',
    [Permissions.MANAGE_ROLES]: 'system_scope',
    [Permissions.MANAGE_TEAM_ROLES]: 'team_scope',
    [Permissions.MANAGE_CHANNEL_ROLES]: 'chanel_scope',
    [Permissions.MANAGE_SYSTEM]: 'system_scope',
    [Permissions.CREATE_DIRECT_CHANNEL]: 'system_scope',
    [Permissions.CREATE_GROUP_CHANNEL]: 'system_scope',
    [Permissions.MANAGE_PUBLIC_CHANNEL_PROPERTIES]: 'channel_scope',
    [Permissions.MANAGE_PRIVATE_CHANNEL_PROPERTIES]: 'channel_scope',
    [Permissions.LIST_PUBLIC_TEAMS]: 'system_scope',
    [Permissions.JOIN_PUBLIC_TEAMS]: 'system_scope',
    [Permissions.LIST_PRIVATE_TEAMS]: 'system_scope',
    [Permissions.JOIN_PRIVATE_TEAMS]: 'system_scope',
    [Permissions.LIST_TEAM_CHANNELS]: 'team_scope',
    [Permissions.JOIN_PUBLIC_CHANNELS]: 'team_scope',
    [Permissions.DELETE_PUBLIC_CHANNEL]: 'channel_scope',
    [Permissions.DELETE_PRIVATE_CHANNEL]: 'channel_scope',
    [Permissions.EDIT_OTHER_USERS]: 'system_scope',
    [Permissions.READ_CHANNEL]: 'channel_scope',
    [Permissions.READ_PUBLIC_CHANNEL]: 'team_scope',
    [Permissions.ADD_REACTION]: 'channel_scope',
    [Permissions.REMOVE_REACTION]: 'channel_scope',
    [Permissions.REMOVE_OTHERS_REACTIONS]: 'channel_scope',
    [Permissions.PERMANENT_DELETE_USER]: 'system_scope',
    [Permissions.UPLOAD_FILE]: 'channel_scope',
    [Permissions.GET_PUBLIC_LINK]: 'system_scope',
    [Permissions.MANAGE_INCOMING_WEBHOOKS]: 'team_scope',
    [Permissions.MANAGE_OTHERS_INCOMING_WEBHOOKS]: 'team_scope',
    [Permissions.MANAGE_OUTGOING_WEBHOOKS]: 'team_scope',
    [Permissions.MANAGE_OTHERS_OUTGOING_WEBHOOKS]: 'team_scope',
    [Permissions.MANAGE_OAUTH]: 'system_scope',
    [Permissions.MANAGE_SYSTEM_WIDE_OAUTH]: 'system_scope',
    [Permissions.CREATE_POST]: 'channel_scope',
    [Permissions.CREATE_POST_PUBLIC]: 'channel_scope',
    [Permissions.EDIT_POST]: 'channel_scope',
    [Permissions.EDIT_OTHERS_POSTS]: 'channel_scope',
    [Permissions.DELETE_POST]: 'channel_scope',
    [Permissions.DELETE_OTHERS_POSTS]: 'channel_scope',
    [Permissions.REMOVE_USER_FROM_TEAM]: 'team_scope',
    [Permissions.CREATE_TEAM]: 'system_scope',
    [Permissions.MANAGE_TEAM]: 'team_scope',
    [Permissions.IMPORT_TEAM]: 'team_scope',
    [Permissions.VIEW_TEAM]: 'team_scope',
    [Permissions.LIST_USERS_WITHOUT_TEAM]: 'system_scope',
    [Permissions.CREATE_USER_ACCESS_TOKEN]: 'system_scope',
    [Permissions.READ_USER_ACCESS_TOKEN]: 'system_scope',
    [Permissions.REVOKE_USER_ACCESS_TOKEN]: 'system_scope',
    [Permissions.MANAGE_JOBS]: 'system_scope',
    [Permissions.CREATE_EMOJIS]: 'team_scope',
    [Permissions.DELETE_EMOJIS]: 'team_scope',
    [Permissions.DELETE_OTHERS_EMOJIS]: 'team_scope',
    [Permissions.USE_CHANNEL_MENTIONS]: 'channel_scope',
    [Permissions.USE_GROUP_MENTIONS]: 'channel_scope',
    [Permissions.READ_PUBLIC_CHANNEL_GROUPS]: 'channel_scope',
    [Permissions.READ_PRIVATE_CHANNEL_GROUPS]: 'channel_scope',
    [Permissions.CONVERT_PUBLIC_CHANNEL_TO_PRIVATE]: 'channel_scope',
    [Permissions.CONVERT_PRIVATE_CHANNEL_TO_PUBLIC]: 'channel_scope',
    [Permissions.MANAGE_SHARED_CHANNELS]: 'system_scope',
    [Permissions.MANAGE_SECURE_CONNECTIONS]: 'system_scope',
    [Permissions.PLAYBOOK_PUBLIC_CREATE]: 'team_scope',
    [Permissions.PLAYBOOK_PUBLIC_MANAGE_PROPERTIES]: 'playbook_scope',
    [Permissions.PLAYBOOK_PUBLIC_MANAGE_MEMBERS]: 'playbook_scope',
    [Permissions.PLAYBOOK_PUBLIC_VIEW]: 'playbook_scope',
    [Permissions.PLAYBOOK_PUBLIC_MAKE_PRIVATE]: 'playbook_scope',
    [Permissions.PLAYBOOK_PRIVATE_CREATE]: 'team_scope',
    [Permissions.PLAYBOOK_PRIVATE_MANAGE_PROPERTIES]: 'playbook_scope',
    [Permissions.PLAYBOOK_PRIVATE_MANAGE_MEMBERS]: 'playbook_scope',
    [Permissions.PLAYBOOK_PRIVATE_VIEW]: 'playbook_scope',
    [Permissions.PLAYBOOK_PRIVATE_MAKE_PUBLIC]: 'playbook_scope',
    [Permissions.RUN_CREATE]: 'playbook_scope',
    [Permissions.RUN_MANAGE_MEMBERS]: 'run_scope',
    [Permissions.RUN_MANAGE_PROPERTIES]: 'run_scope',
    [Permissions.RUN_VIEW]: 'run_scope',
    [Permissions.CREATE_CUSTOM_GROUP]: 'system_scope',
    [Permissions.EDIT_CUSTOM_GROUP]: 'system_scope',
    [Permissions.DELETE_CUSTOM_GROUP]: 'system_scope',
    [Permissions.MANAGE_CUSTOM_GROUP_MEMBERS]: 'system_scope',
};

export const DefaultRolePermissions = {
    all_users: [
        Permissions.CREATE_DIRECT_CHANNEL,
        Permissions.CREATE_GROUP_CHANNEL,
        Permissions.PERMANENT_DELETE_USER,
        Permissions.CREATE_TEAM,
        Permissions.LIST_TEAM_CHANNELS,
        Permissions.JOIN_PUBLIC_CHANNELS,
        Permissions.READ_PUBLIC_CHANNEL,
        Permissions.VIEW_TEAM,
        Permissions.CREATE_PUBLIC_CHANNEL,
        Permissions.MANAGE_PUBLIC_CHANNEL_PROPERTIES,
        Permissions.DELETE_PUBLIC_CHANNEL,
        Permissions.CREATE_PRIVATE_CHANNEL,
        Permissions.MANAGE_PRIVATE_CHANNEL_PROPERTIES,
        Permissions.DELETE_PRIVATE_CHANNEL,
        Permissions.INVITE_USER,
        Permissions.ADD_USER_TO_TEAM,
        Permissions.READ_CHANNEL,
        Permissions.ADD_REACTION,
        Permissions.REMOVE_REACTION,
        Permissions.MANAGE_PUBLIC_CHANNEL_MEMBERS,
        Permissions.READ_PUBLIC_CHANNEL_GROUPS,
        Permissions.READ_PRIVATE_CHANNEL_GROUPS,
        Permissions.UPLOAD_FILE,
        Permissions.GET_PUBLIC_LINK,
        Permissions.CREATE_POST,
        Permissions.USE_SLASH_COMMANDS,
        Permissions.MANAGE_PRIVATE_CHANNEL_MEMBERS,
        Permissions.DELETE_POST,
        Permissions.EDIT_POST,
        Permissions.LIST_PUBLIC_TEAMS,
        Permissions.JOIN_PUBLIC_TEAMS,
        Permissions.USE_CHANNEL_MENTIONS,
        Permissions.USE_GROUP_MENTIONS,
        Permissions.CREATE_CUSTOM_GROUP,
        Permissions.EDIT_CUSTOM_GROUP,
        Permissions.DELETE_CUSTOM_GROUP,
        Permissions.MANAGE_CUSTOM_GROUP_MEMBERS,
        Permissions.PLAYBOOK_PUBLIC_CREATE,
        Permissions.PLAYBOOK_PRIVATE_CREATE,
        Permissions.PLAYBOOK_PUBLIC_MANAGE_MEMBERS,
        Permissions.PLAYBOOK_PRIVATE_MANAGE_MEMBERS,
        Permissions.PLAYBOOK_PUBLIC_MANAGE_PROPERTIES,
        Permissions.PLAYBOOK_PRIVATE_MANAGE_PROPERTIES,
        Permissions.PLAYBOOK_PUBLIC_MAKE_PRIVATE,
        Permissions.RUN_CREATE,
    ],
    channel_admin: [
        Permissions.MANAGE_CHANNEL_ROLES,
        Permissions.CREATE_POST,
        Permissions.ADD_REACTION,
        Permissions.REMOVE_REACTION,
        Permissions.MANAGE_PUBLIC_CHANNEL_MEMBERS,
        Permissions.READ_PUBLIC_CHANNEL_GROUPS,
        Permissions.READ_PRIVATE_CHANNEL_GROUPS,
        Permissions.MANAGE_PRIVATE_CHANNEL_MEMBERS,
        Permissions.USE_CHANNEL_MENTIONS,
        Permissions.USE_GROUP_MENTIONS,
    ],
    team_admin: [
        Permissions.EDIT_OTHERS_POSTS,
        Permissions.REMOVE_USER_FROM_TEAM,
        Permissions.MANAGE_TEAM,
        Permissions.IMPORT_TEAM,
        Permissions.MANAGE_TEAM_ROLES,
        Permissions.MANAGE_CHANNEL_ROLES,
        Permissions.MANAGE_SLASH_COMMANDS,
        Permissions.MANAGE_OTHERS_SLASH_COMMANDS,
        Permissions.MANAGE_INCOMING_WEBHOOKS,
        Permissions.MANAGE_OUTGOING_WEBHOOKS,
        Permissions.DELETE_POST,
        Permissions.DELETE_OTHERS_POSTS,
        Permissions.MANAGE_OTHERS_OUTGOING_WEBHOOKS,
        Permissions.ADD_REACTION,
        Permissions.MANAGE_OTHERS_INCOMING_WEBHOOKS,
        Permissions.USE_CHANNEL_MENTIONS,
        Permissions.MANAGE_PUBLIC_CHANNEL_MEMBERS,
        Permissions.CONVERT_PUBLIC_CHANNEL_TO_PRIVATE,
        Permissions.CONVERT_PRIVATE_CHANNEL_TO_PUBLIC,
        Permissions.READ_PUBLIC_CHANNEL_GROUPS,
        Permissions.READ_PRIVATE_CHANNEL_GROUPS,
        Permissions.MANAGE_PRIVATE_CHANNEL_MEMBERS,
        Permissions.CREATE_POST,
        Permissions.REMOVE_REACTION,
        Permissions.USE_GROUP_MENTIONS,
    ],
    guests: [
        Permissions.EDIT_POST,
        Permissions.ADD_REACTION,
        Permissions.REMOVE_REACTION,
        Permissions.USE_CHANNEL_MENTIONS,
        Permissions.USE_SLASH_COMMANDS,
        Permissions.READ_CHANNEL,
        Permissions.UPLOAD_FILE,
        Permissions.CREATE_POST,
    ],
};

export const Locations = {
    CENTER: 'CENTER' as const,
    RHS_ROOT: 'RHS_ROOT' as const,
    RHS_COMMENT: 'RHS_COMMENT' as const,
    SEARCH: 'SEARCH' as const,
    NO_WHERE: 'NO_WHERE' as const,
    MODAL: 'MODAL' as const,
};

export const PostListRowListIds = {
    DATE_LINE: PostListUtils.DATE_LINE,
    START_OF_NEW_MESSAGES: PostListUtils.START_OF_NEW_MESSAGES,
    CHANNEL_INTRO_MESSAGE: 'CHANNEL_INTRO_MESSAGE',
    OLDER_MESSAGES_LOADER: 'OLDER_MESSAGES_LOADER',
    NEWER_MESSAGES_LOADER: 'NEWER_MESSAGES_LOADER',
    LOAD_OLDER_MESSAGES_TRIGGER: 'LOAD_OLDER_MESSAGES_TRIGGER',
    LOAD_NEWER_MESSAGES_TRIGGER: 'LOAD_NEWER_MESSAGES_TRIGGER',
};

export const exportFormats = {
    EXPORT_FORMAT_CSV: 'csv',
    EXPORT_FORMAT_ACTIANCE: 'actiance',
    EXPORT_FORMAT_GLOBALRELAY: 'globalrelay',
};

export const ZoomSettings = {
    DEFAULT_SCALE: 1.75,
    SCALE_DELTA: 0.25,
    MIN_SCALE: 0.25,
    MAX_SCALE: 3.0,
};

export const Constants = {
    SettingsTypes,
    JobTypes,
    Preferences,
    SocketEvents,
    ActionTypes,
    UserStatuses,
    UserSearchOptions,
    TutorialSteps,
    AdminTutorialSteps,
    CrtTutorialSteps,
    CrtTutorialTriggerSteps,
    ExploreOtherToolsTourSteps,
    AutoTourStatus,
    CrtThreadPaneSteps,
    PostTypes,
    ErrorPageTypes,
    AnnouncementBarTypes,
    AnnouncementBarMessages,
    FileTypes,
    Locations,
    PostListRowListIds,
    MAX_POST_VISIBILITY: 1000000,

    IGNORE_POST_TYPES: [PostTypes.JOIN_LEAVE, PostTypes.JOIN_TEAM, PostTypes.LEAVE_TEAM, PostTypes.JOIN_CHANNEL, PostTypes.LEAVE_CHANNEL, PostTypes.REMOVE_FROM_CHANNEL, PostTypes.ADD_REMOVE],

    PayloadSources: keyMirror({
        SERVER_ACTION: null,
        VIEW_ACTION: null,
    }),

    // limit of users to show the lhs invite members button highlighted
    USER_LIMIT: 10,

    StatTypes,
    STAT_MAX_ACTIVE_USERS: 20,
    STAT_MAX_NEW_USERS: 20,

    ScrollTypes: {
        FREE: 1,
        BOTTOM: 2,
        SIDEBBAR_OPEN: 3,
        NEW_MESSAGE: 4,
        POST: 5,
    },

    // This is the same limit set https://github.com/mattermost/mattermost-server/blob/master/model/config.go#L105
    MAXIMUM_LOGIN_ATTEMPTS_DEFAULT: 10,

    // This is the same limit set https://github.com/mattermost/mattermost-server/blob/master/api4/team.go#L23
    MAX_ADD_MEMBERS_BATCH: 256,

    SPECIAL_MENTIONS: ['all', 'channel', 'here'],
    PLAN_MENTIONS: /Professional plan|Enterprise plan|Enterprise trial/gi,
    SPECIAL_MENTIONS_REGEX: /(?:\B|\b_+)@(channel|all|here)(?!(\.|-|_)*[^\W_])/gi,
    SUM_OF_MEMBERS_MENTION_REGEX: /\d+ members/gi,
    ALL_MENTION_REGEX: /(?:\B|\b_+)@(all)(?!(\.|-|_)*[^\W_])/gi,
    CHANNEL_MENTION_REGEX: /(?:\B|\b_+)@(channel)(?!(\.|-|_)*[^\W_])/gi,
    HERE_MENTION_REGEX: /(?:\B|\b_+)@(here)(?!(\.|-|_)*[^\W_])/gi,
    NOTIFY_ALL_MEMBERS: 5,
    ALL_MEMBERS_MENTIONS_REGEX: /(?:\B|\b_+)@(channel|all)(?!(\.|-|_)*[^\W_])/gi,
    MENTIONS_REGEX: /(?:\B|\b_+)@([a-z0-9.\-_]+)/gi,
    DEFAULT_CHARACTER_LIMIT: 4000,
    IMAGE_TYPE_GIF: 'gif',
    TEXT_TYPES: ['txt', 'rtf'],
    IMAGE_TYPES: ['jpg', 'gif', 'bmp', 'png', 'jpeg', 'tiff', 'tif', 'psd'],
    AUDIO_TYPES: ['mp3', 'wav', 'wma', 'm4a', 'flac', 'aac', 'ogg', 'm4r'],
    VIDEO_TYPES: ['mp4', 'avi', 'webm', 'mkv', 'wmv', 'mpg', 'mov', 'flv'],
    PRESENTATION_TYPES: ['ppt', 'pptx'],
    SPREADSHEET_TYPES: ['xlsx', 'csv'],
    WORD_TYPES: ['doc', 'docx'],
    CHANNEL_HEADER_HEIGHT: 62,
    CODE_TYPES: ['applescript', 'as', 'atom', 'bas', 'bash', 'boot', 'c', 'c++', 'cake', 'cc', 'cjsx', 'cl2', 'clj', 'cljc', 'cljs', 'cljs.hl', 'cljscm', 'cljx', '_coffee', 'coffee', 'cpp', 'cs', 'csharp', 'cson', 'css', 'd', 'dart', 'delphi', 'dfm', 'di', 'diff', 'django', 'docker', 'dockerfile', 'dpr', 'erl', 'ex', 'exs', 'f90', 'f95', 'freepascal', 'fs', 'fsharp', 'gcode', 'gemspec', 'go', 'groovy', 'gyp', 'h', 'h++', 'handlebars', 'hbs', 'hic', 'hpp', 'hs', 'html', 'html.handlebars', 'html.hbs', 'hx', 'iced', 'irb', 'java', 'jinja', 'jl', 'js', 'json', 'jsp', 'jsx', 'kt', 'ktm', 'kts', 'lazarus', 'less', 'lfm', 'lisp', 'log', 'lpr', 'lua', 'm', 'mak', 'matlab', 'md', 'mk', 'mkd', 'mkdown', 'ml', 'mm', 'nc', 'obj-c', 'objc', 'osascript', 'pas', 'pascal', 'perl', 'php', 'php3', 'php4', 'php5', 'php6', 'pl', 'plist', 'podspec', 'pp', 'ps', 'ps1', 'py', 'r', 'rb', 'rs', 'rss', 'ruby', 'scala', 'scm', 'scpt', 'scss', 'sh', 'sld', 'sql', 'st', 'styl', 'swift', 'tex', 'thor', 'v', 'vb', 'vbnet', 'vbs', 'veo', 'xhtml', 'xml', 'xsl', 'yaml', 'zsh'],
    PDF_TYPES: ['pdf'],
    PATCH_TYPES: ['patch'],
    SVG_TYPES: ['svg'],
    ICON_FROM_TYPE: {
        audio: audioIcon,
        video: videoIcon,
        spreadsheet: excelIcon,
        presentation: pptIcon,
        pdf: pdfIcon,
        code: codeIcon,
        word: wordIcon,
        patch: patchIcon,
        other: genericIcon,
    },
    ICON_NAME_FROM_TYPE: {
        text: 'text',
        audio: 'audio',
        video: 'video',
        spreadsheet: 'excel',
        presentation: 'ppt',
        pdf: 'pdf',
        code: 'code',
        word: 'word',
        patch: 'patch',
        other: 'generic',
        image: 'image',
    },
    MAX_UPLOAD_FILES: 10,
    MAX_FILENAME_LENGTH: 35,
    EXPANDABLE_INLINE_IMAGE_MIN_HEIGHT: 100,
    THUMBNAIL_WIDTH: 128,
    THUMBNAIL_HEIGHT: 100,
    PREVIEWER_HEIGHT: 170,
    WEB_VIDEO_WIDTH: 640,
    WEB_VIDEO_HEIGHT: 480,
    MOBILE_VIDEO_WIDTH: 480,
    MOBILE_VIDEO_HEIGHT: 360,

    DESKTOP_SCREEN_WIDTH: 1679,
    TABLET_SCREEN_WIDTH: 1020,
    MOBILE_SCREEN_WIDTH: 768,

    POST_MODAL_PADDING: 170,
    SCROLL_DELAY: 2000,
    SCROLL_PAGE_FRACTION: 3,
    DEFAULT_CHANNEL: 'town-square',
    DEFAULT_CHANNEL_UI_NAME: 'Town Square',
    OFFTOPIC_CHANNEL: 'off-topic',
    OFFTOPIC_CHANNEL_UI_NAME: 'Off-Topic',
    GITLAB_SERVICE: 'gitlab',
    GOOGLE_SERVICE: 'google',
    OFFICE365_SERVICE: 'office365',
    OAUTH_SERVICES: ['gitlab', 'google', 'office365', 'openid'],
    OPENID_SERVICE: 'openid',
    OPENID_SCOPES: 'profile openid email',
    EMAIL_SERVICE: 'email',
    LDAP_SERVICE: 'ldap',
    SAML_SERVICE: 'saml',
    USERNAME_SERVICE: 'username',
    SIGNIN_CHANGE: 'signin_change',
    PASSWORD_CHANGE: 'password_change',
    GET_TERMS_ERROR: 'get_terms_error',
    TERMS_REJECTED: 'terms_rejected',
    SIGNIN_VERIFIED: 'verified',
    CREATE_LDAP: 'create_ldap',
    SESSION_EXPIRED: 'expired',
    POST_AREA_HEIGHT: 80,
    POST_CHUNK_SIZE: 60,
    PROFILE_CHUNK_SIZE: 100,
    POST_FOCUS_CONTEXT_RADIUS: 10,
    POST_LOADING: 'loading',
    POST_FAILED: 'failed',
    POST_DELETED: 'deleted',
    POST_UPDATED: 'updated',
    SYSTEM_MESSAGE_PREFIX: 'system_',
    SUGGESTION_LIST_MAXHEIGHT: 292,
    SUGGESTION_LIST_MAXWIDTH: 496,
    SUGGESTION_LIST_SPACE_RHS: 420,
    SUGGESTION_LIST_MODAL_WIDTH: 496,
    MENTION_NAME_PADDING_LEFT: 2.4,
    AVATAR_WIDTH: 24,
    AUTO_RESPONDER: 'system_auto_responder',
    SYSTEM_MESSAGE_PROFILE_IMAGE: logoImage,
    RESERVED_TEAM_NAMES: [
        'signup',
        'login',
        'admin',
        'channel',
        'post',
        'api',
        'oauth',
        'error',
        'help',
        'plugins',
        'playbooks',
        'boards',
    ],
    RESERVED_USERNAMES: [
        'valet',
        'all',
        'channel',
        'here',
        'matterbot',
        'system',
    ],
    MONTHS: ['January', 'February', 'March', 'April', 'May', 'June', 'July', 'August', 'September', 'October', 'November', 'December'],
    MAX_DMS: 20,
    MAX_USERS_IN_GM: 8,
    MIN_USERS_IN_GM: 3,
    MAX_CHANNEL_POPOVER_COUNT: 100,
    DM_CHANNEL: 'D',
    GM_CHANNEL: 'G',
    OPEN_CHANNEL: 'O',
    PRIVATE_CHANNEL: 'P',
    ARCHIVED_CHANNEL: 'archive',
    INVITE_TEAM: 'I',
    OPEN_TEAM: 'O',
    THREADS: 'threads',
    INSIGHTS: 'insights',
    MAX_POST_LEN: 4000,
    EMOJI_SIZE: 16,
    DEFAULT_EMOJI_PICKER_LEFT_OFFSET: 87,
    DEFAULT_EMOJI_PICKER_RIGHT_OFFSET: 15,
    EMOJI_PICKER_WIDTH_OFFSET: 295,
    THEME_ELEMENTS: [
        {
            group: 'sidebarElements',
            id: 'sidebarBg',
            uiName: 'Sidebar BG',
        },
        {
            group: 'sidebarElements',
            id: 'sidebarText',
            uiName: 'Sidebar Text',
        },
        {
            group: 'sidebarElements',
            id: 'sidebarHeaderBg',
            uiName: 'Sidebar Header BG',
        },
        {
            group: 'sidebarElements',
            id: 'sidebarTeamBarBg',
            uiName: 'Team Sidebar BG',
        },
        {
            group: 'sidebarElements',
            id: 'sidebarHeaderTextColor',
            uiName: 'Sidebar Header Text',
        },
        {
            group: 'sidebarElements',
            id: 'sidebarUnreadText',
            uiName: 'Sidebar Unread Text',
        },
        {
            group: 'sidebarElements',
            id: 'sidebarTextHoverBg',
            uiName: 'Sidebar Text Hover BG',
        },
        {
            group: 'sidebarElements',
            id: 'sidebarTextActiveBorder',
            uiName: 'Sidebar Text Active Border',
        },
        {
            group: 'sidebarElements',
            id: 'sidebarTextActiveColor',
            uiName: 'Sidebar Text Active Color',
        },
        {
            group: 'sidebarElements',
            id: 'onlineIndicator',
            uiName: 'Online Indicator',
        },
        {
            group: 'sidebarElements',
            id: 'awayIndicator',
            uiName: 'Away Indicator',
        },
        {
            group: 'sidebarElements',
            id: 'dndIndicator',
            uiName: 'Away Indicator',
        },
        {
            group: 'sidebarElements',
            id: 'mentionBg',
            uiName: 'Mention Jewel BG',
        },
        {
            group: 'sidebarElements',
            id: 'mentionColor',
            uiName: 'Mention Jewel Text',
        },
        {
            group: 'centerChannelElements',
            id: 'centerChannelBg',
            uiName: 'Center Channel BG',
        },
        {
            group: 'centerChannelElements',
            id: 'centerChannelColor',
            uiName: 'Center Channel Text',
        },
        {
            group: 'centerChannelElements',
            id: 'newMessageSeparator',
            uiName: 'New Message Separator',
        },
        {
            group: 'centerChannelElements',
            id: 'errorTextColor',
            uiName: 'Error Text Color',
        },
        {
            group: 'centerChannelElements',
            id: 'mentionHighlightBg',
            uiName: 'Mention Highlight BG',
        },
        {
            group: 'linkAndButtonElements',
            id: 'linkColor',
            uiName: 'Link Color',
        },
        {
            group: 'centerChannelElements',
            id: 'mentionHighlightLink',
            uiName: 'Mention Highlight Link',
        },
        {
            group: 'linkAndButtonElements',
            id: 'buttonBg',
            uiName: 'Button BG',
        },
        {
            group: 'linkAndButtonElements',
            id: 'buttonColor',
            uiName: 'Button Text',
        },
        {
            group: 'centerChannelElements',
            id: 'codeTheme',
            uiName: 'Code Theme',
            themes: [
                {
                    id: 'solarized-dark',
                    uiName: 'Solarized Dark',
                    cssURL: solarizedDarkCSS,
                    iconURL: solarizedDarkIcon,
                },
                {
                    id: 'solarized-light',
                    uiName: 'Solarized Light',
                    cssURL: solarizedLightCSS,
                    iconURL: solarizedLightIcon,
                },
                {
                    id: 'github',
                    uiName: 'GitHub',
                    cssURL: githubCSS,
                    iconURL: githubIcon,
                },
                {
                    id: 'monokai',
                    uiName: 'Monokai',
                    cssURL: monokaiCSS,
                    iconURL: monokaiIcon,
                },
            ],
        },
    ],
    DEFAULT_CODE_THEME: 'github',

    // KeyCodes
    //  key[0]: used for KeyboardEvent.key
    //  key[1]: used for KeyboardEvent.keyCode
    //  key[2]: used for KeyboardEvent.code

    //  KeyboardEvent.code is used as primary check to support multiple keyborad layouts
    //  support of KeyboardEvent.code is just in chrome and firefox so using key and keyCode for better browser support

    KeyCodes: ({
        BACKSPACE: ['Backspace', 8],
        TAB: ['Tab', 9],
        ENTER: ['Enter', 13],
        SHIFT: ['Shift', 16],
        CTRL: ['Control', 17],
        ALT: ['Alt', 18],
        CAPS_LOCK: ['CapsLock', 20],
        ESCAPE: ['Escape', 27],
        SPACE: [' ', 32],
        PAGE_UP: ['PageUp', 33],
        PAGE_DOWN: ['PageDown', 34],
        END: ['End', 35],
        HOME: ['Home', 36],
        LEFT: ['ArrowLeft', 37],
        UP: ['ArrowUp', 38],
        RIGHT: ['ArrowRight', 39],
        DOWN: ['ArrowDown', 40],
        INSERT: ['Insert', 45],
        DELETE: ['Delete', 46],
        ZERO: ['0', 48],
        ONE: ['1', 49],
        TWO: ['2', 50],
        THREE: ['3', 51],
        FOUR: ['4', 52],
        FIVE: ['5', 53],
        SIX: ['6', 54],
        SEVEN: ['7', 55],
        EIGHT: ['8', 56],
        NINE: ['9', 57],
        A: ['a', 65],
        B: ['b', 66],
        C: ['c', 67],
        D: ['d', 68],
        E: ['e', 69],
        F: ['f', 70],
        G: ['g', 71],
        H: ['h', 72],
        I: ['i', 73],
        J: ['j', 74],
        K: ['k', 75],
        L: ['l', 76],
        M: ['m', 77],
        N: ['n', 78],
        O: ['o', 79],
        P: ['p', 80],
        Q: ['q', 81],
        R: ['r', 82],
        S: ['s', 83],
        T: ['t', 84],
        U: ['u', 85],
        V: ['v', 86],
        W: ['w', 87],
        X: ['x', 88],
        Y: ['y', 89],
        Z: ['z', 90],
        CMD: ['Meta', 91],
        MENU: ['ContextMenu', 93],
        NUMPAD_0: ['0', 96],
        NUMPAD_1: ['1', 97],
        NUMPAD_2: ['2', 98],
        NUMPAD_3: ['3', 99],
        NUMPAD_4: ['4', 100],
        NUMPAD_5: ['5', 101],
        NUMPAD_6: ['6', 102],
        NUMPAD_7: ['7', 103],
        NUMPAD_8: ['8', 104],
        NUMPAD_9: ['9', 105],
        MULTIPLY: ['*', 106],
        ADD: ['+', 107],
        SUBTRACT: ['-', 109],
        DECIMAL: ['.', 110],
        DIVIDE: ['/', 111],
        F1: ['F1', 112],
        F2: ['F2', 113],
        F3: ['F3', 114],
        F4: ['F4', 115],
        F5: ['F5', 116],
        F6: ['F6', 117],
        F7: ['F7', 118],
        F8: ['F8', 119],
        F9: ['F9', 120],
        F10: ['F10', 121],
        F11: ['F11', 122],
        F12: ['F12', 123],
        NUM_LOCK: ['NumLock', 144],
        SEMICOLON: [';', 186],
        EQUAL: ['=', 187],
        COMMA: [',', 188],
        DASH: ['-', 189],
        PERIOD: ['.', 190],
        FORWARD_SLASH: ['/', 191],
        TILDE: ['~', 192], // coudnt find the key or even get code from browser - no reference in code as of now
        OPEN_BRACKET: ['[', 219],
        BACK_SLASH: ['\\', 220],
        CLOSE_BRACKET: [']', 221],
        COMPOSING: ['Composing', 229],
    } as Record<string, [string, number]>),
    CODE_PREVIEW_MAX_FILE_SIZE: 500000, // 500 KB
    HighlightedLanguages: {
        '1c': {name: '1C:Enterprise', extensions: ['bsl', 'os'], aliases: ['bsl']},
        actionscript: {name: 'ActionScript', extensions: ['as'], aliases: ['as', 'as3']},
        applescript: {name: 'AppleScript', extensions: ['applescript', 'osascript', 'scpt'], aliases: ['osascript']},
        bash: {name: 'Bash', extensions: ['sh'], aliases: ['sh', 'zsh']},
        clojure: {name: 'Clojure', extensions: ['clj', 'boot', 'cl2', 'cljc', 'cljs', 'cljs.hl', 'cljscm', 'cljx', 'hic'], aliases: ['clj']},
        coffeescript: {name: 'CoffeeScript', extensions: ['coffee', '_coffee', 'cake', 'cjsx', 'cson', 'iced'], aliases: ['coffee', 'coffee-script']},
        cpp: {name: 'C/C++', extensions: ['cpp', 'c', 'cc', 'h', 'c++', 'h++', 'hpp'], aliases: ['c++', 'c']},
        cs: {name: 'C#', extensions: ['cs', 'csharp'], aliases: ['c#', 'csharp']},
        css: {name: 'CSS', extensions: ['css']},
        d: {name: 'D', extensions: ['d', 'di'], aliases: ['dlang']},
        dart: {name: 'Dart', extensions: ['dart']},
        delphi: {name: 'Delphi', extensions: ['delphi', 'dpr', 'dfm', 'pas', 'pascal', 'freepascal', 'lazarus', 'lpr', 'lfm']},
        diff: {name: 'Diff', extensions: ['diff', 'patch'], aliases: ['patch', 'udiff']},
        django: {name: 'Django', extensions: ['django', 'jinja'], aliases: ['jinja']},
        dockerfile: {name: 'Dockerfile', extensions: ['dockerfile', 'docker'], aliases: ['docker']},
        elixir: {name: 'Elixir', extensions: ['ex', 'exs'], aliases: ['ex', 'exs']},
        erlang: {name: 'Erlang', extensions: ['erl'], aliases: ['erl']},
        fortran: {name: 'Fortran', extensions: ['f90', 'f95'], aliases: ['f90', 'f95']},
        fsharp: {name: 'F#', extensions: ['fsharp', 'fs'], aliases: ['fs']},
        gcode: {name: 'G-Code', extensions: ['gcode', 'nc']},
        go: {name: 'Go', extensions: ['go'], aliases: ['golang']},
        groovy: {name: 'Groovy', extensions: ['groovy']},
        handlebars: {name: 'Handlebars', extensions: ['handlebars', 'hbs', 'html.hbs', 'html.handlebars'], aliases: ['hbs', 'mustache']},
        haskell: {name: 'Haskell', extensions: ['hs'], aliases: ['hs']},
        haxe: {name: 'Haxe', extensions: ['hx'], aliases: ['hx']},
        java: {name: 'Java', extensions: ['java', 'jsp']},
        javascript: {name: 'JavaScript', extensions: ['js', 'jsx'], aliases: ['js']},
        json: {name: 'JSON', extensions: ['json']},
        julia: {name: 'Julia', extensions: ['jl'], aliases: ['jl']},
        kotlin: {name: 'Kotlin', extensions: ['kt', 'ktm', 'kts'], aliases: ['kt']},
        latex: {name: 'LaTeX', extensions: ['tex'], aliases: ['tex']},
        less: {name: 'Less', extensions: ['less']},
        lisp: {name: 'Lisp', extensions: ['lisp']},
        lua: {name: 'Lua', extensions: ['lua']},
        makefile: {name: 'Makefile', extensions: ['mk', 'mak'], aliases: ['make', 'mf', 'gnumake', 'bsdmake', 'mk']},
        markdown: {name: 'Markdown', extensions: ['md', 'mkdown', 'mkd'], aliases: ['md', 'mkd']},
        matlab: {name: 'Matlab', extensions: ['matlab', 'm'], aliases: ['m']},
        objectivec: {name: 'Objective C', extensions: ['mm', 'objc', 'obj-c'], aliases: ['objective_c', 'objc']},
        ocaml: {name: 'OCaml', extensions: ['ml'], aliases: ['ml']},
        perl: {name: 'Perl', extensions: ['perl', 'pl'], aliases: ['pl']},
        pgsql: {name: 'PostgreSQL', extensions: ['pgsql', 'postgres', 'postgresql'], aliases: ['postgres', 'postgresql']},
        php: {name: 'PHP', extensions: ['php', 'php3', 'php4', 'php5', 'php6'], aliases: ['php3', 'php4', 'php5', 'php6']},
        powershell: {name: 'PowerShell', extensions: ['ps', 'ps1'], aliases: ['posh']},
        puppet: {name: 'Puppet', extensions: ['pp'], aliases: ['pp']},
        python: {name: 'Python', extensions: ['py', 'gyp'], aliases: ['py']},
        r: {name: 'R', extensions: ['r'], aliases: ['r', 's']},
        ruby: {name: 'Ruby', extensions: ['ruby', 'rb', 'gemspec', 'podspec', 'thor', 'irb'], aliases: ['rb']},
        rust: {name: 'Rust', extensions: ['rs'], aliases: ['rs']},
        scala: {name: 'Scala', extensions: ['scala']},
        scheme: {name: 'Scheme', extensions: ['scm', 'sld'], aliases: ['scm']},
        scss: {name: 'SCSS', extensions: ['scss']},
        smalltalk: {name: 'Smalltalk', extensions: ['st'], aliases: ['st', 'squeak']},
        sql: {name: 'SQL', extensions: ['sql']},
        stylus: {name: 'Stylus', extensions: ['styl'], aliases: ['styl']},
        swift: {name: 'Swift', extensions: ['swift']},
        text: {name: 'Text', extensions: ['txt', 'log'], aliases: ['txt']},
        typescript: {name: 'TypeScript', extensions: ['ts', 'tsx'], aliases: ['ts', 'tsx']},
        vbnet: {name: 'VB.Net', extensions: ['vbnet', 'vb', 'bas'], aliases: ['vb', 'visualbasic']},
        vbscript: {name: 'VBScript', extensions: ['vbs'], aliases: ['vbs']},
        verilog: {name: 'Verilog', extensions: ['v', 'veo', 'sv', 'svh']},
        vhdl: {name: 'VHDL', extensions: ['vhd', 'vhdl'], aliases: ['vhd']},
        xml: {name: 'HTML, XML', extensions: ['xml', 'html', 'xhtml', 'rss', 'atom', 'xsl', 'plist']},
        yaml: {name: 'YAML', extensions: ['yaml'], aliases: ['yml']},
    },
    PostsViewJumpTypes: {
        BOTTOM: 1,
        POST: 2,
        SIDEBAR_OPEN: 3,
    },
    NotificationPrefs: {
        MENTION: 'mention',
    },
    Integrations: {
        COMMAND: 'commands',
        PAGE_SIZE: '10000',
        START_PAGE_NUM: 0,
        INCOMING_WEBHOOK: 'incoming_webhooks',
        OUTGOING_WEBHOOK: 'outgoing_webhooks',
        OAUTH_APP: 'oauth2-apps',
        BOT: 'bots',
        EXECUTE_CURRENT_COMMAND_ITEM_ID: '_execute_current_command',
        OPEN_COMMAND_IN_MODAL_ITEM_ID: '_open_command_in_modal',
        COMMAND_SUGGESTION_ERROR: 'error',
        COMMAND_SUGGESTION_CHANNEL: 'channel',
        COMMAND_SUGGESTION_USER: 'user',
    },
    FeatureTogglePrefix: 'feature_enabled_',
    PRE_RELEASE_FEATURES: {
        MARKDOWN_PREVIEW: {
            label: 'markdown_preview', // github issue: https://github.com/mattermost/platform/pull/1389
            description: 'Show markdown preview option in message input box',
        },
    },
    OVERLAY_TIME_DELAY_SMALL: 100,
    OVERLAY_TIME_DELAY: 400,
    OVERLAY_DEFAULT_TRIGGER: ['hover', 'focus'],
    PERMALINK_FADEOUT: 5000,
    DEFAULT_MAX_USERS_PER_TEAM: 50,
    DEFAULT_MAX_CHANNELS_PER_TEAM: 2000,
    DEFAULT_MAX_NOTIFICATIONS_PER_CHANNEL: 1000,
    MIN_TEAMNAME_LENGTH: 2,
    MAX_TEAMNAME_LENGTH: 64,
    MAX_TEAMDESCRIPTION_LENGTH: 50,
    MIN_CHANNELNAME_LENGTH: 1,
    MAX_CHANNELNAME_LENGTH: 64,
    DEFAULT_CHANNELURL_SHORTEN_LENGTH: 52,
    MAX_CHANNELPURPOSE_LENGTH: 250,
    MAX_FIRSTNAME_LENGTH: 64,
    MAX_LASTNAME_LENGTH: 64,
    MAX_EMAIL_LENGTH: 128,
    MIN_USERNAME_LENGTH: 3,
    MAX_USERNAME_LENGTH: 22,
    MAX_NICKNAME_LENGTH: 22,
    MIN_PASSWORD_LENGTH: 5,
    MAX_PASSWORD_LENGTH: 64,
    MAX_POSITION_LENGTH: 128,
    MIN_TRIGGER_LENGTH: 1,
    MAX_TRIGGER_LENGTH: 128,
    MAX_SITENAME_LENGTH: 30,
    MAX_CUSTOM_BRAND_TEXT_LENGTH: 500,
    MAX_TERMS_OF_SERVICE_TEXT_LENGTH: 16383,
    DEFAULT_TERMS_OF_SERVICE_RE_ACCEPTANCE_PERIOD: 365,
    EMOJI_PATH: '/static/emoji',
    RECENT_EMOJI_KEY: 'recentEmojis',
    DEFAULT_WEBHOOK_LOGO: logoWebhook,
    MHPNS: 'https://push.mattermost.com',
    MTPNS: 'https://push-test.mattermost.com',
    MAX_PREV_MSGS: 100,
    POST_COLLAPSE_TIMEOUT: 1000 * 60 * 5, // five minutes
    SAVE_DRAFT_TIMEOUT: 500,
    PERMISSIONS_ALL: 'all',
    PERMISSIONS_CHANNEL_ADMIN: 'channel_admin',
    PERMISSIONS_TEAM_ADMIN: 'team_admin',
    PERMISSIONS_SYSTEM_ADMIN: 'system_admin',
    PERMISSIONS_SYSTEM_READ_ONLY_ADMIN: 'system_read_only_admin',
    PERMISSIONS_SYSTEM_USER_MANAGER: 'system_user_manager',
    PERMISSIONS_SYSTEM_MANAGER: 'system_manager',
    PERMISSIONS_DELETE_POST_ALL: 'all',
    PERMISSIONS_DELETE_POST_TEAM_ADMIN: 'team_admin',
    PERMISSIONS_DELETE_POST_SYSTEM_ADMIN: 'system_admin',
    PERMISSIONS_SYSTEM_CUSTOM_GROUP_ADMIN: 'system_custom_group_admin',
    ALLOW_EDIT_POST_ALWAYS: 'always',
    ALLOW_EDIT_POST_NEVER: 'never',
    ALLOW_EDIT_POST_TIME_LIMIT: 'time_limit',
    UNSET_POST_EDIT_TIME_LIMIT: -1,
    MENTION_CHANNELS: 'mention.channels',
    MENTION_MORE_CHANNELS: 'mention.morechannels',
    MENTION_UNREAD_CHANNELS: 'mention.unread.channels',
    MENTION_UNREAD: 'mention.unread',
    MENTION_MEMBERS: 'mention.members',
    MENTION_MORE_MEMBERS: 'mention.moremembers',
    MENTION_NONMEMBERS: 'mention.nonmembers',
    MENTION_PUBLIC_CHANNELS: 'mention.public.channels',
    MENTION_PRIVATE_CHANNELS: 'mention.private.channels',
    MENTION_RECENT_CHANNELS: 'mention.recent.channels',
    MENTION_SPECIAL: 'mention.special',
    MENTION_GROUPS: 'search.group',
    DEFAULT_NOTIFICATION_DURATION: 5000,
    STATUS_INTERVAL: 60000,
    AUTOCOMPLETE_TIMEOUT: 100,
    AUTOCOMPLETE_SPLIT_CHARACTERS: ['.', '-', '_'],
    ANIMATION_TIMEOUT: 1000,
    SEARCH_TIMEOUT_MILLISECONDS: 100,
    TELEMETRY_RUDDER_KEY: 'placeholder_rudder_key',
    TELEMETRY_RUDDER_DATAPLANE_URL: 'placeholder_rudder_dataplane_url',
    TEAMMATE_NAME_DISPLAY: {
        SHOW_USERNAME: 'username',
        SHOW_NICKNAME_FULLNAME: 'nickname_full_name',
        SHOW_FULLNAME: 'full_name',
    },
    SEARCH_POST: 'searchpost',
    CHANNEL_ID_LENGTH: 26,
    TRANSPARENT_PIXEL: 'data:image/png;base64,iVBORw0KGgoAAAANSUhEUgAAAAEAAAABCAQAAAC1HAwCAAAAC0lEQVR42mNkYAAAAAYAAjCB0C8AAAAASUVORK5CYII=',
    TRIPLE_BACK_TICKS: /```/g,
    MAX_ATTACHMENT_FOOTER_LENGTH: 300,
    ACCEPT_STATIC_IMAGE: '.jpeg,.jpg,.png,.bmp',
    ACCEPT_EMOJI_IMAGE: '.jpeg,.jpg,.png,.gif',
    THREADS_PAGE_SIZE: 25,
    THREADS_LOADING_INDICATOR_ITEM_ID: 'threads_loading_indicator_item_id',
    THREADS_NO_RESULTS_ITEM_ID: 'threads_no_results_item_id',
    TRIAL_MODAL_AUTO_SHOWN: 'trial_modal_auto_shown',
    DEFAULT_SITE_URL: 'http://localhost:8065',
    CHANNEL_HEADER_BUTTON_DISABLE_TIMEOUT: 1000,
    DEFAULT_DM_NUMBER: 40,
};

export const ValidationErrors = {
    USERNAME_REQUIRED: 'USERNAME_REQUIRED',
    INVALID_LENGTH: 'INVALID_LENGTH',
    INVALID_CHARACTERS: 'INVALID_CHARACTERS',
    INVALID_FIRST_CHARACTER: 'INVALID_FIRST_CHARACTER',
    RESERVED_NAME: 'RESERVED_NAME',
    INVALID_LAST_CHARACTER: 'INVALID_LAST_CHARACTER',
};

export const ConsolePages = {
    AD_LDAP: '/admin_console/authentication/ldap',
    COMPLIANCE_EXPORT: '/admin_console/compliance/export',
    CUSTOM_TERMS: '/admin_console/compliance/custom_terms_of_service',
    DATA_RETENTION: '/admin_console/compliance/data_retention_settings',
    ELASTICSEARCH: '/admin_console/environment/elasticsearch',
    GUEST_ACCOUNTS: '/admin_console/authentication/guest_access',
    LICENSE: '/admin_console/about/license',
    SAML: '/admin_console/authentication/saml',
    SESSION_LENGTHS: '/admin_console/environment/session_lengths',
    WEB_SERVER: '/admin_console/environment/web_server',
    PUSH_NOTIFICATION_CENTER: '/admin_console/environment/push_notification_server',
};

export const WindowSizes = {
    MOBILE_VIEW: 'mobileView',
    TABLET_VIEW: 'tabletView',
    SMALL_DESKTOP_VIEW: 'smallDesktopView',
    DESKTOP_VIEW: 'desktopView',
};

export const AcceptedProfileImageTypes = ['image/jpeg', 'image/png', 'image/bmp'];

export const searchHintOptions = [{searchTerm: 'From:', message: {id: t('search_list_option.from'), defaultMessage: 'Messages from a user'}},
    {searchTerm: 'In:', message: {id: t('search_list_option.in'), defaultMessage: 'Messages in a channel'}},
    {searchTerm: 'On:', message: {id: t('search_list_option.on'), defaultMessage: 'Messages on a date'}},
    {searchTerm: 'Before:', message: {id: t('search_list_option.before'), defaultMessage: 'Messages before a date'}},
    {searchTerm: 'After:', message: {id: t('search_list_option.after'), defaultMessage: 'Messages after a date'}},
    {searchTerm: '-', message: {id: t('search_list_option.exclude'), defaultMessage: 'Exclude search terms'}, additionalDisplay: '—'},
    {searchTerm: '""', message: {id: t('search_list_option.phrases'), defaultMessage: 'Messages with phrases'}},
];

export const searchFilesHintOptions = [{searchTerm: 'From:', message: {id: t('search_files_list_option.from'), defaultMessage: 'Files from a user'}},
    {searchTerm: 'In:', message: {id: t('search_files_list_option.in'), defaultMessage: 'Files in a channel'}},
    {searchTerm: 'On:', message: {id: t('search_files_list_option.on'), defaultMessage: 'Files on a date'}},
    {searchTerm: 'Before:', message: {id: t('search_files_list_option.before'), defaultMessage: 'Files before a date'}},
    {searchTerm: 'After:', message: {id: t('search_files_list_option.after'), defaultMessage: 'Files after a date'}},
    {searchTerm: 'Ext:', message: {id: t('search_files_list_option.ext'), defaultMessage: 'Files with a extension'}},
    {searchTerm: '-', message: {id: t('search_files_list_option.exclude'), defaultMessage: 'Exclude search terms'}, additionalDisplay: '—'},
    {searchTerm: '""', message: {id: t('search_files_list_option.phrases'), defaultMessage: 'Files with phrases'}},
];

// adding these rtranslations here so the weblate CI step will not fail with empty translation strings
t('suggestion.archive');
t('suggestion.mention.channels');
t('suggestion.mention.morechannels');
t('suggestion.mention.unread.channels');
t('suggestion.mention.unread');
t('suggestion.mention.members');
t('suggestion.mention.moremembers');
t('suggestion.mention.nonmembers');
t('suggestion.mention.private.channels');
t('suggestion.mention.recent.channels');
t('suggestion.mention.special');
t('suggestion.mention.groups');
t('suggestion.search.public');
t('suggestion.search.group');

const {
    DONT_CLEAR,
    THIRTY_MINUTES,
    ONE_HOUR,
    FOUR_HOURS,
    TODAY,
    THIS_WEEK,
    DATE_AND_TIME,
    CUSTOM_DATE_TIME,
} = CustomStatusDuration;

export const durationValues = {
    [DONT_CLEAR]: {
        id: t('custom_status.expiry_dropdown.dont_clear'),
        defaultMessage: "Don't clear",
    },
    [THIRTY_MINUTES]: {
        id: t('custom_status.expiry_dropdown.thirty_minutes'),
        defaultMessage: '30 minutes',
    },
    [ONE_HOUR]: {
        id: t('custom_status.expiry_dropdown.one_hour'),
        defaultMessage: '1 hour',
    },
    [FOUR_HOURS]: {
        id: t('custom_status.expiry_dropdown.four_hours'),
        defaultMessage: '4 hours',
    },
    [TODAY]: {
        id: t('custom_status.expiry_dropdown.today'),
        defaultMessage: 'Today',
    },
    [THIS_WEEK]: {
        id: t('custom_status.expiry_dropdown.this_week'),
        defaultMessage: 'This week',
    },
    [DATE_AND_TIME]: {
        id: t('custom_status.expiry_dropdown.date_and_time'),
        defaultMessage: 'Custom Date and Time',
    },
    [CUSTOM_DATE_TIME]: {
        id: t('custom_status.expiry_dropdown.date_and_time'),
        defaultMessage: 'Custom Date and Time',
    },
};

export const InsightsScopes = {
    MY: 'MY',
    TEAM: 'TEAM',
};

export const InsightsCardTitles = {
    TOP_CHANNELS: {
        teamTitle: {
            id: t('insights.topChannels.title'),
            defaultMessage: 'Top channels',
        },
        myTitle: {
            id: t('insights.topChannels.myTitle'),
            defaultMessage: 'My top channels',
        },
        teamSubTitle: {
            id: t('insights.topChannels.subTitle'),
            defaultMessage: 'Most active channels for the team',
        },
        mySubTitle: {
            id: t('insights.topChannels.mySubTitle'),
            defaultMessage: 'Most active channels that I\'m a member of',
        },
    },
    TOP_REACTIONS: {
        teamTitle: {
            id: t('insights.topReactions.title'),
            defaultMessage: 'Top reactions',
        },
        myTitle: {
            id: t('insights.topReactions.myTitle'),
            defaultMessage: 'My top reactions',
        },
        teamSubTitle: {
            id: t('insights.topReactions.subTitle'),
            defaultMessage: 'The team\'s most-used reactions',
        },
        mySubTitle: {
            id: t('insights.topReactions.mySubTitle'),
            defaultMessage: 'Reactions I\'ve used the most',
        },
    },
    TOP_THREADS: {
        teamTitle: {
            id: t('insights.topThreads.title'),
            defaultMessage: 'Top threads',
        },
        myTitle: {
            id: t('insights.topThreads.myTitle'),
            defaultMessage: 'My top threads',
        },
        teamSubTitle: {
            id: t('insights.topThreads.subTitle'),
            defaultMessage: 'Most active threads for the team',
        },
        mySubTitle: {
            id: t('insights.topThreads.mySubTitle'),
            defaultMessage: 'Most active threads I\'ve followed',
        },
    },
    TOP_BOARDS: {
        teamTitle: {
            id: t('insights.topBoards.title'),
            defaultMessage: 'Top boards',
        },
        myTitle: {
            id: t('insights.topBoards.myTitle'),
            defaultMessage: 'My top boards',
        },
        teamSubTitle: {
            id: t('insights.topBoards.subTitle'),
            defaultMessage: 'Most active boards for the team',
        },
        mySubTitle: {
            id: t('insights.topBoards.mySubTitle'),
            defaultMessage: 'Most active boards I\'ve participated in',
        },
    },
    LEAST_ACTIVE_CHANNELS: {
        teamTitle: {
            id: t('insights.leastActiveChannels.title'),
            defaultMessage: 'Least active channels',
        },
        myTitle: {
            id: t('insights.leastActiveChannels.myTitle'),
            defaultMessage: 'My least active channels',
        },
        teamSubTitle: {
            id: t('insights.leastActiveChannels.subTitle'),
            defaultMessage: 'Channels with the least posts',
        },
        mySubTitle: {
            id: t('insights.leastActiveChannels.mySubTitle'),
            defaultMessage: 'My channels with the least posts',
        },
    },
    TOP_PLAYBOOKS: {
        teamTitle: {
            id: t('insights.topPlaybooks.title'),
            defaultMessage: 'Top playbooks',
        },
        myTitle: {
            id: t('insights.topPlaybooks.myTitle'),
            defaultMessage: 'My top playbooks',
        },
        teamSubTitle: {
            id: t('insights.topPlaybooks.subTitle'),
            defaultMessage: 'Playbooks with the most runs',
        },
        mySubTitle: {
            id: t('insights.topPlaybooks.mySubTitle'),
            defaultMessage: 'Playbooks I\'ve used with the most runs',
        },
    },
    TOP_DMS: {
        teamTitle: {},
        myTitle: {
            id: t('insights.topDMs.myTitle'),
            defaultMessage: 'My most active direct messages',
        },
        teamSubTitle: {},
        mySubTitle: {},
    },
    NEW_TEAM_MEMBERS: {
        teamTitle: {
            id: t('insights.newTeamMembers.title'),
            defaultMessage: 'New team members',
        },
        myTitle: {},
        teamSubTitle: {},
        mySubTitle: {},
    },
};

export enum ClaimErrors {
    MFA_VALIDATE_TOKEN_AUTHENTICATE = 'mfa.validate_token.authenticate.app_error',
    ENT_LDAP_LOGIN_USER_NOT_REGISTERED = 'ent.ldap.do_login.user_not_registered.app_error',
    ENT_LDAP_LOGIN_USER_FILTERED = 'ent.ldap.do_login.user_filtered.app_error',
    ENT_LDAP_LOGIN_MATCHED_TOO_MANY_USERS = 'ent.ldap.do_login.matched_to_many_users.app_error',
    ENT_LDAP_LOGIN_INVALID_PASSWORD = 'ent.ldap.do_login.invalid_password.app_error',
    API_USER_INVALID_PASSWORD = 'api.user.check_user_password.invalid.app_error',
}

// TODO: Remove after last legacy free products are migrated
// (months after freemium is launched)
// Hard coding product ids is a bad practice in general.
// We do it here because these are legacy (we aren't making more),
// there aren't that many,
// and we would rather simplify some logic subscription logic now
// so that we don't have to add confusing data to subscriptions
// such as the new free plan having is_paid_tier=true
// even though it is free and not paid.
export const LegacyFreeProductIds: Record<string, true> = {
    prod_HyiHEAVKW5bYG3: true,
    prod_Hm2oYaBiRSISL2: true,
};

export const DataSearchTypes = {
    FILES_SEARCH_TYPE: 'files',
    MESSAGES_SEARCH_TYPE: 'messages',
};

export default Constants;<|MERGE_RESOLUTION|>--- conflicted
+++ resolved
@@ -414,13 +414,10 @@
     CLOUD_INVOICE_PREVIEW: 'cloud_invoice_preview',
     BILLING_HISTORY: 'billing_history',
     SUM_OF_MEMBERS_MODAL: 'sum_of_members_modal',
-<<<<<<< HEAD
     RESTORE_POST_MODAL: 'restore_post',
     INFO_TOAST: 'info_toast',
-=======
     DELINQUENCY_MODAL_DOWNGRADE: 'delinquency_modal_downgrade',
     CLOUD_LIMITS_DOWNGRADE: 'cloud_limits_downgrade',
->>>>>>> f3f4942d
 };
 
 export const UserStatuses = {
