// Copyright (c) 2015-present Mattermost, Inc. All Rights Reserved.
// See LICENSE.txt for license information.

/* eslint-disable max-lines */

import keyMirror from 'key-mirror';

import Permissions from 'mattermost-redux/constants/permissions';

import {CustomStatusDuration} from '@mattermost/types/users';

import * as PostListUtils from 'mattermost-redux/utils/post_list';

import audioIcon from 'images/icons/audio.svg';
import codeIcon from 'images/icons/code.svg';
import excelIcon from 'images/icons/excel.svg';
import genericIcon from 'images/icons/generic.svg';
import patchIcon from 'images/icons/patch.svg';
import pdfIcon from 'images/icons/pdf.svg';
import pptIcon from 'images/icons/ppt.svg';
import videoIcon from 'images/icons/video.svg';
import wordIcon from 'images/icons/word.svg';
import logoImage from 'images/logo_compact.png';
import githubIcon from 'images/themes/code_themes/github.png';
import monokaiIcon from 'images/themes/code_themes/monokai.png';
import solarizedDarkIcon from 'images/themes/code_themes/solarized-dark.png';
import solarizedLightIcon from 'images/themes/code_themes/solarized-light.png';
import logoWebhook from 'images/webhook_icon.jpg';

import {t} from 'utils/i18n';

import githubCSS from '!!file-loader?name=files/code_themes/[hash].[ext]!highlight.js/styles/github.css';

// eslint-disable-line import/order
import monokaiCSS from '!!file-loader?name=files/code_themes/[hash].[ext]!highlight.js/styles/monokai.css';

// eslint-disable-line import/order
import solarizedDarkCSS from '!!file-loader?name=files/code_themes/[hash].[ext]!highlight.js/styles/base16/solarized-dark.css';

// eslint-disable-line import/order
import solarizedLightCSS from '!!file-loader?name=files/code_themes/[hash].[ext]!highlight.js/styles/base16/solarized-light.css'; // eslint-disable-line import/order

export const SettingsTypes = {
    TYPE_TEXT: 'text',
    TYPE_LONG_TEXT: 'longtext',
    TYPE_NUMBER: 'number',
    TYPE_COLOR: 'color',
    TYPE_BOOL: 'bool',
    TYPE_PERMISSION: 'permission',
    TYPE_RADIO: 'radio',
    TYPE_BANNER: 'banner',
    TYPE_DROPDOWN: 'dropdown',
    TYPE_GENERATED: 'generated',
    TYPE_USERNAME: 'username',
    TYPE_BUTTON: 'button',
    TYPE_LANGUAGE: 'language',
    TYPE_JOBSTABLE: 'jobstable',
    TYPE_FILE_UPLOAD: 'fileupload',
    TYPE_CUSTOM: 'custom',
};

export const InviteTypes = {
    INVITE_MEMBER: 'member',
    INVITE_GUEST: 'guest',
};

export const PreviousViewedTypes = {
    CHANNELS: 'channels',
    THREADS: 'threads',
    INSIGHTS: 'insights',
};

export const Preferences = {
    CATEGORY_CHANNEL_OPEN_TIME: 'channel_open_time',
    CATEGORY_DIRECT_CHANNEL_SHOW: 'direct_channel_show',
    CATEGORY_GROUP_CHANNEL_SHOW: 'group_channel_show',
    CATEGORY_DISPLAY_SETTINGS: 'display_settings',
    CATEGORY_SIDEBAR_SETTINGS: 'sidebar_settings',
    CATEGORY_ADVANCED_SETTINGS: 'advanced_settings',
    TUTORIAL_STEP: 'tutorial_step',
    TUTORIAL_STEP_AUTO_TOUR_STATUS: 'tutorial_step_auto_tour_status',
    CRT_TUTORIAL_TRIGGERED: 'crt_tutorial_triggered',
    CRT_TUTORIAL_AUTO_TOUR_STATUS: 'crt_tutorial_auto_tour_status',
    CRT_TUTORIAL_STEP: 'crt_tutorial_step',
    EXPLORE_OTHER_TOOLS_TUTORIAL_STEP: 'explore_other_tools_step',
    CRT_THREAD_PANE_STEP: 'crt_thread_pane_step',
    CHANNEL_DISPLAY_MODE: 'channel_display_mode',
    CHANNEL_DISPLAY_MODE_CENTERED: 'centered',
    CHANNEL_DISPLAY_MODE_FULL_SCREEN: 'full',
    CHANNEL_DISPLAY_MODE_DEFAULT: 'full',
    MESSAGE_DISPLAY: 'message_display',
    MESSAGE_DISPLAY_CLEAN: 'clean',
    MESSAGE_DISPLAY_COMPACT: 'compact',
    MESSAGE_DISPLAY_DEFAULT: 'clean',
    COLORIZE_USERNAMES: 'colorize_usernames',
    COLORIZE_USERNAMES_DEFAULT: 'true',
    COLLAPSED_REPLY_THREADS: 'collapsed_reply_threads',
    COLLAPSED_REPLY_THREADS_OFF: 'off',
    COLLAPSED_REPLY_THREADS_ON: 'on',
    CLICK_TO_REPLY: 'click_to_reply',
    CLICK_TO_REPLY_DEFAULT: 'true',
    COLLAPSED_REPLY_THREADS_FALLBACK_DEFAULT: 'off',
    LINK_PREVIEW_DISPLAY: 'link_previews',
    LINK_PREVIEW_DISPLAY_DEFAULT: 'true',
    COLLAPSE_DISPLAY: 'collapse_previews',
    COLLAPSE_DISPLAY_DEFAULT: 'false',
    AVAILABILITY_STATUS_ON_POSTS: 'availability_status_on_posts',
    AVAILABILITY_STATUS_ON_POSTS_DEFAULT: 'true',
    USE_MILITARY_TIME: 'use_military_time',
    USE_MILITARY_TIME_DEFAULT: 'false',
    UNREAD_SCROLL_POSITION: 'unread_scroll_position',
    UNREAD_SCROLL_POSITION_START_FROM_LEFT: 'start_from_left_off',
    UNREAD_SCROLL_POSITION_START_FROM_NEWEST: 'start_from_newest',
    CATEGORY_THEME: 'theme',
    CATEGORY_FLAGGED_POST: 'flagged_post',
    CATEGORY_NOTIFICATIONS: 'notifications',
    EMAIL_INTERVAL: 'email_interval',
    INTERVAL_IMMEDIATE: 30, // "immediate" is a 30 second interval
    INTERVAL_FIFTEEN_MINUTES: 15 * 60,
    INTERVAL_HOUR: 60 * 60,
    INTERVAL_NEVER: 0,
    NAME_NAME_FORMAT: 'name_format',
    CATEGORY_SYSTEM_NOTICE: 'system_notice',
    RECOMMENDED_NEXT_STEPS: 'recommended_next_steps',
    TEAMS_ORDER: 'teams_order',
    CLOUD_UPGRADE_BANNER: 'cloud_upgrade_banner',
    CLOUD_TRIAL_BANNER: 'cloud_trial_banner',
    START_TRIAL_MODAL: 'start_trial_modal',
    ADMIN_CLOUD_UPGRADE_PANEL: 'admin_cloud_upgrade_panel',
    CATEGORY_EMOJI: 'emoji',
    EMOJI_SKINTONE: 'emoji_skintone',
    ONE_CLICK_REACTIONS_ENABLED: 'one_click_reactions_enabled',
    ONE_CLICK_REACTIONS_ENABLED_DEFAULT: 'true',
    CLOUD_TRIAL_END_BANNER: 'cloud_trial_end_banner',
    CLOUD_USER_EPHEMERAL_INFO: 'cloud_user_ephemeral_info',
    CATEGORY_CLOUD_LIMITS: 'cloud_limits',
    THREE_DAYS_LEFT_TRIAL_MODAL: 'three_days_left_trial_modal',

    // For one off things that have a special, attention-grabbing UI until you interact with them
    TOUCHED: 'touched',

    // Category for actions/interactions that will happen just once
    UNIQUE: 'unique',

    // A/B test preference value
    AB_TEST_PREFERENCE_VALUE: 'ab_test_preference_value',

    RECENT_EMOJIS: 'recent_emojis',
    ONBOARDING: 'onboarding',
    ADVANCED_TEXT_EDITOR: 'advanced_text_editor',

    FORWARD_POST_VIEWED: 'forward_post_viewed',
    HIDE_POST_FILE_UPGRADE_WARNING: 'hide_post_file_upgrade_warning',
    SHOWN_LIMITS_REACHED_ON_LOGIN: 'shown_limits_reached_on_login',
    USE_CASE: 'use_case',
    DELINQUENCY_MODAL_CONFIRMED: 'delinquency_modal_confirmed',
};

// For one off things that have a special, attention-grabbing UI until you interact with them
export const Touched = {
    INVITE_MEMBERS: 'invite_members',
};

// Category for actions/interactions that will happen just once
export const Unique = {
    HAS_CLOUD_PURCHASE: 'has_cloud_purchase',
    REQUEST_TRIAL_AFTER_SERVER_UPGRADE: 'request_trial_after_upgrade',
    CLICKED_UPGRADE_AND_TRIAL_BTN: 'clicked_upgradeandtrial_btn',
};

export const TrialPeriodDays = {
    TRIAL_30_DAYS: 30,
    TRIAL_14_DAYS: 14,
    TRIAL_WARNING_THRESHOLD: 3,
    TRIAL_2_DAYS: 2,
    TRIAL_1_DAY: 1,
    TRIAL_0_DAYS: 0,
};

export const ActionTypes = keyMirror({
    SET_PRODUCT_SWITCHER_OPEN: null,
    RECEIVED_FOCUSED_POST: null,
    SELECT_POST: null,
    HIGHLIGHT_REPLY: null,
    CLEAR_HIGHLIGHT_REPLY: null,
    SELECT_POST_CARD: null,
    INCREASE_POST_VISIBILITY: null,
    LOADING_POSTS: null,

    UPDATE_RHS_STATE: null,
    UPDATE_RHS_SEARCH_TERMS: null,
    UPDATE_RHS_SEARCH_TYPE: null,
    UPDATE_RHS_SEARCH_RESULTS_TERMS: null,

    RHS_GO_BACK: null,

    SET_RHS_EXPANDED: null,
    TOGGLE_RHS_EXPANDED: null,

    UPDATE_MOBILE_VIEW: null,

    SET_NAVIGATION_BLOCKED: null,
    DEFER_NAVIGATION: null,
    CANCEL_NAVIGATION: null,
    CONFIRM_NAVIGATION: null,

    TOGGLE_IMPORT_THEME_MODAL: null,
    TOGGLE_DELETE_POST_MODAL: null,
    TOGGLE_EDITING_POST: null,

    EMITTED_SHORTCUT_REACT_TO_LAST_POST: null,

    BROWSER_CHANGE_FOCUS: null,
    BROWSER_WINDOW_RESIZED: null,

    RECEIVED_PLUGIN_COMPONENT: null,
    REMOVED_PLUGIN_COMPONENT: null,
    RECEIVED_PLUGIN_POST_COMPONENT: null,
    RECEIVED_PLUGIN_POST_CARD_COMPONENT: null,
    REMOVED_PLUGIN_POST_COMPONENT: null,
    REMOVED_PLUGIN_POST_CARD_COMPONENT: null,
    RECEIVED_WEBAPP_PLUGINS: null,
    RECEIVED_WEBAPP_PLUGIN: null,
    REMOVED_WEBAPP_PLUGIN: null,
    RECEIVED_ADMIN_CONSOLE_REDUCER: null,
    REMOVED_ADMIN_CONSOLE_REDUCER: null,
    RECEIVED_ADMIN_CONSOLE_CUSTOM_COMPONENT: null,
    RECEIVED_PLUGIN_STATS_HANDLER: null,

    MODAL_OPEN: null,
    MODAL_CLOSE: null,

    SELECT_CHANNEL_WITH_MEMBER: null,
    SET_LAST_UNREAD_CHANNEL: null,
    UPDATE_CHANNEL_LAST_VIEWED_AT: null,

    INCREMENT_EMOJI_PICKER_PAGE: null,
    SET_RECENT_SKIN: null,

    STATUS_DROPDOWN_TOGGLE: null,
    ADD_CHANNEL_DROPDOWN_TOGGLE: null,

    SHOW_ONBOARDING_TASK_COMPLETION: null,
    SHOW_ONBOARDING_COMPLETE_PROFILE_TOUR: null,
    SHOW_ONBOARDING_VISIT_CONSOLE_TOUR: null,

    TOGGLE_LHS: null,
    OPEN_LHS: null,
    CLOSE_LHS: null,

    SET_SHOW_PREVIEW_ON_CREATE_COMMENT: null,
    SET_SHOW_PREVIEW_ON_CREATE_POST: null,
    SET_SHOW_PREVIEW_ON_EDIT_CHANNEL_HEADER_MODAL: null,

    TOGGLE_RHS_MENU: null,
    OPEN_RHS_MENU: null,
    CLOSE_RHS_MENU: null,

    DISMISS_NOTICE: null,
    SHOW_NOTICE: null,

    SELECT_ATTACHMENT_MENU_ACTION: null,

    RECEIVED_TRANSLATIONS: null,

    INCREMENT_WS_ERROR_COUNT: null,
    RESET_WS_ERROR_COUNT: null,
    RECEIVED_POSTS_FOR_CHANNEL_AT_TIME: null,
    CHANNEL_POSTS_STATUS: null,
    CHANNEL_SYNC_STATUS: null,
    ALL_CHANNEL_SYNC_STATUS: null,

    UPDATE_ACTIVE_SECTION: null,

    RECEIVED_MARKETPLACE_PLUGINS: null,
    RECEIVED_MARKETPLACE_APPS: null,
    FILTER_MARKETPLACE_LISTING: null,
    INSTALLING_MARKETPLACE_ITEM: null,
    INSTALLING_MARKETPLACE_ITEM_SUCCEEDED: null,
    INSTALLING_MARKETPLACE_ITEM_FAILED: null,

    POST_UNREAD_SUCCESS: null,

    SET_UNREAD_FILTER_ENABLED: null,
    UPDATE_TOAST_STATUS: null,
    UPDATE_THREAD_TOAST_STATUS: null,

    SIDEBAR_DRAGGING_SET_STATE: null,
    SIDEBAR_DRAGGING_STOP: null,
    ADD_NEW_CATEGORY_ID: null,
    MULTISELECT_CHANNEL: null,
    MULTISELECT_CHANNEL_ADD: null,
    MULTISELECT_CHANNEL_TO: null,
    MULTISELECT_CHANNEL_CLEAR: null,

    TRACK_ANNOUNCEMENT_BAR: null,
    DISMISS_ANNOUNCEMENT_BAR: null,

    PREFETCH_POSTS_FOR_CHANNEL: null,

    SET_FILES_FILTER_BY_EXT: null,

    SUPPRESS_RHS: null,
    UNSUPPRESS_RHS: null,

    FIRST_CHANNEL_NAME: null,

    RECEIVED_PLUGIN_INSIGHT: null,
    SET_EDIT_CHANNEL_MEMBERS: null,
    NEEDS_LOGGED_IN_LIMIT_REACHED_CHECK: null,
});

export const PostRequestTypes = keyMirror({
    BEFORE_ID: null,
    AFTER_ID: null,
});

export const WarnMetricTypes = {
    SYSTEM_WARN_METRIC_NUMBER_OF_ACTIVE_USERS_100: 'warn_metric_number_of_active_users_100',
    SYSTEM_WARN_METRIC_NUMBER_OF_ACTIVE_USERS_200: 'warn_metric_number_of_active_users_200',
    SYSTEM_WARN_METRIC_NUMBER_OF_ACTIVE_USERS_300: 'warn_metric_number_of_active_users_300',
    SYSTEM_WARN_METRIC_NUMBER_OF_ACTIVE_USERS_500: 'warn_metric_number_of_active_users_500',
    SYSTEM_WARN_METRIC_NUMBER_OF_TEAMS_5: 'warn_metric_number_of_teams_5',
    SYSTEM_WARN_METRIC_NUMBER_OF_CHANNELS_5: 'warn_metric_number_of_channels_50',
    SYSTEM_WARN_METRIC_MFA: 'warn_metric_mfa',
    SYSTEM_WARN_METRIC_EMAIL_DOMAIN: 'warn_metric_email_domain',
    SYSTEM_WARN_METRIC_NUMBER_OF_POSTS_2M: 'warn_metric_number_of_posts_2M',
};

export const ModalIdentifiers = {
    ABOUT: 'about',
    TEAM_SETTINGS: 'team_settings',
    CHANNEL_INFO: 'channel_info',
    DELETE_CHANNEL: 'delete_channel',
    UNARCHIVE_CHANNEL: 'unarchive_channel',
    CHANNEL_NOTIFICATIONS: 'channel_notifications',
    CHANNEL_INVITE: 'channel_invite',
    CHANNEL_MEMBERS: 'channel_members',
    TEAM_MEMBERS: 'team_members',
    ADD_USER_TO_CHANNEL: 'add_user_to_channel',
    ADD_USER_TO_ROLE: 'add_user_to_role',
    ADD_USER_TO_TEAM: 'add_user_to_team',
    CREATE_DM_CHANNEL: 'create_dm_channel',
    EDIT_CHANNEL_HEADER: 'edit_channel_header',
    EDIT_CHANNEL_PURPOSE: 'edit_channel_purpose',
    DELETE_POST: 'delete_post',
    CONVERT_CHANNEL: 'convert_channel',
    RESET_STATUS: 'reset_status',
    LEAVE_TEAM: 'leave_team',
    RENAME_CHANNEL: 'rename_channel',
    USER_SETTINGS: 'user_settings',
    QUICK_SWITCH: 'quick_switch',
    REMOVED_FROM_CHANNEL: 'removed_from_channel',
    EMAIL_INVITE: 'email_invite',
    INTERACTIVE_DIALOG: 'interactive_dialog',
    APPS_MODAL: 'apps_modal',
    ADD_TEAMS_TO_SCHEME: 'add_teams_to_scheme',
    INVITATION: 'invitation',
    ADD_GROUPS_TO_TEAM: 'add_groups_to_team',
    ADD_GROUPS_TO_CHANNEL: 'add_groups_to_channel',
    MANAGE_TEAM_GROUPS: 'manage_team_groups',
    MANAGE_CHANNEL_GROUPS: 'manage_channel_groups',
    GROUP_MEMBERS: 'group_members',
    MOBILE_SUBMENU: 'mobile_submenu',
    PLUGIN_MARKETPLACE: 'plugin_marketplace',
    EDIT_CATEGORY: 'edit_category',
    DELETE_CATEGORY: 'delete_category',
    SIDEBAR_WHATS_NEW_MODAL: 'sidebar_whats_new_modal',
    WARN_METRIC_ACK: 'warn_metric_acknowledgement',
    UPGRADE_CLOUD_ACCOUNT: 'upgrade_cloud_account',
    START_TRIAL_MODAL: 'start_trial_modal',
    TRIAL_BENEFITS_MODAL: 'trial_benefits_modal',
    PRICING_MODAL: 'pricing_modal',
    LEARN_MORE_TRIAL_MODAL: 'learn_more_trial_modal',
    ENTERPRISE_EDITION_LICENSE: 'enterprise_edition_license',
    CONFIRM_NOTIFY_ADMIN: 'confirm_notify_admin',
    REMOVE_NEXT_STEPS_MODAL: 'remove_next_steps_modal',
    MORE_CHANNELS: 'more_channels',
    NEW_CHANNEL_MODAL: 'new_channel_modal',
    CLOUD_PURCHASE: 'cloud_purchase',
    CLOUD_DOWNGRADE_CHOOSE_TEAM: 'cloud_downgrade_choose_team',
    SUCCESS_MODAL: 'success_modal',
    ERROR_MODAL: 'error_modal',
    DND_CUSTOM_TIME_PICKER: 'dnd_custom_time_picker',
    CUSTOM_STATUS: 'custom_status',
    COMMERCIAL_SUPPORT: 'commercial_support',
    NO_INTERNET_CONNECTION: 'no_internet_connection',
    JOIN_CHANNEL_PROMPT: 'join_channel_prompt',
    COLLAPSED_REPLY_THREADS_MODAL: 'collapsed_reply_threads_modal',
    NOTIFY_CONFIRM_MODAL: 'notify_confirm_modal',
    CONFIRM_LICENSE_REMOVAL: 'confirm_license_removal',
    CONFIRM: 'confirm',
    USER_GROUPS: 'user_groups',
    USER_GROUPS_CREATE: 'user_groups_create',
    VIEW_USER_GROUP: 'view_user_group',
    ADD_USERS_TO_GROUP: 'add_users_to_group',
    EDIT_GROUP_MODAL: 'edit_group_modal',
    POST_DELETED_MODAL: 'post_deleted_modal',
    FILE_PREVIEW_MODAL: 'file_preview_modal',
    IMPORT_THEME_MODAL: 'import_theme_modal',
    LEAVE_PRIVATE_CHANNEL_MODAL: 'leave_private_channel_modal',
    GET_PUBLIC_LINK_MODAL: 'get_public_link_modal',
    KEYBOARD_SHORTCUTS_MODAL: 'keyboar_shortcuts_modal',
    USERS_TO_BE_REMOVED: 'users_to_be_removed',
    UPLOAD_LICENSE: 'upload_license',
    INSIGHTS: 'insights',
    CLOUD_LIMITS: 'cloud_limits',
    THREE_DAYS_LEFT_TRIAL_MODAL: 'three_days_left_trial_modal',
    REQUEST_BUSINESS_EMAIL_MODAL: 'request_business_email_modal',
    FEATURE_RESTRICTED_MODAL: 'feature_restricted_modal',
    FORWARD_POST_MODAL: 'forward_post_modal',
    CLOUD_SUBSCRIBE_WITH_LOADING_MODAL: 'cloud_subscribe_with_loading_modal',
    JOIN_PUBLIC_CHANNEL_MODAL: 'join_public_channel_modal',
    CLOUD_INVOICE_PREVIEW: 'cloud_invoice_preview',
    BILLING_HISTORY: 'billing_history',
    SUM_OF_MEMBERS_MODAL: 'sum_of_members_modal',
<<<<<<< HEAD
    EVENTS_SCHEMA: 'events_schema',
=======
    DELINQUENCY_MODAL_DOWNGRADE: 'delinquency_modal_downgrade',
    CLOUD_LIMITS_DOWNGRADE: 'cloud_limits_downgrade',
>>>>>>> 10bc28cf
};

export const UserStatuses = {
    OUT_OF_OFFICE: 'ooo',
    OFFLINE: 'offline',
    AWAY: 'away',
    ONLINE: 'online',
    DND: 'dnd',
} as const;

export const EventTypes = Object.assign(
    {
        KEY_DOWN: 'keydown',
        KEY_UP: 'keyup',
        CLICK: 'click',
        FOCUS: 'focus',
        BLUR: 'blur',
        SHORTCUT: 'shortcut',
        MOUSE_DOWN: 'mousedown',
        MOUSE_UP: 'mouseup',
    },
    keyMirror({
        POST_LIST_SCROLL_TO_BOTTOM: null,
    }),
);

export const CloudProducts = {

    // STARTER sku is used by both free cloud starter
    // and paid cloud starter (legacy cloud starter).
    // Where differentiation is needed, check whether any limits are applied.
    // If none are applied, it must be legacy cloud starter.
    STARTER: 'cloud-starter',
    PROFESSIONAL: 'cloud-professional',
    ENTERPRISE: 'cloud-enterprise',
    LEGACY: 'cloud-legacy',
};

export const PaidFeatures = {
    GUEST_ACCOUNTS: 'mattermost.feature.guest_accounts',
    CUSTOM_USER_GROUPS: 'mattermost.feature.custom_user_groups',
    CREATE_MULTIPLE_TEAMS: 'mattermost.feature.create_multiple_teams',
    START_CALL: 'mattermost.feature.start_call',
    PLAYBOOKS_RETRO: 'mattermost.feature.playbooks_retro',
    UNLIMITED_MESSAGES: 'mattermost.feature.unlimited_messages',
    UNLIMITED_FILE_STORAGE: 'mattermost.feature.unlimited_file_storage',
    UNLIMITED_INTEGRATIONS: 'mattermost.feature.unlimited_integrations',
    UNLIMITED_BOARD_CARDS: 'mattermost.feature.unlimited_board_cards',
    ALL_PROFESSIONAL_FEATURES: 'mattermost.feature.all_professional',
    ALL_ENTERPRISE_FEATURES: 'mattermost.feature.all_enterprise',
};

export enum LicenseSkus {
    E10 = 'E10',
    E20 = 'E20',
    Starter = 'starter',
    Professional = 'professional',
    Enterprise = 'enterprise',
}

export const A11yClassNames = {
    REGION: 'a11y__region',
    SECTION: 'a11y__section',
    ACTIVE: 'a11y--active',
    FOCUSED: 'a11y--focused',
    MODAL: 'a11y__modal',
    POPUP: 'a11y__popup',
};

export const A11yAttributeNames = {
    SORT_ORDER: 'data-a11y-sort-order',
    ORDER_REVERSE: 'data-a11y-order-reversed',
    FOCUS_CHILD: 'data-a11y-focus-child',
    LOOP_NAVIGATION: 'data-a11y-loop-navigation',
    DISABLE_NAVIGATION: 'data-a11y-disable-nav',
};

export const A11yCustomEventTypes = {
    ACTIVATE: 'a11yactivate',
    DEACTIVATE: 'a11ydeactivate',
    UPDATE: 'a11yupdate',
};

export const AppEvents = {
    FOCUS_EDIT_TEXTBOX: 'focus_edit_textbox',
};

export const SocketEvents = {
    POSTED: 'posted',
    POST_EDITED: 'post_edited',
    POST_DELETED: 'post_deleted',
    POST_UPDATED: 'post_updated',
    POST_UNREAD: 'post_unread',
    CHANNEL_CONVERTED: 'channel_converted',
    CHANNEL_CREATED: 'channel_created',
    CHANNEL_DELETED: 'channel_deleted',
    CHANNEL_UNARCHIVED: 'channel_restored',
    CHANNEL_UPDATED: 'channel_updated',
    CHANNEL_VIEWED: 'channel_viewed',
    CHANNEL_MEMBER_UPDATED: 'channel_member_updated',
    CHANNEL_SCHEME_UPDATED: 'channel_scheme_updated',
    DIRECT_ADDED: 'direct_added',
    GROUP_ADDED: 'group_added',
    NEW_USER: 'new_user',
    ADDED_TO_TEAM: 'added_to_team',
    JOIN_TEAM: 'join_team',
    LEAVE_TEAM: 'leave_team',
    UPDATE_TEAM: 'update_team',
    DELETE_TEAM: 'delete_team',
    UPDATE_TEAM_SCHEME: 'update_team_scheme',
    USER_ADDED: 'user_added',
    USER_REMOVED: 'user_removed',
    USER_UPDATED: 'user_updated',
    USER_ROLE_UPDATED: 'user_role_updated',
    MEMBERROLE_UPDATED: 'memberrole_updated',
    ROLE_ADDED: 'role_added',
    ROLE_REMOVED: 'role_removed',
    ROLE_UPDATED: 'role_updated',
    TYPING: 'typing',
    PREFERENCE_CHANGED: 'preference_changed',
    PREFERENCES_CHANGED: 'preferences_changed',
    PREFERENCES_DELETED: 'preferences_deleted',
    EPHEMERAL_MESSAGE: 'ephemeral_message',
    STATUS_CHANGED: 'status_change',
    HELLO: 'hello',
    REACTION_ADDED: 'reaction_added',
    REACTION_REMOVED: 'reaction_removed',
    EMOJI_ADDED: 'emoji_added',
    PLUGIN_ENABLED: 'plugin_enabled',
    PLUGIN_DISABLED: 'plugin_disabled',
    LICENSE_CHANGED: 'license_changed',
    CONFIG_CHANGED: 'config_changed',
    PLUGIN_STATUSES_CHANGED: 'plugin_statuses_changed',
    INTEGRATIONS_USAGE_CHANGED: 'integrations_usage_changed',
    OPEN_DIALOG: 'open_dialog',
    RECEIVED_GROUP: 'received_group',
    GROUP_MEMBER_ADD: 'group_member_add',
    GROUP_MEMBER_DELETED: 'group_member_deleted',
    RECEIVED_GROUP_ASSOCIATED_TO_TEAM: 'received_group_associated_to_team',
    RECEIVED_GROUP_NOT_ASSOCIATED_TO_TEAM: 'received_group_not_associated_to_team',
    RECEIVED_GROUP_ASSOCIATED_TO_CHANNEL: 'received_group_associated_to_channel',
    RECEIVED_GROUP_NOT_ASSOCIATED_TO_CHANNEL: 'received_group_not_associated_to_channel',
    WARN_METRIC_STATUS_RECEIVED: 'warn_metric_status_received',
    WARN_METRIC_STATUS_REMOVED: 'warn_metric_status_removed',
    SIDEBAR_CATEGORY_CREATED: 'sidebar_category_created',
    SIDEBAR_CATEGORY_UPDATED: 'sidebar_category_updated',
    SIDEBAR_CATEGORY_DELETED: 'sidebar_category_deleted',
    SIDEBAR_CATEGORY_ORDER_UPDATED: 'sidebar_category_order_updated',
    USER_ACTIVATION_STATUS_CHANGED: 'user_activation_status_change',
    CLOUD_PAYMENT_STATUS_UPDATED: 'cloud_payment_status_updated',
    CLOUD_SUBSCRIPTION_CHANGED: 'cloud_subscription_changed',
    APPS_FRAMEWORK_REFRESH_BINDINGS: 'custom_com.mattermost.apps_refresh_bindings',
    APPS_FRAMEWORK_PLUGIN_ENABLED: 'custom_com.mattermost.apps_plugin_enabled',
    APPS_FRAMEWORK_PLUGIN_DISABLED: 'custom_com.mattermost.apps_plugin_disabled',
    FIRST_ADMIN_VISIT_MARKETPLACE_STATUS_RECEIVED: 'first_admin_visit_marketplace_status_received',
    THREAD_UPDATED: 'thread_updated',
    THREAD_FOLLOW_CHANGED: 'thread_follow_changed',
    THREAD_READ_CHANGED: 'thread_read_changed',
};

export const TutorialSteps = {
    ADD_FIRST_CHANNEL: -1,
    POST_POPOVER: 0,
    CHANNEL_POPOVER: 1,
    ADD_CHANNEL_POPOVER: 2,
    MENU_POPOVER: 3,
    PRODUCT_SWITCHER: 4,
    SETTINGS: 5,
    START_TRIAL: 6,
    FINISHED: 999,
};

// note: add steps in same order as the keys in TutorialSteps above
export const AdminTutorialSteps = ['START_TRIAL'];

export const CrtTutorialSteps = {
    WELCOME_POPOVER: 0,
    LIST_POPOVER: 1,
    UNREAD_POPOVER: 2,
    FINISHED: 999,
};

export const ExploreOtherToolsTourSteps = {
    BOARDS_TOUR: 0,
    PLAYBOOKS_TOUR: 1,
    FINISHED: 999,
};

export const CrtTutorialTriggerSteps = {
    START: 0,
    STARTED: 1,
    FINISHED: 999,
};
export const AutoTourStatus = {
    ENABLED: 0,
    DISABLED: 1,
};

export const CrtThreadPaneSteps = {
    THREADS_PANE_POPOVER: 0,
    FINISHED: 999,
};

export const TopLevelProducts = {
    BOARDS: 'Boards',
    PLAYBOOKS: 'Playbooks',
};

export enum ItemStatus {
    NONE = 'none',
    SUCCESS = 'success',
    INFO = 'info',
    WARNING = 'warning',
    ERROR = 'error',
}

export const RecommendedNextStepsLegacy = {
    COMPLETE_PROFILE: 'complete_profile',
    TEAM_SETUP: 'team_setup',
    INVITE_MEMBERS: 'invite_members',
    PREFERENCES_SETUP: 'preferences_setup',
    NOTIFICATION_SETUP: 'notification_setup',
    DOWNLOAD_APPS: 'download_apps',
    CREATE_FIRST_CHANNEL: 'create_first_channel',
    HIDE: 'hide',
    SKIP: 'skip',
};

export const Threads = {
    CHANGED_SELECTED_THREAD: 'changed_selected_thread',
    CHANGED_LAST_VIEWED_AT: 'changed_last_viewed_at',
    MANUALLY_UNREAD_THREAD: 'manually_unread_thread',
};

export const CloudBanners = {
    HIDE: 'hide',
    TRIAL: 'trial',
    UPGRADE_FROM_TRIAL: 'upgrade_from_trial',
    THREE_DAYS_LEFT_TRIAL_MODAL_DISMISSED: 'dismiss_3_days_left_trial_modal',
};

export const AdvancedTextEditor = {
    COMMENT: 'comment',
    POST: 'post',
    EDIT: 'edit',
};

export const TELEMETRY_CATEGORIES = {
    CLOUD_PURCHASING: 'cloud_purchasing',
    SELF_HOSTED_PURCHASING: 'self_hosted_purchasing',
    CLOUD_ADMIN: 'cloud_admin',
    CLOUD_DELINQUENCY: 'cloud_delinquency',
    SELF_HOSTED_ADMIN: 'self_hosted_admin',
    POST_INFO_MORE: 'post_info_more_menu',
    POST_INFO: 'post_info',
    SELF_HOSTED_START_TRIAL_AUTO_MODAL: 'self_hosted_start_trial_auto_modal',
    SELF_HOSTED_START_TRIAL_MODAL: 'self_hosted_start_trial_modal',
    CLOUD_START_TRIAL_BUTTON: 'cloud_start_trial_button',
    CLOUD_THREE_DAYS_LEFT_MODAL: 'cloud_three_days_left_modal',
    SELF_HOSTED_START_TRIAL_TASK_LIST: 'self_hosted_start_trial_task_list',
    WORKSPACE_OPTIMIZATION_DASHBOARD: 'workspace_optimization_dashboard',
    REQUEST_BUSINESS_EMAIL: 'request_business_email',
};

export const TELEMETRY_LABELS = {
    UNSAVE: 'unsave',
    SAVE: 'save',
    COPY_LINK: 'copy_link',
    COPY_TEXT: 'copy_text',
    DELETE: 'delete',
    EDIT: 'edit',
    FOLLOW: 'follow',
    UNFOLLOW: 'unfollow',
    PIN: 'pin',
    UNPIN: 'unpin',
    REPLY: 'reply',
    UNREAD: 'unread',
    FORWARD: 'forward',
};

export const PostTypes = {
    JOIN_LEAVE: 'system_join_leave' as const,
    JOIN_CHANNEL: 'system_join_channel' as const,
    LEAVE_CHANNEL: 'system_leave_channel' as const,
    ADD_TO_CHANNEL: 'system_add_to_channel' as const,
    REMOVE_FROM_CHANNEL: 'system_remove_from_channel' as const,
    ADD_REMOVE: 'system_add_remove' as const,
    JOIN_TEAM: 'system_join_team' as const,
    LEAVE_TEAM: 'system_leave_team' as const,
    ADD_TO_TEAM: 'system_add_to_team' as const,
    REMOVE_FROM_TEAM: 'system_remove_from_team' as const,
    HEADER_CHANGE: 'system_header_change' as const,
    DISPLAYNAME_CHANGE: 'system_displayname_change' as const,
    CONVERT_CHANNEL: 'system_convert_channel' as const,
    PURPOSE_CHANGE: 'system_purpose_change' as const,
    CHANNEL_DELETED: 'system_channel_deleted' as const,
    CHANNEL_UNARCHIVED: 'system_channel_restored' as const,
    FAKE_PARENT_DELETED: 'system_fake_parent_deleted' as const,
    EPHEMERAL: 'system_ephemeral' as const,
    EPHEMERAL_ADD_TO_CHANNEL: 'system_ephemeral_add_to_channel' as const,
    REMOVE_LINK_PREVIEW: 'remove_link_preview' as const,
    ME: 'me' as const,
};

export const StatTypes = keyMirror({
    TOTAL_USERS: null,
    TOTAL_PUBLIC_CHANNELS: null,
    TOTAL_PRIVATE_GROUPS: null,
    TOTAL_POSTS: null,
    TOTAL_TEAMS: null,
    TOTAL_FILE_POSTS: null,
    TOTAL_HASHTAG_POSTS: null,
    TOTAL_IHOOKS: null,
    TOTAL_OHOOKS: null,
    TOTAL_COMMANDS: null,
    TOTAL_SESSIONS: null,
    POST_PER_DAY: null,
    BOT_POST_PER_DAY: null,
    USERS_WITH_POSTS_PER_DAY: null,
    RECENTLY_ACTIVE_USERS: null,
    NEWLY_CREATED_USERS: null,
    TOTAL_WEBSOCKET_CONNECTIONS: null,
    TOTAL_MASTER_DB_CONNECTIONS: null,
    TOTAL_READ_DB_CONNECTIONS: null,
    DAILY_ACTIVE_USERS: null,
    MONTHLY_ACTIVE_USERS: null,
});

export const SearchUserTeamFilter = {
    ALL_USERS: '',
    NO_TEAM: 'no_team',
};

// UserSearchOptions are the possible option keys for a user search request
export const UserSearchOptions = {
    ALLOW_INACTIVE: 'allow_inactive',
    TEAM_ID: 'team_id',
    NOT_IN_TEAM_ID: 'not_in_team_id',
    WITHOUT_TEAM: 'without_team',
    IN_CHANNEL_ID: 'in_channel_id',
    NOT_IN_CHANNEL_ID: 'not_in_channel_id',
    GROUP_CONSTRAINED: 'group_constrained',
    ROLE: 'role',
    LIMIT: 'limit',
};

// UserListOptions are the possible option keys for get users page request
export const UserListOptions = {
    ACTIVE: 'active',
    INACTIVE: 'inactive',
    IN_TEAM: 'in_team',
    NOT_IN_TEAM: 'not_in_team',
    WITHOUT_TEAM: 'without_team',
    IN_CHANNEL: 'in_channel',
    NOT_IN_CHANNEL: 'not_in_channel',
    GROUP_CONSTRAINED: 'group_constrained',
    SORT: 'sort',
    ROLE: 'role',
};

// UserFilters are the values for UI get/search user filters
export const UserFilters = {
    INACTIVE: 'inactive',
    ACTIVE: 'active',
    SYSTEM_ADMIN: 'system_admin',
    SYSTEM_GUEST: 'system_guest',
};

export const SearchTypes = keyMirror({
    SET_MODAL_SEARCH: null,
    SET_MODAL_FILTERS: null,
    SET_SYSTEM_USERS_SEARCH: null,
    SET_USER_GRID_SEARCH: null,
    SET_USER_GRID_FILTERS: null,
    SET_TEAM_LIST_SEARCH: null,
    SET_CHANNEL_LIST_SEARCH: null,
    SET_CHANNEL_LIST_FILTERS: null,
    SET_CHANNEL_MEMBERS_RHS_SEARCH: null,
});

export const StorageTypes = keyMirror({
    SET_ITEM: null,
    REMOVE_ITEM: null,
    SET_GLOBAL_ITEM: null,
    REMOVE_GLOBAL_ITEM: null,
    ACTION_ON_GLOBAL_ITEMS_WITH_PREFIX: null,
    STORAGE_REHYDRATE: null,
});

export const StoragePrefixes = {
    EMBED_VISIBLE: 'isVisible_',
    COMMENT_DRAFT: 'comment_draft_',
    EDIT_DRAFT: 'edit_draft_',
    DRAFT: 'draft_',
    LOGOUT: '__logout__',
    LOGIN: '__login__',
    ANNOUNCEMENT: '__announcement__',
    LANDING_PAGE_SEEN: '__landingPageSeen__',
    LANDING_PREFERENCE: '__landing-preference__',
    CHANNEL_CATEGORY_COLLAPSED: 'channelCategoryCollapsed_',
    INLINE_IMAGE_VISIBLE: 'isInlineImageVisible_',
    DELINQUENCY: 'delinquency_',
};

export const LandingPreferenceTypes = {
    MATTERMOSTAPP: 'mattermostapp',
    BROWSER: 'browser',
};

export const ErrorPageTypes = {
    LOCAL_STORAGE: 'local_storage',
    OAUTH_ACCESS_DENIED: 'oauth_access_denied',
    OAUTH_MISSING_CODE: 'oauth_missing_code',
    OAUTH_INVALID_PARAM: 'oauth_invalid_param',
    OAUTH_INVALID_REDIRECT_URL: 'oauth_invalid_redirect_url',
    PAGE_NOT_FOUND: 'page_not_found',
    PERMALINK_NOT_FOUND: 'permalink_not_found',
    TEAM_NOT_FOUND: 'team_not_found',
    CHANNEL_NOT_FOUND: 'channel_not_found',
};

export const JobTypes = {
    DATA_RETENTION: 'data_retention',
    ELASTICSEARCH_POST_INDEXING: 'elasticsearch_post_indexing',
    BLEVE_POST_INDEXING: 'bleve_post_indexing',
    LDAP_SYNC: 'ldap_sync',
    MESSAGE_EXPORT: 'message_export',
};

export const JobStatuses = {
    PENDING: 'pending',
    IN_PROGRESS: 'in_progress',
    SUCCESS: 'success',
    ERROR: 'error',
    CANCEL_REQUESTED: 'cancel_requested',
    CANCELED: 'canceled',
    WARNING: 'warning',
};

export const AnnouncementBarTypes = {
    ANNOUNCEMENT: 'announcement',
    CRITICAL: 'critical',
    DEVELOPER: 'developer',
    SUCCESS: 'success',
    ADVISOR: 'advisor',
    ADVISOR_ACK: 'advisor-ack',
    GENERAL: 'general',
};

export const AnnouncementBarMessages = {
    EMAIL_VERIFICATION_REQUIRED: t('announcement_bar.error.email_verification_required'),
    EMAIL_VERIFIED: t('announcement_bar.notification.email_verified'),
    LICENSE_EXPIRED: t('announcement_bar.error.license_expired'),
    LICENSE_EXPIRING: t('announcement_bar.error.license_expiring'),
    LICENSE_PAST_GRACE: t('announcement_bar.error.past_grace'),
    PREVIEW_MODE: t('announcement_bar.error.preview_mode'),
    WEBSOCKET_PORT_ERROR: t('channel_loader.socketError'),
    WARN_METRIC_STATUS_NUMBER_OF_USERS: t('announcement_bar.warn_metric_status.number_of_users.text'),
    WARN_METRIC_STATUS_NUMBER_OF_USERS_ACK: t('announcement_bar.warn_metric_status.number_of_users_ack.text'),
    WARN_METRIC_STATUS_NUMBER_OF_POSTS: t('announcement_bar.warn_metric_status.number_of_posts.text'),
    WARN_METRIC_STATUS_NUMBER_OF_POSTS_ACK: t('announcement_bar.warn_metric_status.number_of_posts_ack.text'),
    TRIAL_LICENSE_EXPIRING: t('announcement_bar.error.trial_license_expiring'),
};

export const VerifyEmailErrors = {
    FAILED_EMAIL_VERIFICATION: 'failed_email_verification',
    FAILED_USER_STATE_GET: 'failed_get_user_state',
};

export const FileTypes = {
    TEXT: 'text',
    IMAGE: 'image',
    AUDIO: 'audio',
    VIDEO: 'video',
    SPREADSHEET: 'spreadsheet',
    CODE: 'code',
    WORD: 'word',
    PRESENTATION: 'presentation',
    PDF: 'pdf',
    PATCH: 'patch',
    SVG: 'svg',
    OTHER: 'other',
    LICENSE_EXTENSION: '.mattermost-license',
};

export const NotificationLevels = {
    DEFAULT: 'default',
    ALL: 'all',
    MENTION: 'mention',
    NONE: 'none',
} as const;

export const IgnoreChannelMentions = {
    ON: 'on',
    OFF: 'off',
    DEFAULT: 'default',
} as const;

export const NotificationSections = {
    IGNORE_CHANNEL_MENTIONS: 'ignoreChannelMentions',
    MARK_UNREAD: 'markUnread',
    DESKTOP: 'desktop',
    PUSH: 'push',
    NONE: '',
};

export const AdvancedSections = {
    CONTROL_SEND: 'advancedCtrlSend',
    FORMATTING: 'formatting',
    JOIN_LEAVE: 'joinLeave',
    PREVIEW_FEATURES: 'advancedPreviewFeatures',
    PERFORMANCE_DEBUGGING: 'performanceDebugging',
};

export const RHSStates = {
    MENTION: 'mention',
    SEARCH: 'search',
    FLAG: 'flag',
    PIN: 'pin',
    PLUGIN: 'plugin',
    CHANNEL_FILES: 'channel-files',
    CHANNEL_INFO: 'channel-info',
    CHANNEL_MEMBERS: 'channel-members',
};

export const UploadStatuses = {
    LOADING: 'loading',
    COMPLETE: 'complete',
    DEFAULT: '',
};

export const GroupUnreadChannels = {
    DISABLED: 'disabled',
    DEFAULT_ON: 'default_on',
    DEFAULT_OFF: 'default_off',
};

export const SidebarChannelGroups = {
    UNREADS: 'unreads',
    FAVORITE: 'favorite',
};

export const DraggingStates = {
    CAPTURE: 'capture',
    BEFORE: 'before',
    DURING: 'during',
};

export const DraggingStateTypes = {
    CATEGORY: 'category',
    CHANNEL: 'channel',
    DM: 'DM',
    MIXED_CHANNELS: 'mixed_channels',
};

export const AboutLinks = {
    TERMS_OF_SERVICE: 'https://mattermost.com/terms-of-use/',
    PRIVACY_POLICY: 'https://mattermost.com/privacy-policy/',
};

export const CloudLinks = {
    BILLING_DOCS: 'https://docs.mattermost.com/cloud/cloud-billing/cloud-billing.html',
    PRICING: 'https://mattermost.com/pricing/',
    PRORATED_PAYMENT: 'https://mattermost.com/pl/mattermost-cloud-prorate-documentation',
    DEPLOYMENT_OPTIONS: 'https://mattermost.com/deploy/',
    DOWNLOAD_UPDATE: 'https://mattermost.com/deploy/',
    CLOUD_SIGNUP_PAGE: 'https://mattermost.com/sign-up/',
    SELF_HOSTED_SIGNUP: 'https://customers.mattermost.com/signup',
    DELINQUENCY_DOCS: 'https://docs.mattermost.com/about/cloud-subscriptions.html#failed-or-late-payments',
};

export const DocLinks = {
    AD_LDAP: 'https://docs.mattermost.com/configure/configuration-settings.html#ad-ldap',
    DATA_RETENTION_POLICY: 'https://docs.mattermost.com/comply/data-retention-policy.html',
    ELASTICSEARCH: 'https://docs.mattermost.com/scale/elasticsearch.html',
    GUEST_ACCOUNTS: 'https://docs.mattermost.com/onboard/guest-accounts.html',
    SESSION_LENGTHS: 'https://docs.mattermost.com/configure/configuration-settings.html#session-lengths',
    SITE_URL: 'https://docs.mattermost.com/configure/configuration-settings.html#site-url',
    SSL_CERTIFICATE: 'https://docs.mattermost.com/onboard/ssl-client-certificate.html',
    UPGRADE_SERVER: 'https://docs.mattermost.com/upgrade/upgrading-mattermost-server.html',
    ONBOARD_LDAP: 'https://docs.mattermost.com/onboard/ad-ldap.html',
    ONBOARD_SSO: 'https://docs.mattermost.com/onboard/sso-saml.html',
};

export const LicenseLinks = {
    CONTACT_SALES: 'https://mattermost.com/contact-sales/',
    SOFTWARE_EVALUATION_AGREEMENT: 'https://mattermost.com/software-evaluation-agreement/',
    TRIAL_INFO_LINK: 'https://mattermost.com/trial',
    EMBARGOED_COUNTRIES: 'https://mattermost.com/pl/limitations-for-embargoed-countries',
};

export const BillingSchemes = {
    FLAT_FEE: 'flat_fee',
    PER_SEAT: 'per_seat',
    SALES_SERVE: 'sales_serve',
};

export const RecurringIntervals = {
    YEAR: 'year',
    MONTH: 'month',
};

export const PermissionsScope = {
    [Permissions.INVITE_USER]: 'team_scope',
    [Permissions.INVITE_GUEST]: 'team_scope',
    [Permissions.ADD_USER_TO_TEAM]: 'team_scope',
    [Permissions.USE_SLASH_COMMANDS]: 'channel_scope',
    [Permissions.MANAGE_SLASH_COMMANDS]: 'team_scope',
    [Permissions.MANAGE_OTHERS_SLASH_COMMANDS]: 'team_scope',
    [Permissions.CREATE_PUBLIC_CHANNEL]: 'team_scope',
    [Permissions.CREATE_PRIVATE_CHANNEL]: 'team_scope',
    [Permissions.MANAGE_PUBLIC_CHANNEL_MEMBERS]: 'channel_scope',
    [Permissions.MANAGE_PRIVATE_CHANNEL_MEMBERS]: 'channel_scope',
    [Permissions.ASSIGN_SYSTEM_ADMIN_ROLE]: 'system_scope',
    [Permissions.MANAGE_ROLES]: 'system_scope',
    [Permissions.MANAGE_TEAM_ROLES]: 'team_scope',
    [Permissions.MANAGE_CHANNEL_ROLES]: 'chanel_scope',
    [Permissions.MANAGE_SYSTEM]: 'system_scope',
    [Permissions.CREATE_DIRECT_CHANNEL]: 'system_scope',
    [Permissions.CREATE_GROUP_CHANNEL]: 'system_scope',
    [Permissions.MANAGE_PUBLIC_CHANNEL_PROPERTIES]: 'channel_scope',
    [Permissions.MANAGE_PRIVATE_CHANNEL_PROPERTIES]: 'channel_scope',
    [Permissions.LIST_PUBLIC_TEAMS]: 'system_scope',
    [Permissions.JOIN_PUBLIC_TEAMS]: 'system_scope',
    [Permissions.LIST_PRIVATE_TEAMS]: 'system_scope',
    [Permissions.JOIN_PRIVATE_TEAMS]: 'system_scope',
    [Permissions.LIST_TEAM_CHANNELS]: 'team_scope',
    [Permissions.JOIN_PUBLIC_CHANNELS]: 'team_scope',
    [Permissions.DELETE_PUBLIC_CHANNEL]: 'channel_scope',
    [Permissions.DELETE_PRIVATE_CHANNEL]: 'channel_scope',
    [Permissions.EDIT_OTHER_USERS]: 'system_scope',
    [Permissions.READ_CHANNEL]: 'channel_scope',
    [Permissions.READ_PUBLIC_CHANNEL]: 'team_scope',
    [Permissions.ADD_REACTION]: 'channel_scope',
    [Permissions.REMOVE_REACTION]: 'channel_scope',
    [Permissions.REMOVE_OTHERS_REACTIONS]: 'channel_scope',
    [Permissions.PERMANENT_DELETE_USER]: 'system_scope',
    [Permissions.UPLOAD_FILE]: 'channel_scope',
    [Permissions.GET_PUBLIC_LINK]: 'system_scope',
    [Permissions.MANAGE_INCOMING_WEBHOOKS]: 'team_scope',
    [Permissions.MANAGE_OTHERS_INCOMING_WEBHOOKS]: 'team_scope',
    [Permissions.MANAGE_OUTGOING_WEBHOOKS]: 'team_scope',
    [Permissions.MANAGE_OTHERS_OUTGOING_WEBHOOKS]: 'team_scope',
    [Permissions.MANAGE_OAUTH]: 'system_scope',
    [Permissions.MANAGE_SYSTEM_WIDE_OAUTH]: 'system_scope',
    [Permissions.CREATE_POST]: 'channel_scope',
    [Permissions.CREATE_POST_PUBLIC]: 'channel_scope',
    [Permissions.EDIT_POST]: 'channel_scope',
    [Permissions.EDIT_OTHERS_POSTS]: 'channel_scope',
    [Permissions.DELETE_POST]: 'channel_scope',
    [Permissions.DELETE_OTHERS_POSTS]: 'channel_scope',
    [Permissions.REMOVE_USER_FROM_TEAM]: 'team_scope',
    [Permissions.CREATE_TEAM]: 'system_scope',
    [Permissions.MANAGE_TEAM]: 'team_scope',
    [Permissions.IMPORT_TEAM]: 'team_scope',
    [Permissions.VIEW_TEAM]: 'team_scope',
    [Permissions.LIST_USERS_WITHOUT_TEAM]: 'system_scope',
    [Permissions.CREATE_USER_ACCESS_TOKEN]: 'system_scope',
    [Permissions.READ_USER_ACCESS_TOKEN]: 'system_scope',
    [Permissions.REVOKE_USER_ACCESS_TOKEN]: 'system_scope',
    [Permissions.MANAGE_JOBS]: 'system_scope',
    [Permissions.CREATE_EMOJIS]: 'team_scope',
    [Permissions.DELETE_EMOJIS]: 'team_scope',
    [Permissions.DELETE_OTHERS_EMOJIS]: 'team_scope',
    [Permissions.USE_CHANNEL_MENTIONS]: 'channel_scope',
    [Permissions.USE_GROUP_MENTIONS]: 'channel_scope',
    [Permissions.READ_PUBLIC_CHANNEL_GROUPS]: 'channel_scope',
    [Permissions.READ_PRIVATE_CHANNEL_GROUPS]: 'channel_scope',
    [Permissions.CONVERT_PUBLIC_CHANNEL_TO_PRIVATE]: 'channel_scope',
    [Permissions.CONVERT_PRIVATE_CHANNEL_TO_PUBLIC]: 'channel_scope',
    [Permissions.MANAGE_SHARED_CHANNELS]: 'system_scope',
    [Permissions.MANAGE_SECURE_CONNECTIONS]: 'system_scope',
    [Permissions.PLAYBOOK_PUBLIC_CREATE]: 'team_scope',
    [Permissions.PLAYBOOK_PUBLIC_MANAGE_PROPERTIES]: 'playbook_scope',
    [Permissions.PLAYBOOK_PUBLIC_MANAGE_MEMBERS]: 'playbook_scope',
    [Permissions.PLAYBOOK_PUBLIC_VIEW]: 'playbook_scope',
    [Permissions.PLAYBOOK_PUBLIC_MAKE_PRIVATE]: 'playbook_scope',
    [Permissions.PLAYBOOK_PRIVATE_CREATE]: 'team_scope',
    [Permissions.PLAYBOOK_PRIVATE_MANAGE_PROPERTIES]: 'playbook_scope',
    [Permissions.PLAYBOOK_PRIVATE_MANAGE_MEMBERS]: 'playbook_scope',
    [Permissions.PLAYBOOK_PRIVATE_VIEW]: 'playbook_scope',
    [Permissions.PLAYBOOK_PRIVATE_MAKE_PUBLIC]: 'playbook_scope',
    [Permissions.RUN_CREATE]: 'playbook_scope',
    [Permissions.RUN_MANAGE_MEMBERS]: 'run_scope',
    [Permissions.RUN_MANAGE_PROPERTIES]: 'run_scope',
    [Permissions.RUN_VIEW]: 'run_scope',
    [Permissions.CREATE_CUSTOM_GROUP]: 'system_scope',
    [Permissions.EDIT_CUSTOM_GROUP]: 'system_scope',
    [Permissions.DELETE_CUSTOM_GROUP]: 'system_scope',
    [Permissions.MANAGE_CUSTOM_GROUP_MEMBERS]: 'system_scope',
};

export const DefaultRolePermissions = {
    all_users: [
        Permissions.CREATE_DIRECT_CHANNEL,
        Permissions.CREATE_GROUP_CHANNEL,
        Permissions.PERMANENT_DELETE_USER,
        Permissions.CREATE_TEAM,
        Permissions.LIST_TEAM_CHANNELS,
        Permissions.JOIN_PUBLIC_CHANNELS,
        Permissions.READ_PUBLIC_CHANNEL,
        Permissions.VIEW_TEAM,
        Permissions.CREATE_PUBLIC_CHANNEL,
        Permissions.MANAGE_PUBLIC_CHANNEL_PROPERTIES,
        Permissions.DELETE_PUBLIC_CHANNEL,
        Permissions.CREATE_PRIVATE_CHANNEL,
        Permissions.MANAGE_PRIVATE_CHANNEL_PROPERTIES,
        Permissions.DELETE_PRIVATE_CHANNEL,
        Permissions.INVITE_USER,
        Permissions.ADD_USER_TO_TEAM,
        Permissions.READ_CHANNEL,
        Permissions.ADD_REACTION,
        Permissions.REMOVE_REACTION,
        Permissions.MANAGE_PUBLIC_CHANNEL_MEMBERS,
        Permissions.READ_PUBLIC_CHANNEL_GROUPS,
        Permissions.READ_PRIVATE_CHANNEL_GROUPS,
        Permissions.UPLOAD_FILE,
        Permissions.GET_PUBLIC_LINK,
        Permissions.CREATE_POST,
        Permissions.USE_SLASH_COMMANDS,
        Permissions.MANAGE_PRIVATE_CHANNEL_MEMBERS,
        Permissions.DELETE_POST,
        Permissions.EDIT_POST,
        Permissions.LIST_PUBLIC_TEAMS,
        Permissions.JOIN_PUBLIC_TEAMS,
        Permissions.USE_CHANNEL_MENTIONS,
        Permissions.USE_GROUP_MENTIONS,
        Permissions.CREATE_CUSTOM_GROUP,
        Permissions.EDIT_CUSTOM_GROUP,
        Permissions.DELETE_CUSTOM_GROUP,
        Permissions.MANAGE_CUSTOM_GROUP_MEMBERS,
        Permissions.PLAYBOOK_PUBLIC_CREATE,
        Permissions.PLAYBOOK_PRIVATE_CREATE,
        Permissions.PLAYBOOK_PUBLIC_MANAGE_MEMBERS,
        Permissions.PLAYBOOK_PRIVATE_MANAGE_MEMBERS,
        Permissions.PLAYBOOK_PUBLIC_MANAGE_PROPERTIES,
        Permissions.PLAYBOOK_PRIVATE_MANAGE_PROPERTIES,
        Permissions.PLAYBOOK_PUBLIC_MAKE_PRIVATE,
        Permissions.RUN_CREATE,
    ],
    channel_admin: [
        Permissions.MANAGE_CHANNEL_ROLES,
        Permissions.CREATE_POST,
        Permissions.ADD_REACTION,
        Permissions.REMOVE_REACTION,
        Permissions.MANAGE_PUBLIC_CHANNEL_MEMBERS,
        Permissions.READ_PUBLIC_CHANNEL_GROUPS,
        Permissions.READ_PRIVATE_CHANNEL_GROUPS,
        Permissions.MANAGE_PRIVATE_CHANNEL_MEMBERS,
        Permissions.USE_CHANNEL_MENTIONS,
        Permissions.USE_GROUP_MENTIONS,
    ],
    team_admin: [
        Permissions.EDIT_OTHERS_POSTS,
        Permissions.REMOVE_USER_FROM_TEAM,
        Permissions.MANAGE_TEAM,
        Permissions.IMPORT_TEAM,
        Permissions.MANAGE_TEAM_ROLES,
        Permissions.MANAGE_CHANNEL_ROLES,
        Permissions.MANAGE_SLASH_COMMANDS,
        Permissions.MANAGE_OTHERS_SLASH_COMMANDS,
        Permissions.MANAGE_INCOMING_WEBHOOKS,
        Permissions.MANAGE_OUTGOING_WEBHOOKS,
        Permissions.DELETE_POST,
        Permissions.DELETE_OTHERS_POSTS,
        Permissions.MANAGE_OTHERS_OUTGOING_WEBHOOKS,
        Permissions.ADD_REACTION,
        Permissions.MANAGE_OTHERS_INCOMING_WEBHOOKS,
        Permissions.USE_CHANNEL_MENTIONS,
        Permissions.MANAGE_PUBLIC_CHANNEL_MEMBERS,
        Permissions.CONVERT_PUBLIC_CHANNEL_TO_PRIVATE,
        Permissions.CONVERT_PRIVATE_CHANNEL_TO_PUBLIC,
        Permissions.READ_PUBLIC_CHANNEL_GROUPS,
        Permissions.READ_PRIVATE_CHANNEL_GROUPS,
        Permissions.MANAGE_PRIVATE_CHANNEL_MEMBERS,
        Permissions.CREATE_POST,
        Permissions.REMOVE_REACTION,
        Permissions.USE_GROUP_MENTIONS,
    ],
    guests: [
        Permissions.EDIT_POST,
        Permissions.ADD_REACTION,
        Permissions.REMOVE_REACTION,
        Permissions.USE_CHANNEL_MENTIONS,
        Permissions.USE_SLASH_COMMANDS,
        Permissions.READ_CHANNEL,
        Permissions.UPLOAD_FILE,
        Permissions.CREATE_POST,
    ],
};

export const Locations = {
    CENTER: 'CENTER' as const,
    RHS_ROOT: 'RHS_ROOT' as const,
    RHS_COMMENT: 'RHS_COMMENT' as const,
    SEARCH: 'SEARCH' as const,
    NO_WHERE: 'NO_WHERE' as const,
    MODAL: 'MODAL' as const,
};

export const PostListRowListIds = {
    DATE_LINE: PostListUtils.DATE_LINE,
    START_OF_NEW_MESSAGES: PostListUtils.START_OF_NEW_MESSAGES,
    CHANNEL_INTRO_MESSAGE: 'CHANNEL_INTRO_MESSAGE',
    OLDER_MESSAGES_LOADER: 'OLDER_MESSAGES_LOADER',
    NEWER_MESSAGES_LOADER: 'NEWER_MESSAGES_LOADER',
    LOAD_OLDER_MESSAGES_TRIGGER: 'LOAD_OLDER_MESSAGES_TRIGGER',
    LOAD_NEWER_MESSAGES_TRIGGER: 'LOAD_NEWER_MESSAGES_TRIGGER',
};

export const exportFormats = {
    EXPORT_FORMAT_CSV: 'csv',
    EXPORT_FORMAT_ACTIANCE: 'actiance',
    EXPORT_FORMAT_GLOBALRELAY: 'globalrelay',
};

export const ZoomSettings = {
    DEFAULT_SCALE: 1.75,
    SCALE_DELTA: 0.25,
    MIN_SCALE: 0.25,
    MAX_SCALE: 3.0,
};

export const Constants = {
    SettingsTypes,
    JobTypes,
    Preferences,
    SocketEvents,
    ActionTypes,
    UserStatuses,
    UserSearchOptions,
    TutorialSteps,
    AdminTutorialSteps,
    CrtTutorialSteps,
    CrtTutorialTriggerSteps,
    ExploreOtherToolsTourSteps,
    AutoTourStatus,
    CrtThreadPaneSteps,
    PostTypes,
    ErrorPageTypes,
    AnnouncementBarTypes,
    AnnouncementBarMessages,
    FileTypes,
    Locations,
    PostListRowListIds,
    MAX_POST_VISIBILITY: 1000000,

    IGNORE_POST_TYPES: [PostTypes.JOIN_LEAVE, PostTypes.JOIN_TEAM, PostTypes.LEAVE_TEAM, PostTypes.JOIN_CHANNEL, PostTypes.LEAVE_CHANNEL, PostTypes.REMOVE_FROM_CHANNEL, PostTypes.ADD_REMOVE],

    PayloadSources: keyMirror({
        SERVER_ACTION: null,
        VIEW_ACTION: null,
    }),

    // limit of users to show the lhs invite members button highlighted
    USER_LIMIT: 10,

    StatTypes,
    STAT_MAX_ACTIVE_USERS: 20,
    STAT_MAX_NEW_USERS: 20,

    ScrollTypes: {
        FREE: 1,
        BOTTOM: 2,
        SIDEBBAR_OPEN: 3,
        NEW_MESSAGE: 4,
        POST: 5,
    },

    // This is the same limit set https://github.com/mattermost/mattermost-server/blob/master/model/config.go#L105
    MAXIMUM_LOGIN_ATTEMPTS_DEFAULT: 10,

    // This is the same limit set https://github.com/mattermost/mattermost-server/blob/master/api4/team.go#L23
    MAX_ADD_MEMBERS_BATCH: 256,

    SPECIAL_MENTIONS: ['all', 'channel', 'here'],
    PLAN_MENTIONS: /Professional plan|Enterprise plan|Enterprise trial/gi,
    SPECIAL_MENTIONS_REGEX: /(?:\B|\b_+)@(channel|all|here)(?!(\.|-|_)*[^\W_])/gi,
    SUM_OF_MEMBERS_MENTION_REGEX: /\d+ members/gi,
    ALL_MENTION_REGEX: /(?:\B|\b_+)@(all)(?!(\.|-|_)*[^\W_])/gi,
    CHANNEL_MENTION_REGEX: /(?:\B|\b_+)@(channel)(?!(\.|-|_)*[^\W_])/gi,
    HERE_MENTION_REGEX: /(?:\B|\b_+)@(here)(?!(\.|-|_)*[^\W_])/gi,
    NOTIFY_ALL_MEMBERS: 5,
    ALL_MEMBERS_MENTIONS_REGEX: /(?:\B|\b_+)@(channel|all)(?!(\.|-|_)*[^\W_])/gi,
    MENTIONS_REGEX: /(?:\B|\b_+)@([a-z0-9.\-_]+)/gi,
    DEFAULT_CHARACTER_LIMIT: 4000,
    IMAGE_TYPE_GIF: 'gif',
    TEXT_TYPES: ['txt', 'rtf'],
    IMAGE_TYPES: ['jpg', 'gif', 'bmp', 'png', 'jpeg', 'tiff', 'tif', 'psd'],
    AUDIO_TYPES: ['mp3', 'wav', 'wma', 'm4a', 'flac', 'aac', 'ogg', 'm4r'],
    VIDEO_TYPES: ['mp4', 'avi', 'webm', 'mkv', 'wmv', 'mpg', 'mov', 'flv'],
    PRESENTATION_TYPES: ['ppt', 'pptx'],
    SPREADSHEET_TYPES: ['xlsx', 'csv'],
    WORD_TYPES: ['doc', 'docx'],
    CHANNEL_HEADER_HEIGHT: 62,
    CODE_TYPES: ['applescript', 'as', 'atom', 'bas', 'bash', 'boot', 'c', 'c++', 'cake', 'cc', 'cjsx', 'cl2', 'clj', 'cljc', 'cljs', 'cljs.hl', 'cljscm', 'cljx', '_coffee', 'coffee', 'cpp', 'cs', 'csharp', 'cson', 'css', 'd', 'dart', 'delphi', 'dfm', 'di', 'diff', 'django', 'docker', 'dockerfile', 'dpr', 'erl', 'ex', 'exs', 'f90', 'f95', 'freepascal', 'fs', 'fsharp', 'gcode', 'gemspec', 'go', 'groovy', 'gyp', 'h', 'h++', 'handlebars', 'hbs', 'hic', 'hpp', 'hs', 'html', 'html.handlebars', 'html.hbs', 'hx', 'iced', 'irb', 'java', 'jinja', 'jl', 'js', 'json', 'jsp', 'jsx', 'kt', 'ktm', 'kts', 'lazarus', 'less', 'lfm', 'lisp', 'log', 'lpr', 'lua', 'm', 'mak', 'matlab', 'md', 'mk', 'mkd', 'mkdown', 'ml', 'mm', 'nc', 'obj-c', 'objc', 'osascript', 'pas', 'pascal', 'perl', 'php', 'php3', 'php4', 'php5', 'php6', 'pl', 'plist', 'podspec', 'pp', 'ps', 'ps1', 'py', 'r', 'rb', 'rs', 'rss', 'ruby', 'scala', 'scm', 'scpt', 'scss', 'sh', 'sld', 'sql', 'st', 'styl', 'swift', 'tex', 'thor', 'v', 'vb', 'vbnet', 'vbs', 'veo', 'xhtml', 'xml', 'xsl', 'yaml', 'zsh'],
    PDF_TYPES: ['pdf'],
    PATCH_TYPES: ['patch'],
    SVG_TYPES: ['svg'],
    ICON_FROM_TYPE: {
        audio: audioIcon,
        video: videoIcon,
        spreadsheet: excelIcon,
        presentation: pptIcon,
        pdf: pdfIcon,
        code: codeIcon,
        word: wordIcon,
        patch: patchIcon,
        other: genericIcon,
    },
    ICON_NAME_FROM_TYPE: {
        text: 'text',
        audio: 'audio',
        video: 'video',
        spreadsheet: 'excel',
        presentation: 'ppt',
        pdf: 'pdf',
        code: 'code',
        word: 'word',
        patch: 'patch',
        other: 'generic',
        image: 'image',
    },
    MAX_UPLOAD_FILES: 10,
    MAX_FILENAME_LENGTH: 35,
    EXPANDABLE_INLINE_IMAGE_MIN_HEIGHT: 100,
    THUMBNAIL_WIDTH: 128,
    THUMBNAIL_HEIGHT: 100,
    PREVIEWER_HEIGHT: 170,
    WEB_VIDEO_WIDTH: 640,
    WEB_VIDEO_HEIGHT: 480,
    MOBILE_VIDEO_WIDTH: 480,
    MOBILE_VIDEO_HEIGHT: 360,

    DESKTOP_SCREEN_WIDTH: 1679,
    TABLET_SCREEN_WIDTH: 1020,
    MOBILE_SCREEN_WIDTH: 768,

    POST_MODAL_PADDING: 170,
    SCROLL_DELAY: 2000,
    SCROLL_PAGE_FRACTION: 3,
    DEFAULT_CHANNEL: 'town-square',
    DEFAULT_CHANNEL_UI_NAME: 'Town Square',
    OFFTOPIC_CHANNEL: 'off-topic',
    OFFTOPIC_CHANNEL_UI_NAME: 'Off-Topic',
    GITLAB_SERVICE: 'gitlab',
    GOOGLE_SERVICE: 'google',
    OFFICE365_SERVICE: 'office365',
    OAUTH_SERVICES: ['gitlab', 'google', 'office365', 'openid'],
    OPENID_SERVICE: 'openid',
    OPENID_SCOPES: 'profile openid email',
    EMAIL_SERVICE: 'email',
    LDAP_SERVICE: 'ldap',
    SAML_SERVICE: 'saml',
    USERNAME_SERVICE: 'username',
    SIGNIN_CHANGE: 'signin_change',
    PASSWORD_CHANGE: 'password_change',
    GET_TERMS_ERROR: 'get_terms_error',
    TERMS_REJECTED: 'terms_rejected',
    SIGNIN_VERIFIED: 'verified',
    CREATE_LDAP: 'create_ldap',
    SESSION_EXPIRED: 'expired',
    POST_AREA_HEIGHT: 80,
    POST_CHUNK_SIZE: 60,
    PROFILE_CHUNK_SIZE: 100,
    POST_FOCUS_CONTEXT_RADIUS: 10,
    POST_LOADING: 'loading',
    POST_FAILED: 'failed',
    POST_DELETED: 'deleted',
    POST_UPDATED: 'updated',
    SYSTEM_MESSAGE_PREFIX: 'system_',
    SUGGESTION_LIST_MAXHEIGHT: 292,
    SUGGESTION_LIST_MAXWIDTH: 496,
    SUGGESTION_LIST_SPACE_RHS: 420,
    SUGGESTION_LIST_MODAL_WIDTH: 496,
    MENTION_NAME_PADDING_LEFT: 2.4,
    AVATAR_WIDTH: 24,
    AUTO_RESPONDER: 'system_auto_responder',
    SYSTEM_MESSAGE_PROFILE_IMAGE: logoImage,
    RESERVED_TEAM_NAMES: [
        'signup',
        'login',
        'admin',
        'channel',
        'post',
        'api',
        'oauth',
        'error',
        'help',
        'plugins',
        'playbooks',
        'boards',
    ],
    RESERVED_USERNAMES: [
        'valet',
        'all',
        'channel',
        'here',
        'matterbot',
        'system',
    ],
    MONTHS: ['January', 'February', 'March', 'April', 'May', 'June', 'July', 'August', 'September', 'October', 'November', 'December'],
    MAX_DMS: 20,
    MAX_USERS_IN_GM: 8,
    MIN_USERS_IN_GM: 3,
    MAX_CHANNEL_POPOVER_COUNT: 100,
    DM_CHANNEL: 'D',
    GM_CHANNEL: 'G',
    OPEN_CHANNEL: 'O',
    PRIVATE_CHANNEL: 'P',
    ARCHIVED_CHANNEL: 'archive',
    INVITE_TEAM: 'I',
    OPEN_TEAM: 'O',
    THREADS: 'threads',
    INSIGHTS: 'insights',
    MAX_POST_LEN: 4000,
    EMOJI_SIZE: 16,
    DEFAULT_EMOJI_PICKER_LEFT_OFFSET: 87,
    DEFAULT_EMOJI_PICKER_RIGHT_OFFSET: 15,
    EMOJI_PICKER_WIDTH_OFFSET: 295,
    THEME_ELEMENTS: [
        {
            group: 'sidebarElements',
            id: 'sidebarBg',
            uiName: 'Sidebar BG',
        },
        {
            group: 'sidebarElements',
            id: 'sidebarText',
            uiName: 'Sidebar Text',
        },
        {
            group: 'sidebarElements',
            id: 'sidebarHeaderBg',
            uiName: 'Sidebar Header BG',
        },
        {
            group: 'sidebarElements',
            id: 'sidebarTeamBarBg',
            uiName: 'Team Sidebar BG',
        },
        {
            group: 'sidebarElements',
            id: 'sidebarHeaderTextColor',
            uiName: 'Sidebar Header Text',
        },
        {
            group: 'sidebarElements',
            id: 'sidebarUnreadText',
            uiName: 'Sidebar Unread Text',
        },
        {
            group: 'sidebarElements',
            id: 'sidebarTextHoverBg',
            uiName: 'Sidebar Text Hover BG',
        },
        {
            group: 'sidebarElements',
            id: 'sidebarTextActiveBorder',
            uiName: 'Sidebar Text Active Border',
        },
        {
            group: 'sidebarElements',
            id: 'sidebarTextActiveColor',
            uiName: 'Sidebar Text Active Color',
        },
        {
            group: 'sidebarElements',
            id: 'onlineIndicator',
            uiName: 'Online Indicator',
        },
        {
            group: 'sidebarElements',
            id: 'awayIndicator',
            uiName: 'Away Indicator',
        },
        {
            group: 'sidebarElements',
            id: 'dndIndicator',
            uiName: 'Away Indicator',
        },
        {
            group: 'sidebarElements',
            id: 'mentionBg',
            uiName: 'Mention Jewel BG',
        },
        {
            group: 'sidebarElements',
            id: 'mentionColor',
            uiName: 'Mention Jewel Text',
        },
        {
            group: 'centerChannelElements',
            id: 'centerChannelBg',
            uiName: 'Center Channel BG',
        },
        {
            group: 'centerChannelElements',
            id: 'centerChannelColor',
            uiName: 'Center Channel Text',
        },
        {
            group: 'centerChannelElements',
            id: 'newMessageSeparator',
            uiName: 'New Message Separator',
        },
        {
            group: 'centerChannelElements',
            id: 'errorTextColor',
            uiName: 'Error Text Color',
        },
        {
            group: 'centerChannelElements',
            id: 'mentionHighlightBg',
            uiName: 'Mention Highlight BG',
        },
        {
            group: 'linkAndButtonElements',
            id: 'linkColor',
            uiName: 'Link Color',
        },
        {
            group: 'centerChannelElements',
            id: 'mentionHighlightLink',
            uiName: 'Mention Highlight Link',
        },
        {
            group: 'linkAndButtonElements',
            id: 'buttonBg',
            uiName: 'Button BG',
        },
        {
            group: 'linkAndButtonElements',
            id: 'buttonColor',
            uiName: 'Button Text',
        },
        {
            group: 'centerChannelElements',
            id: 'codeTheme',
            uiName: 'Code Theme',
            themes: [
                {
                    id: 'solarized-dark',
                    uiName: 'Solarized Dark',
                    cssURL: solarizedDarkCSS,
                    iconURL: solarizedDarkIcon,
                },
                {
                    id: 'solarized-light',
                    uiName: 'Solarized Light',
                    cssURL: solarizedLightCSS,
                    iconURL: solarizedLightIcon,
                },
                {
                    id: 'github',
                    uiName: 'GitHub',
                    cssURL: githubCSS,
                    iconURL: githubIcon,
                },
                {
                    id: 'monokai',
                    uiName: 'Monokai',
                    cssURL: monokaiCSS,
                    iconURL: monokaiIcon,
                },
            ],
        },
    ],
    DEFAULT_CODE_THEME: 'github',

    // KeyCodes
    //  key[0]: used for KeyboardEvent.key
    //  key[1]: used for KeyboardEvent.keyCode
    //  key[2]: used for KeyboardEvent.code

    //  KeyboardEvent.code is used as primary check to support multiple keyborad layouts
    //  support of KeyboardEvent.code is just in chrome and firefox so using key and keyCode for better browser support

    KeyCodes: ({
        BACKSPACE: ['Backspace', 8],
        TAB: ['Tab', 9],
        ENTER: ['Enter', 13],
        SHIFT: ['Shift', 16],
        CTRL: ['Control', 17],
        ALT: ['Alt', 18],
        CAPS_LOCK: ['CapsLock', 20],
        ESCAPE: ['Escape', 27],
        SPACE: [' ', 32],
        PAGE_UP: ['PageUp', 33],
        PAGE_DOWN: ['PageDown', 34],
        END: ['End', 35],
        HOME: ['Home', 36],
        LEFT: ['ArrowLeft', 37],
        UP: ['ArrowUp', 38],
        RIGHT: ['ArrowRight', 39],
        DOWN: ['ArrowDown', 40],
        INSERT: ['Insert', 45],
        DELETE: ['Delete', 46],
        ZERO: ['0', 48],
        ONE: ['1', 49],
        TWO: ['2', 50],
        THREE: ['3', 51],
        FOUR: ['4', 52],
        FIVE: ['5', 53],
        SIX: ['6', 54],
        SEVEN: ['7', 55],
        EIGHT: ['8', 56],
        NINE: ['9', 57],
        A: ['a', 65],
        B: ['b', 66],
        C: ['c', 67],
        D: ['d', 68],
        E: ['e', 69],
        F: ['f', 70],
        G: ['g', 71],
        H: ['h', 72],
        I: ['i', 73],
        J: ['j', 74],
        K: ['k', 75],
        L: ['l', 76],
        M: ['m', 77],
        N: ['n', 78],
        O: ['o', 79],
        P: ['p', 80],
        Q: ['q', 81],
        R: ['r', 82],
        S: ['s', 83],
        T: ['t', 84],
        U: ['u', 85],
        V: ['v', 86],
        W: ['w', 87],
        X: ['x', 88],
        Y: ['y', 89],
        Z: ['z', 90],
        CMD: ['Meta', 91],
        MENU: ['ContextMenu', 93],
        NUMPAD_0: ['0', 96],
        NUMPAD_1: ['1', 97],
        NUMPAD_2: ['2', 98],
        NUMPAD_3: ['3', 99],
        NUMPAD_4: ['4', 100],
        NUMPAD_5: ['5', 101],
        NUMPAD_6: ['6', 102],
        NUMPAD_7: ['7', 103],
        NUMPAD_8: ['8', 104],
        NUMPAD_9: ['9', 105],
        MULTIPLY: ['*', 106],
        ADD: ['+', 107],
        SUBTRACT: ['-', 109],
        DECIMAL: ['.', 110],
        DIVIDE: ['/', 111],
        F1: ['F1', 112],
        F2: ['F2', 113],
        F3: ['F3', 114],
        F4: ['F4', 115],
        F5: ['F5', 116],
        F6: ['F6', 117],
        F7: ['F7', 118],
        F8: ['F8', 119],
        F9: ['F9', 120],
        F10: ['F10', 121],
        F11: ['F11', 122],
        F12: ['F12', 123],
        NUM_LOCK: ['NumLock', 144],
        SEMICOLON: [';', 186],
        EQUAL: ['=', 187],
        COMMA: [',', 188],
        DASH: ['-', 189],
        PERIOD: ['.', 190],
        FORWARD_SLASH: ['/', 191],
        TILDE: ['~', 192], // coudnt find the key or even get code from browser - no reference in code as of now
        OPEN_BRACKET: ['[', 219],
        BACK_SLASH: ['\\', 220],
        CLOSE_BRACKET: [']', 221],
        COMPOSING: ['Composing', 229],
    } as Record<string, [string, number]>),
    CODE_PREVIEW_MAX_FILE_SIZE: 500000, // 500 KB
    HighlightedLanguages: {
        '1c': {name: '1C:Enterprise', extensions: ['bsl', 'os'], aliases: ['bsl']},
        actionscript: {name: 'ActionScript', extensions: ['as'], aliases: ['as', 'as3']},
        applescript: {name: 'AppleScript', extensions: ['applescript', 'osascript', 'scpt'], aliases: ['osascript']},
        bash: {name: 'Bash', extensions: ['sh'], aliases: ['sh', 'zsh']},
        clojure: {name: 'Clojure', extensions: ['clj', 'boot', 'cl2', 'cljc', 'cljs', 'cljs.hl', 'cljscm', 'cljx', 'hic'], aliases: ['clj']},
        coffeescript: {name: 'CoffeeScript', extensions: ['coffee', '_coffee', 'cake', 'cjsx', 'cson', 'iced'], aliases: ['coffee', 'coffee-script']},
        cpp: {name: 'C/C++', extensions: ['cpp', 'c', 'cc', 'h', 'c++', 'h++', 'hpp'], aliases: ['c++', 'c']},
        cs: {name: 'C#', extensions: ['cs', 'csharp'], aliases: ['c#', 'csharp']},
        css: {name: 'CSS', extensions: ['css']},
        d: {name: 'D', extensions: ['d', 'di'], aliases: ['dlang']},
        dart: {name: 'Dart', extensions: ['dart']},
        delphi: {name: 'Delphi', extensions: ['delphi', 'dpr', 'dfm', 'pas', 'pascal', 'freepascal', 'lazarus', 'lpr', 'lfm']},
        diff: {name: 'Diff', extensions: ['diff', 'patch'], aliases: ['patch', 'udiff']},
        django: {name: 'Django', extensions: ['django', 'jinja'], aliases: ['jinja']},
        dockerfile: {name: 'Dockerfile', extensions: ['dockerfile', 'docker'], aliases: ['docker']},
        elixir: {name: 'Elixir', extensions: ['ex', 'exs'], aliases: ['ex', 'exs']},
        erlang: {name: 'Erlang', extensions: ['erl'], aliases: ['erl']},
        fortran: {name: 'Fortran', extensions: ['f90', 'f95'], aliases: ['f90', 'f95']},
        fsharp: {name: 'F#', extensions: ['fsharp', 'fs'], aliases: ['fs']},
        gcode: {name: 'G-Code', extensions: ['gcode', 'nc']},
        go: {name: 'Go', extensions: ['go'], aliases: ['golang']},
        groovy: {name: 'Groovy', extensions: ['groovy']},
        handlebars: {name: 'Handlebars', extensions: ['handlebars', 'hbs', 'html.hbs', 'html.handlebars'], aliases: ['hbs', 'mustache']},
        haskell: {name: 'Haskell', extensions: ['hs'], aliases: ['hs']},
        haxe: {name: 'Haxe', extensions: ['hx'], aliases: ['hx']},
        java: {name: 'Java', extensions: ['java', 'jsp']},
        javascript: {name: 'JavaScript', extensions: ['js', 'jsx'], aliases: ['js']},
        json: {name: 'JSON', extensions: ['json']},
        julia: {name: 'Julia', extensions: ['jl'], aliases: ['jl']},
        kotlin: {name: 'Kotlin', extensions: ['kt', 'ktm', 'kts'], aliases: ['kt']},
        latex: {name: 'LaTeX', extensions: ['tex'], aliases: ['tex']},
        less: {name: 'Less', extensions: ['less']},
        lisp: {name: 'Lisp', extensions: ['lisp']},
        lua: {name: 'Lua', extensions: ['lua']},
        makefile: {name: 'Makefile', extensions: ['mk', 'mak'], aliases: ['make', 'mf', 'gnumake', 'bsdmake', 'mk']},
        markdown: {name: 'Markdown', extensions: ['md', 'mkdown', 'mkd'], aliases: ['md', 'mkd']},
        matlab: {name: 'Matlab', extensions: ['matlab', 'm'], aliases: ['m']},
        objectivec: {name: 'Objective C', extensions: ['mm', 'objc', 'obj-c'], aliases: ['objective_c', 'objc']},
        ocaml: {name: 'OCaml', extensions: ['ml'], aliases: ['ml']},
        perl: {name: 'Perl', extensions: ['perl', 'pl'], aliases: ['pl']},
        pgsql: {name: 'PostgreSQL', extensions: ['pgsql', 'postgres', 'postgresql'], aliases: ['postgres', 'postgresql']},
        php: {name: 'PHP', extensions: ['php', 'php3', 'php4', 'php5', 'php6'], aliases: ['php3', 'php4', 'php5', 'php6']},
        powershell: {name: 'PowerShell', extensions: ['ps', 'ps1'], aliases: ['posh']},
        puppet: {name: 'Puppet', extensions: ['pp'], aliases: ['pp']},
        python: {name: 'Python', extensions: ['py', 'gyp'], aliases: ['py']},
        r: {name: 'R', extensions: ['r'], aliases: ['r', 's']},
        ruby: {name: 'Ruby', extensions: ['ruby', 'rb', 'gemspec', 'podspec', 'thor', 'irb'], aliases: ['rb']},
        rust: {name: 'Rust', extensions: ['rs'], aliases: ['rs']},
        scala: {name: 'Scala', extensions: ['scala']},
        scheme: {name: 'Scheme', extensions: ['scm', 'sld'], aliases: ['scm']},
        scss: {name: 'SCSS', extensions: ['scss']},
        smalltalk: {name: 'Smalltalk', extensions: ['st'], aliases: ['st', 'squeak']},
        sql: {name: 'SQL', extensions: ['sql']},
        stylus: {name: 'Stylus', extensions: ['styl'], aliases: ['styl']},
        swift: {name: 'Swift', extensions: ['swift']},
        text: {name: 'Text', extensions: ['txt', 'log'], aliases: ['txt']},
        typescript: {name: 'TypeScript', extensions: ['ts', 'tsx'], aliases: ['ts', 'tsx']},
        vbnet: {name: 'VB.Net', extensions: ['vbnet', 'vb', 'bas'], aliases: ['vb', 'visualbasic']},
        vbscript: {name: 'VBScript', extensions: ['vbs'], aliases: ['vbs']},
        verilog: {name: 'Verilog', extensions: ['v', 'veo', 'sv', 'svh']},
        vhdl: {name: 'VHDL', extensions: ['vhd', 'vhdl'], aliases: ['vhd']},
        xml: {name: 'HTML, XML', extensions: ['xml', 'html', 'xhtml', 'rss', 'atom', 'xsl', 'plist']},
        yaml: {name: 'YAML', extensions: ['yaml'], aliases: ['yml']},
    },
    PostsViewJumpTypes: {
        BOTTOM: 1,
        POST: 2,
        SIDEBAR_OPEN: 3,
    },
    NotificationPrefs: {
        MENTION: 'mention',
    },
    Integrations: {
        COMMAND: 'commands',
        PAGE_SIZE: '10000',
        START_PAGE_NUM: 0,
        INCOMING_WEBHOOK: 'incoming_webhooks',
        OUTGOING_WEBHOOK: 'outgoing_webhooks',
        OAUTH_APP: 'oauth2-apps',
        BOT: 'bots',
        EXECUTE_CURRENT_COMMAND_ITEM_ID: '_execute_current_command',
        OPEN_COMMAND_IN_MODAL_ITEM_ID: '_open_command_in_modal',
        COMMAND_SUGGESTION_ERROR: 'error',
        COMMAND_SUGGESTION_CHANNEL: 'channel',
        COMMAND_SUGGESTION_USER: 'user',
    },
    FeatureTogglePrefix: 'feature_enabled_',
    PRE_RELEASE_FEATURES: {
        MARKDOWN_PREVIEW: {
            label: 'markdown_preview', // github issue: https://github.com/mattermost/platform/pull/1389
            description: 'Show markdown preview option in message input box',
        },
    },
    OVERLAY_TIME_DELAY_SMALL: 100,
    OVERLAY_TIME_DELAY: 400,
    OVERLAY_DEFAULT_TRIGGER: ['hover', 'focus'],
    PERMALINK_FADEOUT: 5000,
    DEFAULT_MAX_USERS_PER_TEAM: 50,
    DEFAULT_MAX_CHANNELS_PER_TEAM: 2000,
    DEFAULT_MAX_NOTIFICATIONS_PER_CHANNEL: 1000,
    MIN_TEAMNAME_LENGTH: 2,
    MAX_TEAMNAME_LENGTH: 64,
    MAX_TEAMDESCRIPTION_LENGTH: 50,
    MIN_CHANNELNAME_LENGTH: 1,
    MAX_CHANNELNAME_LENGTH: 64,
    DEFAULT_CHANNELURL_SHORTEN_LENGTH: 52,
    MAX_CHANNELPURPOSE_LENGTH: 250,
    MAX_FIRSTNAME_LENGTH: 64,
    MAX_LASTNAME_LENGTH: 64,
    MAX_EMAIL_LENGTH: 128,
    MIN_USERNAME_LENGTH: 3,
    MAX_USERNAME_LENGTH: 22,
    MAX_NICKNAME_LENGTH: 22,
    MIN_PASSWORD_LENGTH: 5,
    MAX_PASSWORD_LENGTH: 64,
    MAX_POSITION_LENGTH: 128,
    MIN_TRIGGER_LENGTH: 1,
    MAX_TRIGGER_LENGTH: 128,
    MAX_SITENAME_LENGTH: 30,
    MAX_CUSTOM_BRAND_TEXT_LENGTH: 500,
    MAX_TERMS_OF_SERVICE_TEXT_LENGTH: 16383,
    DEFAULT_TERMS_OF_SERVICE_RE_ACCEPTANCE_PERIOD: 365,
    EMOJI_PATH: '/static/emoji',
    RECENT_EMOJI_KEY: 'recentEmojis',
    DEFAULT_WEBHOOK_LOGO: logoWebhook,
    MHPNS: 'https://push.mattermost.com',
    MTPNS: 'https://push-test.mattermost.com',
    MAX_PREV_MSGS: 100,
    POST_COLLAPSE_TIMEOUT: 1000 * 60 * 5, // five minutes
    SAVE_DRAFT_TIMEOUT: 500,
    PERMISSIONS_ALL: 'all',
    PERMISSIONS_CHANNEL_ADMIN: 'channel_admin',
    PERMISSIONS_TEAM_ADMIN: 'team_admin',
    PERMISSIONS_SYSTEM_ADMIN: 'system_admin',
    PERMISSIONS_SYSTEM_READ_ONLY_ADMIN: 'system_read_only_admin',
    PERMISSIONS_SYSTEM_USER_MANAGER: 'system_user_manager',
    PERMISSIONS_SYSTEM_MANAGER: 'system_manager',
    PERMISSIONS_DELETE_POST_ALL: 'all',
    PERMISSIONS_DELETE_POST_TEAM_ADMIN: 'team_admin',
    PERMISSIONS_DELETE_POST_SYSTEM_ADMIN: 'system_admin',
    PERMISSIONS_SYSTEM_CUSTOM_GROUP_ADMIN: 'system_custom_group_admin',
    ALLOW_EDIT_POST_ALWAYS: 'always',
    ALLOW_EDIT_POST_NEVER: 'never',
    ALLOW_EDIT_POST_TIME_LIMIT: 'time_limit',
    UNSET_POST_EDIT_TIME_LIMIT: -1,
    MENTION_CHANNELS: 'mention.channels',
    MENTION_MORE_CHANNELS: 'mention.morechannels',
    MENTION_UNREAD_CHANNELS: 'mention.unread.channels',
    MENTION_UNREAD: 'mention.unread',
    MENTION_MEMBERS: 'mention.members',
    MENTION_MORE_MEMBERS: 'mention.moremembers',
    MENTION_NONMEMBERS: 'mention.nonmembers',
    MENTION_PUBLIC_CHANNELS: 'mention.public.channels',
    MENTION_PRIVATE_CHANNELS: 'mention.private.channels',
    MENTION_RECENT_CHANNELS: 'mention.recent.channels',
    MENTION_SPECIAL: 'mention.special',
    MENTION_GROUPS: 'search.group',
    DEFAULT_NOTIFICATION_DURATION: 5000,
    STATUS_INTERVAL: 60000,
    AUTOCOMPLETE_TIMEOUT: 100,
    AUTOCOMPLETE_SPLIT_CHARACTERS: ['.', '-', '_'],
    ANIMATION_TIMEOUT: 1000,
    SEARCH_TIMEOUT_MILLISECONDS: 100,
    TELEMETRY_RUDDER_KEY: 'placeholder_rudder_key',
    TELEMETRY_RUDDER_DATAPLANE_URL: 'placeholder_rudder_dataplane_url',
    TEAMMATE_NAME_DISPLAY: {
        SHOW_USERNAME: 'username',
        SHOW_NICKNAME_FULLNAME: 'nickname_full_name',
        SHOW_FULLNAME: 'full_name',
    },
    SEARCH_POST: 'searchpost',
    CHANNEL_ID_LENGTH: 26,
    TRANSPARENT_PIXEL: 'data:image/png;base64,iVBORw0KGgoAAAANSUhEUgAAAAEAAAABCAQAAAC1HAwCAAAAC0lEQVR42mNkYAAAAAYAAjCB0C8AAAAASUVORK5CYII=',
    TRIPLE_BACK_TICKS: /```/g,
    MAX_ATTACHMENT_FOOTER_LENGTH: 300,
    ACCEPT_STATIC_IMAGE: '.jpeg,.jpg,.png,.bmp',
    ACCEPT_EMOJI_IMAGE: '.jpeg,.jpg,.png,.gif',
    THREADS_PAGE_SIZE: 25,
    THREADS_LOADING_INDICATOR_ITEM_ID: 'threads_loading_indicator_item_id',
    THREADS_NO_RESULTS_ITEM_ID: 'threads_no_results_item_id',
    TRIAL_MODAL_AUTO_SHOWN: 'trial_modal_auto_shown',
    DEFAULT_SITE_URL: 'http://localhost:8065',
    CHANNEL_HEADER_BUTTON_DISABLE_TIMEOUT: 1000,
    DEFAULT_DM_NUMBER: 40,
};

export const ValidationErrors = {
    USERNAME_REQUIRED: 'USERNAME_REQUIRED',
    INVALID_LENGTH: 'INVALID_LENGTH',
    INVALID_CHARACTERS: 'INVALID_CHARACTERS',
    INVALID_FIRST_CHARACTER: 'INVALID_FIRST_CHARACTER',
    RESERVED_NAME: 'RESERVED_NAME',
    INVALID_LAST_CHARACTER: 'INVALID_LAST_CHARACTER',
};

export const ConsolePages = {
    AD_LDAP: '/admin_console/authentication/ldap',
    COMPLIANCE_EXPORT: '/admin_console/compliance/export',
    CUSTOM_TERMS: '/admin_console/compliance/custom_terms_of_service',
    DATA_RETENTION: '/admin_console/compliance/data_retention_settings',
    ELASTICSEARCH: '/admin_console/environment/elasticsearch',
    GUEST_ACCOUNTS: '/admin_console/authentication/guest_access',
    LICENSE: '/admin_console/about/license',
    SAML: '/admin_console/authentication/saml',
    SESSION_LENGTHS: '/admin_console/environment/session_lengths',
    WEB_SERVER: '/admin_console/environment/web_server',
    PUSH_NOTIFICATION_CENTER: '/admin_console/environment/push_notification_server',
};

export const WindowSizes = {
    MOBILE_VIEW: 'mobileView',
    TABLET_VIEW: 'tabletView',
    SMALL_DESKTOP_VIEW: 'smallDesktopView',
    DESKTOP_VIEW: 'desktopView',
};

export const AcceptedProfileImageTypes = ['image/jpeg', 'image/png', 'image/bmp'];

export const searchHintOptions = [{searchTerm: 'From:', message: {id: t('search_list_option.from'), defaultMessage: 'Messages from a user'}},
    {searchTerm: 'In:', message: {id: t('search_list_option.in'), defaultMessage: 'Messages in a channel'}},
    {searchTerm: 'On:', message: {id: t('search_list_option.on'), defaultMessage: 'Messages on a date'}},
    {searchTerm: 'Before:', message: {id: t('search_list_option.before'), defaultMessage: 'Messages before a date'}},
    {searchTerm: 'After:', message: {id: t('search_list_option.after'), defaultMessage: 'Messages after a date'}},
    {searchTerm: '-', message: {id: t('search_list_option.exclude'), defaultMessage: 'Exclude search terms'}, additionalDisplay: '—'},
    {searchTerm: '""', message: {id: t('search_list_option.phrases'), defaultMessage: 'Messages with phrases'}},
];

export const searchFilesHintOptions = [{searchTerm: 'From:', message: {id: t('search_files_list_option.from'), defaultMessage: 'Files from a user'}},
    {searchTerm: 'In:', message: {id: t('search_files_list_option.in'), defaultMessage: 'Files in a channel'}},
    {searchTerm: 'On:', message: {id: t('search_files_list_option.on'), defaultMessage: 'Files on a date'}},
    {searchTerm: 'Before:', message: {id: t('search_files_list_option.before'), defaultMessage: 'Files before a date'}},
    {searchTerm: 'After:', message: {id: t('search_files_list_option.after'), defaultMessage: 'Files after a date'}},
    {searchTerm: 'Ext:', message: {id: t('search_files_list_option.ext'), defaultMessage: 'Files with a extension'}},
    {searchTerm: '-', message: {id: t('search_files_list_option.exclude'), defaultMessage: 'Exclude search terms'}, additionalDisplay: '—'},
    {searchTerm: '""', message: {id: t('search_files_list_option.phrases'), defaultMessage: 'Files with phrases'}},
];

// adding these rtranslations here so the weblate CI step will not fail with empty translation strings
t('suggestion.archive');
t('suggestion.mention.channels');
t('suggestion.mention.morechannels');
t('suggestion.mention.unread.channels');
t('suggestion.mention.unread');
t('suggestion.mention.members');
t('suggestion.mention.moremembers');
t('suggestion.mention.nonmembers');
t('suggestion.mention.private.channels');
t('suggestion.mention.recent.channels');
t('suggestion.mention.special');
t('suggestion.mention.groups');
t('suggestion.search.public');
t('suggestion.search.group');

const {
    DONT_CLEAR,
    THIRTY_MINUTES,
    ONE_HOUR,
    FOUR_HOURS,
    TODAY,
    THIS_WEEK,
    DATE_AND_TIME,
    CUSTOM_DATE_TIME,
} = CustomStatusDuration;

export const durationValues = {
    [DONT_CLEAR]: {
        id: t('custom_status.expiry_dropdown.dont_clear'),
        defaultMessage: "Don't clear",
    },
    [THIRTY_MINUTES]: {
        id: t('custom_status.expiry_dropdown.thirty_minutes'),
        defaultMessage: '30 minutes',
    },
    [ONE_HOUR]: {
        id: t('custom_status.expiry_dropdown.one_hour'),
        defaultMessage: '1 hour',
    },
    [FOUR_HOURS]: {
        id: t('custom_status.expiry_dropdown.four_hours'),
        defaultMessage: '4 hours',
    },
    [TODAY]: {
        id: t('custom_status.expiry_dropdown.today'),
        defaultMessage: 'Today',
    },
    [THIS_WEEK]: {
        id: t('custom_status.expiry_dropdown.this_week'),
        defaultMessage: 'This week',
    },
    [DATE_AND_TIME]: {
        id: t('custom_status.expiry_dropdown.date_and_time'),
        defaultMessage: 'Custom Date and Time',
    },
    [CUSTOM_DATE_TIME]: {
        id: t('custom_status.expiry_dropdown.date_and_time'),
        defaultMessage: 'Custom Date and Time',
    },
};

export const InsightsScopes = {
    MY: 'MY',
    TEAM: 'TEAM',
};

export const InsightsCardTitles = {
    TOP_CHANNELS: {
        teamTitle: {
            id: t('insights.topChannels.title'),
            defaultMessage: 'Top channels',
        },
        myTitle: {
            id: t('insights.topChannels.myTitle'),
            defaultMessage: 'My top channels',
        },
        teamSubTitle: {
            id: t('insights.topChannels.subTitle'),
            defaultMessage: 'Most active channels for the team',
        },
        mySubTitle: {
            id: t('insights.topChannels.mySubTitle'),
            defaultMessage: 'Most active channels that I\'m a member of',
        },
    },
    TOP_REACTIONS: {
        teamTitle: {
            id: t('insights.topReactions.title'),
            defaultMessage: 'Top reactions',
        },
        myTitle: {
            id: t('insights.topReactions.myTitle'),
            defaultMessage: 'My top reactions',
        },
        teamSubTitle: {
            id: t('insights.topReactions.subTitle'),
            defaultMessage: 'The team\'s most-used reactions',
        },
        mySubTitle: {
            id: t('insights.topReactions.mySubTitle'),
            defaultMessage: 'Reactions I\'ve used the most',
        },
    },
    TOP_THREADS: {
        teamTitle: {
            id: t('insights.topThreads.title'),
            defaultMessage: 'Top threads',
        },
        myTitle: {
            id: t('insights.topThreads.myTitle'),
            defaultMessage: 'My top threads',
        },
        teamSubTitle: {
            id: t('insights.topThreads.subTitle'),
            defaultMessage: 'Most active threads for the team',
        },
        mySubTitle: {
            id: t('insights.topThreads.mySubTitle'),
            defaultMessage: 'Most active threads I\'ve followed',
        },
    },
    TOP_BOARDS: {
        teamTitle: {
            id: t('insights.topBoards.title'),
            defaultMessage: 'Top boards',
        },
        myTitle: {
            id: t('insights.topBoards.myTitle'),
            defaultMessage: 'My top boards',
        },
        teamSubTitle: {
            id: t('insights.topBoards.subTitle'),
            defaultMessage: 'Most active boards for the team',
        },
        mySubTitle: {
            id: t('insights.topBoards.mySubTitle'),
            defaultMessage: 'Most active boards I\'ve participated in',
        },
    },
    LEAST_ACTIVE_CHANNELS: {
        teamTitle: {
            id: t('insights.leastActiveChannels.title'),
            defaultMessage: 'Least active channels',
        },
        myTitle: {
            id: t('insights.leastActiveChannels.myTitle'),
            defaultMessage: 'My least active channels',
        },
        teamSubTitle: {
            id: t('insights.leastActiveChannels.subTitle'),
            defaultMessage: 'Channels with the least posts',
        },
        mySubTitle: {
            id: t('insights.leastActiveChannels.mySubTitle'),
            defaultMessage: 'My channels with the least posts',
        },
    },
    TOP_PLAYBOOKS: {
        teamTitle: {
            id: t('insights.topPlaybooks.title'),
            defaultMessage: 'Top playbooks',
        },
        myTitle: {
            id: t('insights.topPlaybooks.myTitle'),
            defaultMessage: 'My top playbooks',
        },
        teamSubTitle: {
            id: t('insights.topPlaybooks.subTitle'),
            defaultMessage: 'Playbooks with the most runs',
        },
        mySubTitle: {
            id: t('insights.topPlaybooks.mySubTitle'),
            defaultMessage: 'Playbooks I\'ve used with the most runs',
        },
    },
    TOP_DMS: {
        teamTitle: {},
        myTitle: {
            id: t('insights.topDMs.myTitle'),
            defaultMessage: 'My most active direct messages',
        },
        teamSubTitle: {},
        mySubTitle: {},
    },
    NEW_TEAM_MEMBERS: {
        teamTitle: {
            id: t('insights.newTeamMembers.title'),
            defaultMessage: 'New team members',
        },
        myTitle: {},
        teamSubTitle: {},
        mySubTitle: {},
    },
};

export enum ClaimErrors {
    MFA_VALIDATE_TOKEN_AUTHENTICATE = 'mfa.validate_token.authenticate.app_error',
    ENT_LDAP_LOGIN_USER_NOT_REGISTERED = 'ent.ldap.do_login.user_not_registered.app_error',
    ENT_LDAP_LOGIN_USER_FILTERED = 'ent.ldap.do_login.user_filtered.app_error',
    ENT_LDAP_LOGIN_MATCHED_TOO_MANY_USERS = 'ent.ldap.do_login.matched_to_many_users.app_error',
    ENT_LDAP_LOGIN_INVALID_PASSWORD = 'ent.ldap.do_login.invalid_password.app_error',
    API_USER_INVALID_PASSWORD = 'api.user.check_user_password.invalid.app_error',
}

// TODO: Remove after last legacy free products are migrated
// (months after freemium is launched)
// Hard coding product ids is a bad practice in general.
// We do it here because these are legacy (we aren't making more),
// there aren't that many,
// and we would rather simplify some logic subscription logic now
// so that we don't have to add confusing data to subscriptions
// such as the new free plan having is_paid_tier=true
// even though it is free and not paid.
export const LegacyFreeProductIds: Record<string, true> = {
    prod_HyiHEAVKW5bYG3: true,
    prod_Hm2oYaBiRSISL2: true,
};

export const DataSearchTypes = {
    FILES_SEARCH_TYPE: 'files',
    MESSAGES_SEARCH_TYPE: 'messages',
};

export default Constants;<|MERGE_RESOLUTION|>--- conflicted
+++ resolved
@@ -414,12 +414,9 @@
     CLOUD_INVOICE_PREVIEW: 'cloud_invoice_preview',
     BILLING_HISTORY: 'billing_history',
     SUM_OF_MEMBERS_MODAL: 'sum_of_members_modal',
-<<<<<<< HEAD
     EVENTS_SCHEMA: 'events_schema',
-=======
     DELINQUENCY_MODAL_DOWNGRADE: 'delinquency_modal_downgrade',
     CLOUD_LIMITS_DOWNGRADE: 'cloud_limits_downgrade',
->>>>>>> 10bc28cf
 };
 
 export const UserStatuses = {
