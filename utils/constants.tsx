// Copyright (c) 2015-present Mattermost, Inc. All Rights Reserved.
// See LICENSE.txt for license information.

/* eslint-disable max-lines */

import keyMirror from 'key-mirror';

import Permissions from 'mattermost-redux/constants/permissions';

import {CustomStatusDuration} from '@mattermost/types/users';

import * as PostListUtils from 'mattermost-redux/utils/post_list';

import audioIcon from 'images/icons/audio.svg';
import codeIcon from 'images/icons/code.svg';
import excelIcon from 'images/icons/excel.svg';
import genericIcon from 'images/icons/generic.svg';
import patchIcon from 'images/icons/patch.svg';
import pdfIcon from 'images/icons/pdf.svg';
import pptIcon from 'images/icons/ppt.svg';
import videoIcon from 'images/icons/video.svg';
import wordIcon from 'images/icons/word.svg';
import logoImage from 'images/logo_compact.png';
import githubIcon from 'images/themes/code_themes/github.png';
import monokaiIcon from 'images/themes/code_themes/monokai.png';
import solarizedDarkIcon from 'images/themes/code_themes/solarized-dark.png';
import solarizedLightIcon from 'images/themes/code_themes/solarized-light.png';
import logoWebhook from 'images/webhook_icon.jpg';

import {t} from 'utils/i18n';

import githubCSS from '!!file-loader?name=files/code_themes/[hash].[ext]!highlight.js/styles/github.css';

// eslint-disable-line import/order
import monokaiCSS from '!!file-loader?name=files/code_themes/[hash].[ext]!highlight.js/styles/monokai.css';

// eslint-disable-line import/order
import solarizedDarkCSS from '!!file-loader?name=files/code_themes/[hash].[ext]!highlight.js/styles/base16/solarized-dark.css';

// eslint-disable-line import/order
import solarizedLightCSS from '!!file-loader?name=files/code_themes/[hash].[ext]!highlight.js/styles/base16/solarized-light.css'; // eslint-disable-line import/order

export const SettingsTypes = {
    TYPE_TEXT: 'text',
    TYPE_LONG_TEXT: 'longtext',
    TYPE_NUMBER: 'number',
    TYPE_COLOR: 'color',
    TYPE_BOOL: 'bool',
    TYPE_PERMISSION: 'permission',
    TYPE_RADIO: 'radio',
    TYPE_BANNER: 'banner',
    TYPE_DROPDOWN: 'dropdown',
    TYPE_GENERATED: 'generated',
    TYPE_USERNAME: 'username',
    TYPE_BUTTON: 'button',
    TYPE_LANGUAGE: 'language',
    TYPE_JOBSTABLE: 'jobstable',
    TYPE_FILE_UPLOAD: 'fileupload',
    TYPE_CUSTOM: 'custom',
};

export const InviteTypes = {
    INVITE_MEMBER: 'member',
    INVITE_GUEST: 'guest',
};

export const PreviousViewedTypes = {
    CHANNELS: 'channels',
    THREADS: 'threads',
    INSIGHTS: 'insights',
};

export const Preferences = {
    CATEGORY_CHANNEL_OPEN_TIME: 'channel_open_time',
    CATEGORY_DIRECT_CHANNEL_SHOW: 'direct_channel_show',
    CATEGORY_GROUP_CHANNEL_SHOW: 'group_channel_show',
    CATEGORY_DISPLAY_SETTINGS: 'display_settings',
    CATEGORY_SIDEBAR_SETTINGS: 'sidebar_settings',
    CATEGORY_ADVANCED_SETTINGS: 'advanced_settings',
    TUTORIAL_STEP: 'tutorial_step',
    TUTORIAL_STEP_AUTO_TOUR_STATUS: 'tutorial_step_auto_tour_status',
    CRT_TUTORIAL_TRIGGERED: 'crt_tutorial_triggered',
    CRT_TUTORIAL_AUTO_TOUR_STATUS: 'crt_tutorial_auto_tour_status',
    CRT_TUTORIAL_STEP: 'crt_tutorial_step',
    CRT_THREAD_PANE_STEP: 'crt_thread_pane_step',
    CHANNEL_DISPLAY_MODE: 'channel_display_mode',
    CHANNEL_DISPLAY_MODE_CENTERED: 'centered',
    CHANNEL_DISPLAY_MODE_FULL_SCREEN: 'full',
    CHANNEL_DISPLAY_MODE_DEFAULT: 'full',
    MESSAGE_DISPLAY: 'message_display',
    MESSAGE_DISPLAY_CLEAN: 'clean',
    MESSAGE_DISPLAY_COMPACT: 'compact',
    MESSAGE_DISPLAY_DEFAULT: 'clean',
    COLORIZE_USERNAMES: 'colorize_usernames',
    COLORIZE_USERNAMES_DEFAULT: 'true',
    COLLAPSED_REPLY_THREADS: 'collapsed_reply_threads',
    COLLAPSED_REPLY_THREADS_OFF: 'off',
    COLLAPSED_REPLY_THREADS_ON: 'on',
    CLICK_TO_REPLY: 'click_to_reply',
    CLICK_TO_REPLY_DEFAULT: 'true',
    COLLAPSED_REPLY_THREADS_FALLBACK_DEFAULT: 'off',
    LINK_PREVIEW_DISPLAY: 'link_previews',
    LINK_PREVIEW_DISPLAY_DEFAULT: 'true',
    COLLAPSE_DISPLAY: 'collapse_previews',
    COLLAPSE_DISPLAY_DEFAULT: 'false',
    AVAILABILITY_STATUS_ON_POSTS: 'availability_status_on_posts',
    AVAILABILITY_STATUS_ON_POSTS_DEFAULT: 'true',
    USE_MILITARY_TIME: 'use_military_time',
    USE_MILITARY_TIME_DEFAULT: 'false',
    UNREAD_SCROLL_POSITION: 'unread_scroll_position',
    UNREAD_SCROLL_POSITION_START_FROM_LEFT: 'start_from_left_off',
    UNREAD_SCROLL_POSITION_START_FROM_NEWEST: 'start_from_newest',
    CATEGORY_THEME: 'theme',
    CATEGORY_FLAGGED_POST: 'flagged_post',
    CATEGORY_NOTIFICATIONS: 'notifications',
    EMAIL_INTERVAL: 'email_interval',
    INTERVAL_IMMEDIATE: 30, // "immediate" is a 30 second interval
    INTERVAL_FIFTEEN_MINUTES: 15 * 60,
    INTERVAL_HOUR: 60 * 60,
    INTERVAL_NEVER: 0,
    NAME_NAME_FORMAT: 'name_format',
    CATEGORY_SYSTEM_NOTICE: 'system_notice',
    RECOMMENDED_NEXT_STEPS: 'recommended_next_steps',
    TEAMS_ORDER: 'teams_order',
    CLOUD_UPGRADE_BANNER: 'cloud_upgrade_banner',
    CLOUD_TRIAL_BANNER: 'cloud_trial_banner',
    START_TRIAL_MODAL: 'start_trial_modal',
    ADMIN_CLOUD_UPGRADE_PANEL: 'admin_cloud_upgrade_panel',
    CATEGORY_EMOJI: 'emoji',
    EMOJI_SKINTONE: 'emoji_skintone',
    ONE_CLICK_REACTIONS_ENABLED: 'one_click_reactions_enabled',
    ONE_CLICK_REACTIONS_ENABLED_DEFAULT: 'true',
    CLOUD_TRIAL_END_BANNER: 'cloud_trial_end_banner',

    // For one off things that have a special, attention-grabbing UI until you interact with them
    TOUCHED: 'touched',

    // Category for actions/interactions that will happen just once
    UNIQUE: 'unique',

    // A/B test preference value
    AB_TEST_PREFERENCE_VALUE: 'ab_test_preference_value',

    RECENT_EMOJIS: 'recent_emojis',
    ONBOARDING: 'onboarding',
    ADVANCED_TEXT_EDITOR: 'advanced_text_editor',
};

// For one off things that have a special, attention-grabbing UI until you interact with them
export const Touched = {
    INVITE_MEMBERS: 'invite_members',
};

// Category for actions/interactions that will happen just once
export const Unique = {
    HAS_CLOUD_PURCHASE: 'has_cloud_purchase',
    REQUEST_TRIAL_AFTER_SERVER_UPGRADE: 'request_trial_after_upgrade',
    CLICKED_UPGRADE_AND_TRIAL_BTN: 'clicked_upgradeandtrial_btn',
};

export const TrialPeriodDays = {
    TRIAL_30_DAYS: 30,
    TRIAL_14_DAYS: 14,
    TRIAL_WARNING_THRESHOLD: 3,
    TRIAL_2_DAYS: 2,
    TRIAL_1_DAY: 1,
    TRIAL_0_DAYS: 0,
};

export const ActionTypes = keyMirror({
    SET_PRODUCT_SWITCHER_OPEN: null,
    RECEIVED_FOCUSED_POST: null,
    SELECT_POST: null,
    HIGHLIGHT_REPLY: null,
    CLEAR_HIGHLIGHT_REPLY: null,
    SELECT_POST_CARD: null,
    INCREASE_POST_VISIBILITY: null,
    LOADING_POSTS: null,

    UPDATE_RHS_STATE: null,
    UPDATE_RHS_SEARCH_TERMS: null,
    UPDATE_RHS_SEARCH_TYPE: null,
    UPDATE_RHS_SEARCH_RESULTS_TERMS: null,

    RHS_GO_BACK: null,

    SET_RHS_EXPANDED: null,
    TOGGLE_RHS_EXPANDED: null,

    UPDATE_MOBILE_VIEW: null,

    SET_NAVIGATION_BLOCKED: null,
    DEFER_NAVIGATION: null,
    CANCEL_NAVIGATION: null,
    CONFIRM_NAVIGATION: null,

    TOGGLE_IMPORT_THEME_MODAL: null,
    TOGGLE_DELETE_POST_MODAL: null,
    TOGGLE_EDITING_POST: null,

    EMITTED_SHORTCUT_REACT_TO_LAST_POST: null,

    BROWSER_CHANGE_FOCUS: null,
    BROWSER_WINDOW_RESIZED: null,

    RECEIVED_PLUGIN_COMPONENT: null,
    REMOVED_PLUGIN_COMPONENT: null,
    RECEIVED_PLUGIN_POST_COMPONENT: null,
    RECEIVED_PLUGIN_POST_CARD_COMPONENT: null,
    REMOVED_PLUGIN_POST_COMPONENT: null,
    REMOVED_PLUGIN_POST_CARD_COMPONENT: null,
    RECEIVED_WEBAPP_PLUGINS: null,
    RECEIVED_WEBAPP_PLUGIN: null,
    REMOVED_WEBAPP_PLUGIN: null,
    RECEIVED_ADMIN_CONSOLE_REDUCER: null,
    REMOVED_ADMIN_CONSOLE_REDUCER: null,
    RECEIVED_ADMIN_CONSOLE_CUSTOM_COMPONENT: null,
    RECEIVED_PLUGIN_STATS_HANDLER: null,

    MODAL_OPEN: null,
    MODAL_CLOSE: null,

    SELECT_CHANNEL_WITH_MEMBER: null,
    SET_LAST_UNREAD_CHANNEL: null,
    UPDATE_CHANNEL_LAST_VIEWED_AT: null,

    INCREMENT_EMOJI_PICKER_PAGE: null,
    SET_RECENT_SKIN: null,

    STATUS_DROPDOWN_TOGGLE: null,
    ADD_CHANNEL_DROPDOWN_TOGGLE: null,

    SHOW_ONBOARDING_TASK_COMPLETION: null,
    SHOW_ONBOARDING_COMPLETE_PROFILE_TOUR: null,
    SHOW_ONBOARDING_VISIT_CONSOLE_TOUR: null,

    TOGGLE_LHS: null,
    OPEN_LHS: null,
    CLOSE_LHS: null,

    SET_SHOW_PREVIEW_ON_CREATE_COMMENT: null,
    SET_SHOW_PREVIEW_ON_CREATE_POST: null,
    SET_SHOW_PREVIEW_ON_EDIT_CHANNEL_HEADER_MODAL: null,

    TOGGLE_RHS_MENU: null,
    OPEN_RHS_MENU: null,
    CLOSE_RHS_MENU: null,

    DISMISS_NOTICE: null,
    SHOW_NOTICE: null,

    SELECT_ATTACHMENT_MENU_ACTION: null,

    RECEIVED_TRANSLATIONS: null,

    INCREMENT_WS_ERROR_COUNT: null,
    RESET_WS_ERROR_COUNT: null,
    RECEIVED_POSTS_FOR_CHANNEL_AT_TIME: null,
    CHANNEL_POSTS_STATUS: null,
    CHANNEL_SYNC_STATUS: null,
    ALL_CHANNEL_SYNC_STATUS: null,

    UPDATE_ACTIVE_SECTION: null,

    RECEIVED_MARKETPLACE_PLUGINS: null,
    RECEIVED_MARKETPLACE_APPS: null,
    FILTER_MARKETPLACE_LISTING: null,
    INSTALLING_MARKETPLACE_ITEM: null,
    INSTALLING_MARKETPLACE_ITEM_SUCCEEDED: null,
    INSTALLING_MARKETPLACE_ITEM_FAILED: null,

    POST_UNREAD_SUCCESS: null,

    SET_UNREAD_FILTER_ENABLED: null,
    UPDATE_TOAST_STATUS: null,
    UPDATE_THREAD_TOAST_STATUS: null,

    SIDEBAR_DRAGGING_SET_STATE: null,
    SIDEBAR_DRAGGING_STOP: null,
    ADD_NEW_CATEGORY_ID: null,
    MULTISELECT_CHANNEL: null,
    MULTISELECT_CHANNEL_ADD: null,
    MULTISELECT_CHANNEL_TO: null,
    MULTISELECT_CHANNEL_CLEAR: null,

    TRACK_ANNOUNCEMENT_BAR: null,
    DISMISS_ANNOUNCEMENT_BAR: null,

    PREFETCH_POSTS_FOR_CHANNEL: null,

    SET_FILES_FILTER_BY_EXT: null,

    SUPPRESS_RHS: null,
    UNSUPPRESS_RHS: null,

    FIRST_CHANNEL_NAME: null,

    RECEIVED_BOARDS_INSIGHTS: null,
    SET_EDIT_CHANNEL_MEMBERS: null,
});

export const PostRequestTypes = keyMirror({
    BEFORE_ID: null,
    AFTER_ID: null,
});

export const WarnMetricTypes = {
    SYSTEM_WARN_METRIC_NUMBER_OF_ACTIVE_USERS_100: 'warn_metric_number_of_active_users_100',
    SYSTEM_WARN_METRIC_NUMBER_OF_ACTIVE_USERS_200: 'warn_metric_number_of_active_users_200',
    SYSTEM_WARN_METRIC_NUMBER_OF_ACTIVE_USERS_300: 'warn_metric_number_of_active_users_300',
    SYSTEM_WARN_METRIC_NUMBER_OF_ACTIVE_USERS_500: 'warn_metric_number_of_active_users_500',
    SYSTEM_WARN_METRIC_NUMBER_OF_TEAMS_5: 'warn_metric_number_of_teams_5',
    SYSTEM_WARN_METRIC_NUMBER_OF_CHANNELS_5: 'warn_metric_number_of_channels_50',
    SYSTEM_WARN_METRIC_MFA: 'warn_metric_mfa',
    SYSTEM_WARN_METRIC_EMAIL_DOMAIN: 'warn_metric_email_domain',
    SYSTEM_WARN_METRIC_NUMBER_OF_POSTS_2M: 'warn_metric_number_of_posts_2M',
};

export const ModalIdentifiers = {
    ABOUT: 'about',
    TEAM_SETTINGS: 'team_settings',
    CHANNEL_INFO: 'channel_info',
    DELETE_CHANNEL: 'delete_channel',
    UNARCHIVE_CHANNEL: 'unarchive_channel',
    CHANNEL_NOTIFICATIONS: 'channel_notifications',
    CHANNEL_INVITE: 'channel_invite',
    CHANNEL_MEMBERS: 'channel_members',
    TEAM_MEMBERS: 'team_members',
    ADD_USER_TO_CHANNEL: 'add_user_to_channel',
    ADD_USER_TO_ROLE: 'add_user_to_role',
    ADD_USER_TO_TEAM: 'add_user_to_team',
    CREATE_DM_CHANNEL: 'create_dm_channel',
    EDIT_CHANNEL_HEADER: 'edit_channel_header',
    EDIT_CHANNEL_PURPOSE: 'edit_channel_purpose',
    DELETE_POST: 'delete_post',
    CONVERT_CHANNEL: 'convert_channel',
    RESET_STATUS: 'reset_status',
    LEAVE_TEAM: 'leave_team',
    RENAME_CHANNEL: 'rename_channel',
    USER_SETTINGS: 'user_settings',
    QUICK_SWITCH: 'quick_switch',
    REMOVED_FROM_CHANNEL: 'removed_from_channel',
    EMAIL_INVITE: 'email_invite',
    INTERACTIVE_DIALOG: 'interactive_dialog',
    APPS_MODAL: 'apps_modal',
    ADD_TEAMS_TO_SCHEME: 'add_teams_to_scheme',
    INVITATION: 'invitation',
    ADD_GROUPS_TO_TEAM: 'add_groups_to_team',
    ADD_GROUPS_TO_CHANNEL: 'add_groups_to_channel',
    MANAGE_TEAM_GROUPS: 'manage_team_groups',
    MANAGE_CHANNEL_GROUPS: 'manage_channel_groups',
    GROUP_MEMBERS: 'group_members',
    MOBILE_SUBMENU: 'mobile_submenu',
    PLUGIN_MARKETPLACE: 'plugin_marketplace',
    EDIT_CATEGORY: 'edit_category',
    DELETE_CATEGORY: 'delete_category',
    SIDEBAR_WHATS_NEW_MODAL: 'sidebar_whats_new_modal',
    WARN_METRIC_ACK: 'warn_metric_acknowledgement',
    UPGRADE_CLOUD_ACCOUNT: 'upgrade_cloud_account',
    START_TRIAL_MODAL: 'start_trial_modal',
    TRIAL_BENEFITS_MODAL: 'trial_benefits_modal',
    PRICING_MODAL: 'pricing_modal',
    LEARN_MORE_TRIAL_MODAL: 'learn_more_trial_modal',
    ENTERPRISE_EDITION_LICENSE: 'enterprise_edition_license',
    CONFIRM_NOTIFY_ADMIN: 'confirm_notify_admin',
    REMOVE_NEXT_STEPS_MODAL: 'remove_next_steps_modal',
    MORE_CHANNELS: 'more_channels',
    NEW_CHANNEL_MODAL: 'new_channel_modal',
    CLOUD_PURCHASE: 'cloud_purchase',
    CLOUD_DOWNGRADE_CHOOSE_TEAM: 'cloud_downgrade_choose_team',
    SUCCESS_MODAL: 'success_modal',
    ERROR_MODAL: 'error_modal',
    DND_CUSTOM_TIME_PICKER: 'dnd_custom_time_picker',
    CUSTOM_STATUS: 'custom_status',
    COMMERCIAL_SUPPORT: 'commercial_support',
    NO_INTERNET_CONNECTION: 'no_internet_connection',
    JOIN_CHANNEL_PROMPT: 'join_channel_prompt',
    COLLAPSED_REPLY_THREADS_MODAL: 'collapsed_reply_threads_modal',
    NOTIFY_CONFIRM_MODAL: 'notify_confirm_modal',
    CONFIRM_LICENSE_REMOVAL: 'confirm_license_removal',
    CONFIRM: 'confirm',
    USER_GROUPS: 'user_groups',
    USER_GROUPS_CREATE: 'user_groups_create',
    VIEW_USER_GROUP: 'view_user_group',
    ADD_USERS_TO_GROUP: 'add_users_to_group',
    EDIT_GROUP_MODAL: 'edit_group_modal',
    POST_DELETED_MODAL: 'post_deleted_modal',
    FILE_PREVIEW_MODAL: 'file_preview_modal',
    IMPORT_THEME_MODAL: 'import_theme_modal',
    LEAVE_PRIVATE_CHANNEL_MODAL: 'leave_private_channel_modal',
    GET_PUBLIC_LINK_MODAL: 'get_public_link_modal',
    KEYBOARD_SHORTCUTS_MODAL: 'keyboar_shortcuts_modal',
    USERS_TO_BE_REMOVED: 'users_to_be_removed',
    UPLOAD_LICENSE: 'upload_license',
    INSIGHTS: 'insights',
    CLOUD_LIMITS: 'cloud_limits',
    REQUEST_BUSINESS_EMAIL_MODAL: 'request_business_email_modal',
    FEATURE_RESTRICTED_MODAL: 'feature_restricted_modal',
<<<<<<< HEAD
    CLOUD_SUBSCRIBE_WITH_LOADING_MODAL: 'cloud_subscribe_with_loading_modal',
=======
    JOIN_PUBLIC_CHANNEL_MODAL: 'join_public_channel_modal',
>>>>>>> bc644c95
};

export const UserStatuses = {
    OUT_OF_OFFICE: 'ooo',
    OFFLINE: 'offline',
    AWAY: 'away',
    ONLINE: 'online',
    DND: 'dnd',
};

export const EventTypes = Object.assign(
    {
        KEY_DOWN: 'keydown',
        KEY_UP: 'keyup',
        CLICK: 'click',
        FOCUS: 'focus',
        BLUR: 'blur',
        SHORTCUT: 'shortcut',
        MOUSE_DOWN: 'mousedown',
        MOUSE_UP: 'mouseup',
    },
    keyMirror({
        POST_LIST_SCROLL_TO_BOTTOM: null,
    }),
);

export const CloudProducts = {

    // STARTER sku is used by both free cloud starter
    // and paid cloud starter (legacy cloud starter).
    // Where differentiation is needed, check whether any limits are applied.
    // If none are applied, it must be legacy cloud starter.
    STARTER: 'cloud-starter',
    PROFESSIONAL: 'cloud-professional',
    ENTERPRISE: 'cloud-enterprise',
    LEGACY: 'cloud-legacy',
};

export const A11yClassNames = {
    REGION: 'a11y__region',
    SECTION: 'a11y__section',
    ACTIVE: 'a11y--active',
    FOCUSED: 'a11y--focused',
    MODAL: 'a11y__modal',
    POPUP: 'a11y__popup',
};

export const A11yAttributeNames = {
    SORT_ORDER: 'data-a11y-sort-order',
    ORDER_REVERSE: 'data-a11y-order-reversed',
    FOCUS_CHILD: 'data-a11y-focus-child',
    LOOP_NAVIGATION: 'data-a11y-loop-navigation',
    DISABLE_NAVIGATION: 'data-a11y-disable-nav',
};

export const A11yCustomEventTypes = {
    ACTIVATE: 'a11yactivate',
    DEACTIVATE: 'a11ydeactivate',
    UPDATE: 'a11yupdate',
};

export const AppEvents = {
    FOCUS_EDIT_TEXTBOX: 'focus_edit_textbox',
};

export const SocketEvents = {
    POSTED: 'posted',
    POST_EDITED: 'post_edited',
    POST_DELETED: 'post_deleted',
    POST_UPDATED: 'post_updated',
    POST_UNREAD: 'post_unread',
    CHANNEL_CONVERTED: 'channel_converted',
    CHANNEL_CREATED: 'channel_created',
    CHANNEL_DELETED: 'channel_deleted',
    CHANNEL_UNARCHIVED: 'channel_restored',
    CHANNEL_UPDATED: 'channel_updated',
    CHANNEL_VIEWED: 'channel_viewed',
    CHANNEL_MEMBER_UPDATED: 'channel_member_updated',
    CHANNEL_SCHEME_UPDATED: 'channel_scheme_updated',
    DIRECT_ADDED: 'direct_added',
    GROUP_ADDED: 'group_added',
    NEW_USER: 'new_user',
    ADDED_TO_TEAM: 'added_to_team',
    JOIN_TEAM: 'join_team',
    LEAVE_TEAM: 'leave_team',
    UPDATE_TEAM: 'update_team',
    DELETE_TEAM: 'delete_team',
    UPDATE_TEAM_SCHEME: 'update_team_scheme',
    USER_ADDED: 'user_added',
    USER_REMOVED: 'user_removed',
    USER_UPDATED: 'user_updated',
    USER_ROLE_UPDATED: 'user_role_updated',
    MEMBERROLE_UPDATED: 'memberrole_updated',
    ROLE_ADDED: 'role_added',
    ROLE_REMOVED: 'role_removed',
    ROLE_UPDATED: 'role_updated',
    TYPING: 'typing',
    PREFERENCE_CHANGED: 'preference_changed',
    PREFERENCES_CHANGED: 'preferences_changed',
    PREFERENCES_DELETED: 'preferences_deleted',
    EPHEMERAL_MESSAGE: 'ephemeral_message',
    STATUS_CHANGED: 'status_change',
    HELLO: 'hello',
    REACTION_ADDED: 'reaction_added',
    REACTION_REMOVED: 'reaction_removed',
    EMOJI_ADDED: 'emoji_added',
    PLUGIN_ENABLED: 'plugin_enabled',
    PLUGIN_DISABLED: 'plugin_disabled',
    LICENSE_CHANGED: 'license_changed',
    CONFIG_CHANGED: 'config_changed',
    PLUGIN_STATUSES_CHANGED: 'plugin_statuses_changed',
    INTEGRATIONS_USAGE_CHANGED: 'integrations_usage_changed',
    OPEN_DIALOG: 'open_dialog',
    RECEIVED_GROUP: 'received_group',
    GROUP_MEMBER_ADD: 'group_member_add',
    GROUP_MEMBER_DELETED: 'group_member_deleted',
    RECEIVED_GROUP_ASSOCIATED_TO_TEAM: 'received_group_associated_to_team',
    RECEIVED_GROUP_NOT_ASSOCIATED_TO_TEAM: 'received_group_not_associated_to_team',
    RECEIVED_GROUP_ASSOCIATED_TO_CHANNEL: 'received_group_associated_to_channel',
    RECEIVED_GROUP_NOT_ASSOCIATED_TO_CHANNEL: 'received_group_not_associated_to_channel',
    WARN_METRIC_STATUS_RECEIVED: 'warn_metric_status_received',
    WARN_METRIC_STATUS_REMOVED: 'warn_metric_status_removed',
    SIDEBAR_CATEGORY_CREATED: 'sidebar_category_created',
    SIDEBAR_CATEGORY_UPDATED: 'sidebar_category_updated',
    SIDEBAR_CATEGORY_DELETED: 'sidebar_category_deleted',
    SIDEBAR_CATEGORY_ORDER_UPDATED: 'sidebar_category_order_updated',
    USER_ACTIVATION_STATUS_CHANGED: 'user_activation_status_change',
    CLOUD_PAYMENT_STATUS_UPDATED: 'cloud_payment_status_updated',
    CLOUD_SUBSCRIPTION_CHANGED: 'cloud_subscription_changed',
    APPS_FRAMEWORK_REFRESH_BINDINGS: 'custom_com.mattermost.apps_refresh_bindings',
    APPS_FRAMEWORK_PLUGIN_ENABLED: 'custom_com.mattermost.apps_plugin_enabled',
    APPS_FRAMEWORK_PLUGIN_DISABLED: 'custom_com.mattermost.apps_plugin_disabled',
    FIRST_ADMIN_VISIT_MARKETPLACE_STATUS_RECEIVED: 'first_admin_visit_marketplace_status_received',
    THREAD_UPDATED: 'thread_updated',
    THREAD_FOLLOW_CHANGED: 'thread_follow_changed',
    THREAD_READ_CHANGED: 'thread_read_changed',
};

export const TutorialSteps = {
    ADD_FIRST_CHANNEL: -1,
    POST_POPOVER: 0,
    CHANNEL_POPOVER: 1,
    ADD_CHANNEL_POPOVER: 2,
    MENU_POPOVER: 3,
    PRODUCT_SWITCHER: 4,
    SETTINGS: 5,
    START_TRIAL: 6,
    FINISHED: 999,
};

// note: add steps in same order as the keys in TutorialSteps above
export const AdminTutorialSteps = ['START_TRIAL'];

export const CrtTutorialSteps = {
    WELCOME_POPOVER: 0,
    LIST_POPOVER: 1,
    UNREAD_POPOVER: 2,
    FINISHED: 999,
};
export const CrtTutorialTriggerSteps = {
    START: 0,
    STARTED: 1,
    FINISHED: 999,
};
export const AutoTourStatus = {
    ENABLED: 0,
    DISABLED: 1,
};

export const CrtThreadPaneSteps = {
    THREADS_PANE_POPOVER: 0,
    FINISHED: 999,
};

export const TopLevelProducts = {
    BOARDS: 'Boards',
    PLAYBOOKS: 'Playbooks',
};

export enum ItemStatus {
    NONE = 'none',
    SUCCESS = 'success',
    INFO = 'info',
    WARNING = 'warning',
    ERROR = 'error',
}

export const RecommendedNextStepsLegacy = {
    COMPLETE_PROFILE: 'complete_profile',
    TEAM_SETUP: 'team_setup',
    INVITE_MEMBERS: 'invite_members',
    PREFERENCES_SETUP: 'preferences_setup',
    NOTIFICATION_SETUP: 'notification_setup',
    DOWNLOAD_APPS: 'download_apps',
    CREATE_FIRST_CHANNEL: 'create_first_channel',
    HIDE: 'hide',
    SKIP: 'skip',
};

export const Threads = {
    CHANGED_SELECTED_THREAD: 'changed_selected_thread',
    CHANGED_LAST_VIEWED_AT: 'changed_last_viewed_at',
    MANUALLY_UNREAD_THREAD: 'manually_unread_thread',
};

export const CloudBanners = {
    HIDE: 'hide',
    TRIAL: 'trial',
    UPGRADE_FROM_TRIAL: 'upgrade_from_trial',
};

export const AdvancedTextEditor = {
    COMMENT: 'comment',
    POST: 'post',
    EDIT: 'edit',
};

export const TELEMETRY_CATEGORIES = {
    CLOUD_PURCHASING: 'cloud_purchasing',
    CLOUD_ADMIN: 'cloud_admin',
    POST_INFO_MORE: 'post_info_more_menu',
    POST_INFO: 'post_info',
    SELF_HOSTED_START_TRIAL_AUTO_MODAL: 'self_hosted_start_trial_auto_modal',
    SELF_HOSTED_START_TRIAL_MODAL: 'self_hosted_start_trial_modal',
    CLOUD_START_TRIAL_BUTTON: 'cloud_start_trial_button',
    SELF_HOSTED_START_TRIAL_TASK_LIST: 'self_hosted_start_trial_task_list',
    WORKSPACE_OPTIMIZATION_DASHBOARD: 'workspace_optimization_dashboard',
    REQUEST_BUSINESS_EMAIL: 'request_business_email',
};

export const TELEMETRY_LABELS = {
    UNSAVE: 'unsave',
    SAVE: 'save',
    COPY_LINK: 'copy_link',
    COPY_TEXT: 'copy_text',
    DELETE: 'delete',
    EDIT: 'edit',
    FOLLOW: 'follow',
    UNFOLLOW: 'unfollow',
    PIN: 'pin',
    UNPIN: 'unpin',
    REPLY: 'reply',
    UNREAD: 'unread',
};

export const PostTypes = {
    JOIN_LEAVE: 'system_join_leave',
    JOIN_CHANNEL: 'system_join_channel',
    LEAVE_CHANNEL: 'system_leave_channel',
    ADD_TO_CHANNEL: 'system_add_to_channel',
    REMOVE_FROM_CHANNEL: 'system_remove_from_channel',
    ADD_REMOVE: 'system_add_remove',
    JOIN_TEAM: 'system_join_team',
    LEAVE_TEAM: 'system_leave_team',
    ADD_TO_TEAM: 'system_add_to_team',
    REMOVE_FROM_TEAM: 'system_remove_from_team',
    HEADER_CHANGE: 'system_header_change',
    DISPLAYNAME_CHANGE: 'system_displayname_change',
    CONVERT_CHANNEL: 'system_convert_channel',
    PURPOSE_CHANGE: 'system_purpose_change',
    CHANNEL_DELETED: 'system_channel_deleted',
    CHANNEL_UNARCHIVED: 'system_channel_restored',
    FAKE_PARENT_DELETED: 'system_fake_parent_deleted',
    EPHEMERAL: 'system_ephemeral',
    EPHEMERAL_ADD_TO_CHANNEL: 'system_ephemeral_add_to_channel',
    REMOVE_LINK_PREVIEW: 'remove_link_preview',
    ME: 'me',
};

export const StatTypes = keyMirror({
    TOTAL_USERS: null,
    TOTAL_PUBLIC_CHANNELS: null,
    TOTAL_PRIVATE_GROUPS: null,
    TOTAL_POSTS: null,
    TOTAL_TEAMS: null,
    TOTAL_FILE_POSTS: null,
    TOTAL_HASHTAG_POSTS: null,
    TOTAL_IHOOKS: null,
    TOTAL_OHOOKS: null,
    TOTAL_COMMANDS: null,
    TOTAL_SESSIONS: null,
    POST_PER_DAY: null,
    BOT_POST_PER_DAY: null,
    USERS_WITH_POSTS_PER_DAY: null,
    RECENTLY_ACTIVE_USERS: null,
    NEWLY_CREATED_USERS: null,
    TOTAL_WEBSOCKET_CONNECTIONS: null,
    TOTAL_MASTER_DB_CONNECTIONS: null,
    TOTAL_READ_DB_CONNECTIONS: null,
    DAILY_ACTIVE_USERS: null,
    MONTHLY_ACTIVE_USERS: null,
});

export const SearchUserTeamFilter = {
    ALL_USERS: '',
    NO_TEAM: 'no_team',
};

// UserSearchOptions are the possible option keys for a user search request
export const UserSearchOptions = {
    ALLOW_INACTIVE: 'allow_inactive',
    TEAM_ID: 'team_id',
    NOT_IN_TEAM_ID: 'not_in_team_id',
    WITHOUT_TEAM: 'without_team',
    IN_CHANNEL_ID: 'in_channel_id',
    NOT_IN_CHANNEL_ID: 'not_in_channel_id',
    GROUP_CONSTRAINED: 'group_constrained',
    ROLE: 'role',
    LIMIT: 'limit',
};

// UserListOptions are the possible option keys for get users page request
export const UserListOptions = {
    ACTIVE: 'active',
    INACTIVE: 'inactive',
    IN_TEAM: 'in_team',
    NOT_IN_TEAM: 'not_in_team',
    WITHOUT_TEAM: 'without_team',
    IN_CHANNEL: 'in_channel',
    NOT_IN_CHANNEL: 'not_in_channel',
    GROUP_CONSTRAINED: 'group_constrained',
    SORT: 'sort',
    ROLE: 'role',
};

// UserFilters are the values for UI get/search user filters
export const UserFilters = {
    INACTIVE: 'inactive',
    ACTIVE: 'active',
    SYSTEM_ADMIN: 'system_admin',
    SYSTEM_GUEST: 'system_guest',
};

export const SearchTypes = keyMirror({
    SET_MODAL_SEARCH: null,
    SET_MODAL_FILTERS: null,
    SET_SYSTEM_USERS_SEARCH: null,
    SET_USER_GRID_SEARCH: null,
    SET_USER_GRID_FILTERS: null,
    SET_TEAM_LIST_SEARCH: null,
    SET_CHANNEL_LIST_SEARCH: null,
    SET_CHANNEL_LIST_FILTERS: null,
    SET_CHANNEL_MEMBERS_RHS_SEARCH: null,
});

export const StorageTypes = keyMirror({
    SET_ITEM: null,
    REMOVE_ITEM: null,
    SET_GLOBAL_ITEM: null,
    REMOVE_GLOBAL_ITEM: null,
    ACTION_ON_GLOBAL_ITEMS_WITH_PREFIX: null,
    STORAGE_REHYDRATE: null,
});

export const StoragePrefixes = {
    EMBED_VISIBLE: 'isVisible_',
    COMMENT_DRAFT: 'comment_draft_',
    DRAFT: 'draft_',
    LOGOUT: '__logout__',
    LOGIN: '__login__',
    ANNOUNCEMENT: '__announcement__',
    LANDING_PAGE_SEEN: '__landingPageSeen__',
    LANDING_PREFERENCE: '__landing-preference__',
    CHANNEL_CATEGORY_COLLAPSED: 'channelCategoryCollapsed_',
    INLINE_IMAGE_VISIBLE: 'isInlineImageVisible_',
};

export const LandingPreferenceTypes = {
    MATTERMOSTAPP: 'mattermostapp',
    BROWSER: 'browser',
};

export const ErrorPageTypes = {
    LOCAL_STORAGE: 'local_storage',
    OAUTH_ACCESS_DENIED: 'oauth_access_denied',
    OAUTH_MISSING_CODE: 'oauth_missing_code',
    OAUTH_INVALID_PARAM: 'oauth_invalid_param',
    OAUTH_INVALID_REDIRECT_URL: 'oauth_invalid_redirect_url',
    PAGE_NOT_FOUND: 'page_not_found',
    PERMALINK_NOT_FOUND: 'permalink_not_found',
    TEAM_NOT_FOUND: 'team_not_found',
    CHANNEL_NOT_FOUND: 'channel_not_found',
};

export const JobTypes = {
    DATA_RETENTION: 'data_retention',
    ELASTICSEARCH_POST_INDEXING: 'elasticsearch_post_indexing',
    BLEVE_POST_INDEXING: 'bleve_post_indexing',
    LDAP_SYNC: 'ldap_sync',
    MESSAGE_EXPORT: 'message_export',
};

export const JobStatuses = {
    PENDING: 'pending',
    IN_PROGRESS: 'in_progress',
    SUCCESS: 'success',
    ERROR: 'error',
    CANCEL_REQUESTED: 'cancel_requested',
    CANCELED: 'canceled',
    WARNING: 'warning',
};

export const AnnouncementBarTypes = {
    ANNOUNCEMENT: 'announcement',
    CRITICAL: 'critical',
    DEVELOPER: 'developer',
    SUCCESS: 'success',
    ADVISOR: 'advisor',
    ADVISOR_ACK: 'advisor-ack',
    GENERAL: 'general',
};

export const AnnouncementBarMessages = {
    EMAIL_VERIFICATION_REQUIRED: t('announcement_bar.error.email_verification_required'),
    EMAIL_VERIFIED: t('announcement_bar.notification.email_verified'),
    LICENSE_EXPIRED: t('announcement_bar.error.license_expired'),
    LICENSE_EXPIRING: t('announcement_bar.error.license_expiring'),
    LICENSE_PAST_GRACE: t('announcement_bar.error.past_grace'),
    PREVIEW_MODE: t('announcement_bar.error.preview_mode'),
    WEBSOCKET_PORT_ERROR: t('channel_loader.socketError'),
    WARN_METRIC_STATUS_NUMBER_OF_USERS: t('announcement_bar.warn_metric_status.number_of_users.text'),
    WARN_METRIC_STATUS_NUMBER_OF_USERS_ACK: t('announcement_bar.warn_metric_status.number_of_users_ack.text'),
    WARN_METRIC_STATUS_NUMBER_OF_POSTS: t('announcement_bar.warn_metric_status.number_of_posts.text'),
    WARN_METRIC_STATUS_NUMBER_OF_POSTS_ACK: t('announcement_bar.warn_metric_status.number_of_posts_ack.text'),
    TRIAL_LICENSE_EXPIRING: t('announcement_bar.error.trial_license_expiring'),
};

export const VerifyEmailErrors = {
    FAILED_EMAIL_VERIFICATION: 'failed_email_verification',
    FAILED_USER_STATE_GET: 'failed_get_user_state',
};

export const FileTypes = {
    TEXT: 'text',
    IMAGE: 'image',
    AUDIO: 'audio',
    VIDEO: 'video',
    SPREADSHEET: 'spreadsheet',
    CODE: 'code',
    WORD: 'word',
    PRESENTATION: 'presentation',
    PDF: 'pdf',
    PATCH: 'patch',
    SVG: 'svg',
    OTHER: 'other',
    LICENSE_EXTENSION: '.mattermost-license',
};

export const NotificationLevels = {
    DEFAULT: 'default',
    ALL: 'all',
    MENTION: 'mention',
    NONE: 'none',
};

export const IgnoreChannelMentions = {
    ON: 'on',
    OFF: 'off',
    DEFAULT: 'default',
};

export const NotificationSections = {
    IGNORE_CHANNEL_MENTIONS: 'ignoreChannelMentions',
    MARK_UNREAD: 'markUnread',
    DESKTOP: 'desktop',
    PUSH: 'push',
    NONE: '',
};

export const AdvancedSections = {
    CONTROL_SEND: 'advancedCtrlSend',
    FORMATTING: 'formatting',
    JOIN_LEAVE: 'joinLeave',
    PREVIEW_FEATURES: 'advancedPreviewFeatures',
    PERFORMANCE_DEBUGGING: 'performanceDebugging',
};

export const RHSStates = {
    MENTION: 'mention',
    SEARCH: 'search',
    FLAG: 'flag',
    PIN: 'pin',
    PLUGIN: 'plugin',
    CHANNEL_FILES: 'channel-files',
    CHANNEL_INFO: 'channel-info',
    CHANNEL_MEMBERS: 'channel-members',
};

export const UploadStatuses = {
    LOADING: 'loading',
    COMPLETE: 'complete',
    DEFAULT: '',
};

export const GroupUnreadChannels = {
    DISABLED: 'disabled',
    DEFAULT_ON: 'default_on',
    DEFAULT_OFF: 'default_off',
};

export const SidebarChannelGroups = {
    UNREADS: 'unreads',
    FAVORITE: 'favorite',
};

export const DraggingStates = {
    CAPTURE: 'capture',
    BEFORE: 'before',
    DURING: 'during',
};

export const DraggingStateTypes = {
    CATEGORY: 'category',
    CHANNEL: 'channel',
    DM: 'DM',
    MIXED_CHANNELS: 'mixed_channels',
};

export const AboutLinks = {
    TERMS_OF_SERVICE: 'https://mattermost.com/terms-of-use/',
    PRIVACY_POLICY: 'https://mattermost.com/privacy-policy/',
};

export const CloudLinks = {
    BILLING_DOCS: 'https://docs.mattermost.com/cloud/cloud-billing/cloud-billing.html',
    PRICING: 'https://mattermost.com/pricing/',
    PRORATED_PAYMENT: 'https://mattermost.com/pl/mattermost-cloud-prorate-documentation',
    DEPLOYMENT_OPTIONS: 'https://mattermost.com/deploy/',
    DOWNLOAD_UPDATE: 'https://mattermost.com/deploy/',
};

export const DocLinks = {
    AD_LDAP: 'https://docs.mattermost.com/configure/configuration-settings.html#ad-ldap',
    DATA_RETENTION_POLICY: 'https://docs.mattermost.com/comply/data-retention-policy.html',
    ELASTICSEARCH: 'https://docs.mattermost.com/scale/elasticsearch.html',
    GUEST_ACCOUNTS: 'https://docs.mattermost.com/onboard/guest-accounts.html',
    SESSION_LENGTHS: 'https://docs.mattermost.com/configure/configuration-settings.html#session-lengths',
    SITE_URL: 'https://docs.mattermost.com/configure/configuration-settings.html#site-url',
    SSL_CERTIFICATE: 'https://docs.mattermost.com/onboard/ssl-client-certificate.html',
    UPGRADE_SERVER: 'https://docs.mattermost.com/upgrade/upgrading-mattermost-server.html',
};

export const LicenseLinks = {
    CONTACT_SALES: 'https://mattermost.com/contact-sales/',
    SOFTWARE_EVALUATION_AGREEMENT: 'https://mattermost.com/software-evaluation-agreement/',
};

export const BillingSchemes = {
    FLAT_FEE: 'flat_fee',
    PER_SEAT: 'per_seat',
    SALES_SERVE: 'sales_serve',
};

export const RecurringIntervals = {
    YEAR: 'year',
    MONTH: 'month',
};

export const PermissionsScope = {
    [Permissions.INVITE_USER]: 'team_scope',
    [Permissions.INVITE_GUEST]: 'team_scope',
    [Permissions.ADD_USER_TO_TEAM]: 'team_scope',
    [Permissions.USE_SLASH_COMMANDS]: 'channel_scope',
    [Permissions.MANAGE_SLASH_COMMANDS]: 'team_scope',
    [Permissions.MANAGE_OTHERS_SLASH_COMMANDS]: 'team_scope',
    [Permissions.CREATE_PUBLIC_CHANNEL]: 'team_scope',
    [Permissions.CREATE_PRIVATE_CHANNEL]: 'team_scope',
    [Permissions.MANAGE_PUBLIC_CHANNEL_MEMBERS]: 'channel_scope',
    [Permissions.MANAGE_PRIVATE_CHANNEL_MEMBERS]: 'channel_scope',
    [Permissions.ASSIGN_SYSTEM_ADMIN_ROLE]: 'system_scope',
    [Permissions.MANAGE_ROLES]: 'system_scope',
    [Permissions.MANAGE_TEAM_ROLES]: 'team_scope',
    [Permissions.MANAGE_CHANNEL_ROLES]: 'chanel_scope',
    [Permissions.MANAGE_SYSTEM]: 'system_scope',
    [Permissions.CREATE_DIRECT_CHANNEL]: 'system_scope',
    [Permissions.CREATE_GROUP_CHANNEL]: 'system_scope',
    [Permissions.MANAGE_PUBLIC_CHANNEL_PROPERTIES]: 'channel_scope',
    [Permissions.MANAGE_PRIVATE_CHANNEL_PROPERTIES]: 'channel_scope',
    [Permissions.LIST_PUBLIC_TEAMS]: 'system_scope',
    [Permissions.JOIN_PUBLIC_TEAMS]: 'system_scope',
    [Permissions.LIST_PRIVATE_TEAMS]: 'system_scope',
    [Permissions.JOIN_PRIVATE_TEAMS]: 'system_scope',
    [Permissions.LIST_TEAM_CHANNELS]: 'team_scope',
    [Permissions.JOIN_PUBLIC_CHANNELS]: 'team_scope',
    [Permissions.DELETE_PUBLIC_CHANNEL]: 'channel_scope',
    [Permissions.DELETE_PRIVATE_CHANNEL]: 'channel_scope',
    [Permissions.EDIT_OTHER_USERS]: 'system_scope',
    [Permissions.READ_CHANNEL]: 'channel_scope',
    [Permissions.READ_PUBLIC_CHANNEL]: 'team_scope',
    [Permissions.ADD_REACTION]: 'channel_scope',
    [Permissions.REMOVE_REACTION]: 'channel_scope',
    [Permissions.REMOVE_OTHERS_REACTIONS]: 'channel_scope',
    [Permissions.PERMANENT_DELETE_USER]: 'system_scope',
    [Permissions.UPLOAD_FILE]: 'channel_scope',
    [Permissions.GET_PUBLIC_LINK]: 'system_scope',
    [Permissions.MANAGE_INCOMING_WEBHOOKS]: 'team_scope',
    [Permissions.MANAGE_OTHERS_INCOMING_WEBHOOKS]: 'team_scope',
    [Permissions.MANAGE_OUTGOING_WEBHOOKS]: 'team_scope',
    [Permissions.MANAGE_OTHERS_OUTGOING_WEBHOOKS]: 'team_scope',
    [Permissions.MANAGE_OAUTH]: 'system_scope',
    [Permissions.MANAGE_SYSTEM_WIDE_OAUTH]: 'system_scope',
    [Permissions.CREATE_POST]: 'channel_scope',
    [Permissions.CREATE_POST_PUBLIC]: 'channel_scope',
    [Permissions.EDIT_POST]: 'channel_scope',
    [Permissions.EDIT_OTHERS_POSTS]: 'channel_scope',
    [Permissions.DELETE_POST]: 'channel_scope',
    [Permissions.DELETE_OTHERS_POSTS]: 'channel_scope',
    [Permissions.REMOVE_USER_FROM_TEAM]: 'team_scope',
    [Permissions.CREATE_TEAM]: 'system_scope',
    [Permissions.MANAGE_TEAM]: 'team_scope',
    [Permissions.IMPORT_TEAM]: 'team_scope',
    [Permissions.VIEW_TEAM]: 'team_scope',
    [Permissions.LIST_USERS_WITHOUT_TEAM]: 'system_scope',
    [Permissions.CREATE_USER_ACCESS_TOKEN]: 'system_scope',
    [Permissions.READ_USER_ACCESS_TOKEN]: 'system_scope',
    [Permissions.REVOKE_USER_ACCESS_TOKEN]: 'system_scope',
    [Permissions.MANAGE_JOBS]: 'system_scope',
    [Permissions.CREATE_EMOJIS]: 'team_scope',
    [Permissions.DELETE_EMOJIS]: 'team_scope',
    [Permissions.DELETE_OTHERS_EMOJIS]: 'team_scope',
    [Permissions.USE_CHANNEL_MENTIONS]: 'channel_scope',
    [Permissions.USE_GROUP_MENTIONS]: 'channel_scope',
    [Permissions.READ_PUBLIC_CHANNEL_GROUPS]: 'channel_scope',
    [Permissions.READ_PRIVATE_CHANNEL_GROUPS]: 'channel_scope',
    [Permissions.CONVERT_PUBLIC_CHANNEL_TO_PRIVATE]: 'channel_scope',
    [Permissions.CONVERT_PRIVATE_CHANNEL_TO_PUBLIC]: 'channel_scope',
    [Permissions.MANAGE_SHARED_CHANNELS]: 'system_scope',
    [Permissions.MANAGE_SECURE_CONNECTIONS]: 'system_scope',
    [Permissions.PLAYBOOK_PUBLIC_CREATE]: 'team_scope',
    [Permissions.PLAYBOOK_PUBLIC_MANAGE_PROPERTIES]: 'playbook_scope',
    [Permissions.PLAYBOOK_PUBLIC_MANAGE_MEMBERS]: 'playbook_scope',
    [Permissions.PLAYBOOK_PUBLIC_VIEW]: 'playbook_scope',
    [Permissions.PLAYBOOK_PUBLIC_MAKE_PRIVATE]: 'playbook_scope',
    [Permissions.PLAYBOOK_PRIVATE_CREATE]: 'team_scope',
    [Permissions.PLAYBOOK_PRIVATE_MANAGE_PROPERTIES]: 'playbook_scope',
    [Permissions.PLAYBOOK_PRIVATE_MANAGE_MEMBERS]: 'playbook_scope',
    [Permissions.PLAYBOOK_PRIVATE_VIEW]: 'playbook_scope',
    [Permissions.PLAYBOOK_PRIVATE_MAKE_PUBLIC]: 'playbook_scope',
    [Permissions.RUN_CREATE]: 'playbook_scope',
    [Permissions.RUN_MANAGE_MEMBERS]: 'run_scope',
    [Permissions.RUN_MANAGE_PROPERTIES]: 'run_scope',
    [Permissions.RUN_VIEW]: 'run_scope',
    [Permissions.CREATE_CUSTOM_GROUP]: 'system_scope',
    [Permissions.EDIT_CUSTOM_GROUP]: 'system_scope',
    [Permissions.DELETE_CUSTOM_GROUP]: 'system_scope',
    [Permissions.MANAGE_CUSTOM_GROUP_MEMBERS]: 'system_scope',
};

export const DefaultRolePermissions = {
    all_users: [
        Permissions.CREATE_DIRECT_CHANNEL,
        Permissions.CREATE_GROUP_CHANNEL,
        Permissions.PERMANENT_DELETE_USER,
        Permissions.CREATE_TEAM,
        Permissions.LIST_TEAM_CHANNELS,
        Permissions.JOIN_PUBLIC_CHANNELS,
        Permissions.READ_PUBLIC_CHANNEL,
        Permissions.VIEW_TEAM,
        Permissions.CREATE_PUBLIC_CHANNEL,
        Permissions.MANAGE_PUBLIC_CHANNEL_PROPERTIES,
        Permissions.DELETE_PUBLIC_CHANNEL,
        Permissions.CREATE_PRIVATE_CHANNEL,
        Permissions.MANAGE_PRIVATE_CHANNEL_PROPERTIES,
        Permissions.DELETE_PRIVATE_CHANNEL,
        Permissions.INVITE_USER,
        Permissions.ADD_USER_TO_TEAM,
        Permissions.READ_CHANNEL,
        Permissions.ADD_REACTION,
        Permissions.REMOVE_REACTION,
        Permissions.MANAGE_PUBLIC_CHANNEL_MEMBERS,
        Permissions.READ_PUBLIC_CHANNEL_GROUPS,
        Permissions.READ_PRIVATE_CHANNEL_GROUPS,
        Permissions.UPLOAD_FILE,
        Permissions.GET_PUBLIC_LINK,
        Permissions.CREATE_POST,
        Permissions.USE_SLASH_COMMANDS,
        Permissions.MANAGE_PRIVATE_CHANNEL_MEMBERS,
        Permissions.DELETE_POST,
        Permissions.EDIT_POST,
        Permissions.LIST_PUBLIC_TEAMS,
        Permissions.JOIN_PUBLIC_TEAMS,
        Permissions.USE_CHANNEL_MENTIONS,
        Permissions.USE_GROUP_MENTIONS,
        Permissions.CREATE_CUSTOM_GROUP,
        Permissions.EDIT_CUSTOM_GROUP,
        Permissions.DELETE_CUSTOM_GROUP,
        Permissions.MANAGE_CUSTOM_GROUP_MEMBERS,
        Permissions.PLAYBOOK_PUBLIC_CREATE,
        Permissions.PLAYBOOK_PRIVATE_CREATE,
        Permissions.PLAYBOOK_PUBLIC_MANAGE_MEMBERS,
        Permissions.PLAYBOOK_PRIVATE_MANAGE_MEMBERS,
        Permissions.PLAYBOOK_PUBLIC_MANAGE_PROPERTIES,
        Permissions.PLAYBOOK_PRIVATE_MANAGE_PROPERTIES,
        Permissions.PLAYBOOK_PUBLIC_MAKE_PRIVATE,
        Permissions.RUN_CREATE,
    ],
    channel_admin: [
        Permissions.MANAGE_CHANNEL_ROLES,
        Permissions.CREATE_POST,
        Permissions.ADD_REACTION,
        Permissions.REMOVE_REACTION,
        Permissions.MANAGE_PUBLIC_CHANNEL_MEMBERS,
        Permissions.READ_PUBLIC_CHANNEL_GROUPS,
        Permissions.READ_PRIVATE_CHANNEL_GROUPS,
        Permissions.MANAGE_PRIVATE_CHANNEL_MEMBERS,
        Permissions.USE_CHANNEL_MENTIONS,
        Permissions.USE_GROUP_MENTIONS,
    ],
    team_admin: [
        Permissions.EDIT_OTHERS_POSTS,
        Permissions.REMOVE_USER_FROM_TEAM,
        Permissions.MANAGE_TEAM,
        Permissions.IMPORT_TEAM,
        Permissions.MANAGE_TEAM_ROLES,
        Permissions.MANAGE_CHANNEL_ROLES,
        Permissions.MANAGE_SLASH_COMMANDS,
        Permissions.MANAGE_OTHERS_SLASH_COMMANDS,
        Permissions.MANAGE_INCOMING_WEBHOOKS,
        Permissions.MANAGE_OUTGOING_WEBHOOKS,
        Permissions.DELETE_POST,
        Permissions.DELETE_OTHERS_POSTS,
        Permissions.MANAGE_OTHERS_OUTGOING_WEBHOOKS,
        Permissions.ADD_REACTION,
        Permissions.MANAGE_OTHERS_INCOMING_WEBHOOKS,
        Permissions.USE_CHANNEL_MENTIONS,
        Permissions.MANAGE_PUBLIC_CHANNEL_MEMBERS,
        Permissions.CONVERT_PUBLIC_CHANNEL_TO_PRIVATE,
        Permissions.CONVERT_PRIVATE_CHANNEL_TO_PUBLIC,
        Permissions.READ_PUBLIC_CHANNEL_GROUPS,
        Permissions.READ_PRIVATE_CHANNEL_GROUPS,
        Permissions.MANAGE_PRIVATE_CHANNEL_MEMBERS,
        Permissions.CREATE_POST,
        Permissions.REMOVE_REACTION,
        Permissions.USE_GROUP_MENTIONS,
    ],
    guests: [
        Permissions.EDIT_POST,
        Permissions.ADD_REACTION,
        Permissions.REMOVE_REACTION,
        Permissions.USE_CHANNEL_MENTIONS,
        Permissions.USE_SLASH_COMMANDS,
        Permissions.READ_CHANNEL,
        Permissions.UPLOAD_FILE,
        Permissions.CREATE_POST,
    ],
};

export const Locations = {
    CENTER: 'CENTER',
    RHS_ROOT: 'RHS_ROOT',
    RHS_COMMENT: 'RHS_COMMENT',
    SEARCH: 'SEARCH',
    NO_WHERE: 'NO_WHERE',
};

export const PostListRowListIds = {
    DATE_LINE: PostListUtils.DATE_LINE,
    START_OF_NEW_MESSAGES: PostListUtils.START_OF_NEW_MESSAGES,
    CHANNEL_INTRO_MESSAGE: 'CHANNEL_INTRO_MESSAGE',
    OLDER_MESSAGES_LOADER: 'OLDER_MESSAGES_LOADER',
    NEWER_MESSAGES_LOADER: 'NEWER_MESSAGES_LOADER',
    LOAD_OLDER_MESSAGES_TRIGGER: 'LOAD_OLDER_MESSAGES_TRIGGER',
    LOAD_NEWER_MESSAGES_TRIGGER: 'LOAD_NEWER_MESSAGES_TRIGGER',
};

export const exportFormats = {
    EXPORT_FORMAT_CSV: 'csv',
    EXPORT_FORMAT_ACTIANCE: 'actiance',
    EXPORT_FORMAT_GLOBALRELAY: 'globalrelay',
};

export const ZoomSettings = {
    DEFAULT_SCALE: 1.75,
    SCALE_DELTA: 0.25,
    MIN_SCALE: 0.25,
    MAX_SCALE: 3.0,
};

export const Constants = {
    SettingsTypes,
    JobTypes,
    Preferences,
    SocketEvents,
    ActionTypes,
    UserStatuses,
    UserSearchOptions,
    TutorialSteps,
    AdminTutorialSteps,
    CrtTutorialSteps,
    CrtTutorialTriggerSteps,
    AutoTourStatus,
    CrtThreadPaneSteps,
    PostTypes,
    ErrorPageTypes,
    AnnouncementBarTypes,
    AnnouncementBarMessages,
    FileTypes,
    Locations,
    PostListRowListIds,
    MAX_POST_VISIBILITY: 1000000,

    IGNORE_POST_TYPES: [PostTypes.JOIN_LEAVE, PostTypes.JOIN_TEAM, PostTypes.LEAVE_TEAM, PostTypes.JOIN_CHANNEL, PostTypes.LEAVE_CHANNEL, PostTypes.REMOVE_FROM_CHANNEL, PostTypes.ADD_REMOVE],

    PayloadSources: keyMirror({
        SERVER_ACTION: null,
        VIEW_ACTION: null,
    }),

    // limit of users to show the lhs invite members button highlighted
    USER_LIMIT: 10,

    StatTypes,
    STAT_MAX_ACTIVE_USERS: 20,
    STAT_MAX_NEW_USERS: 20,

    ScrollTypes: {
        FREE: 1,
        BOTTOM: 2,
        SIDEBBAR_OPEN: 3,
        NEW_MESSAGE: 4,
        POST: 5,
    },

    // This is the same limit set https://github.com/mattermost/mattermost-server/blob/master/model/config.go#L105
    MAXIMUM_LOGIN_ATTEMPTS_DEFAULT: 10,

    // This is the same limit set https://github.com/mattermost/mattermost-server/blob/master/api4/team.go#L23
    MAX_ADD_MEMBERS_BATCH: 256,

    SPECIAL_MENTIONS: ['all', 'channel', 'here'],
    SPECIAL_MENTIONS_REGEX: /(?:\B|\b_+)@(channel|all|here)(?!(\.|-|_)*[^\W_])/gi,
    ALL_MENTION_REGEX: /(?:\B|\b_+)@(all)(?!(\.|-|_)*[^\W_])/gi,
    CHANNEL_MENTION_REGEX: /(?:\B|\b_+)@(channel)(?!(\.|-|_)*[^\W_])/gi,
    HERE_MENTION_REGEX: /(?:\B|\b_+)@(here)(?!(\.|-|_)*[^\W_])/gi,
    NOTIFY_ALL_MEMBERS: 5,
    ALL_MEMBERS_MENTIONS_REGEX: /(?:\B|\b_+)@(channel|all)(?!(\.|-|_)*[^\W_])/gi,
    DEFAULT_CHARACTER_LIMIT: 4000,
    IMAGE_TYPE_GIF: 'gif',
    TEXT_TYPES: ['txt', 'rtf'],
    IMAGE_TYPES: ['jpg', 'gif', 'bmp', 'png', 'jpeg', 'tiff', 'tif', 'psd'],
    AUDIO_TYPES: ['mp3', 'wav', 'wma', 'm4a', 'flac', 'aac', 'ogg', 'm4r'],
    VIDEO_TYPES: ['mp4', 'avi', 'webm', 'mkv', 'wmv', 'mpg', 'mov', 'flv'],
    PRESENTATION_TYPES: ['ppt', 'pptx'],
    SPREADSHEET_TYPES: ['xlsx', 'csv'],
    WORD_TYPES: ['doc', 'docx'],
    CHANNEL_HEADER_HEIGHT: 62,
    CODE_TYPES: ['applescript', 'as', 'atom', 'bas', 'bash', 'boot', 'c', 'c++', 'cake', 'cc', 'cjsx', 'cl2', 'clj', 'cljc', 'cljs', 'cljs.hl', 'cljscm', 'cljx', '_coffee', 'coffee', 'cpp', 'cs', 'csharp', 'cson', 'css', 'd', 'dart', 'delphi', 'dfm', 'di', 'diff', 'django', 'docker', 'dockerfile', 'dpr', 'erl', 'ex', 'exs', 'f90', 'f95', 'freepascal', 'fs', 'fsharp', 'gcode', 'gemspec', 'go', 'groovy', 'gyp', 'h', 'h++', 'handlebars', 'hbs', 'hic', 'hpp', 'hs', 'html', 'html.handlebars', 'html.hbs', 'hx', 'iced', 'irb', 'java', 'jinja', 'jl', 'js', 'json', 'jsp', 'jsx', 'kt', 'ktm', 'kts', 'lazarus', 'less', 'lfm', 'lisp', 'log', 'lpr', 'lua', 'm', 'mak', 'matlab', 'md', 'mk', 'mkd', 'mkdown', 'ml', 'mm', 'nc', 'obj-c', 'objc', 'osascript', 'pas', 'pascal', 'perl', 'php', 'php3', 'php4', 'php5', 'php6', 'pl', 'plist', 'podspec', 'pp', 'ps', 'ps1', 'py', 'r', 'rb', 'rs', 'rss', 'ruby', 'scala', 'scm', 'scpt', 'scss', 'sh', 'sld', 'sql', 'st', 'styl', 'swift', 'tex', 'thor', 'v', 'vb', 'vbnet', 'vbs', 'veo', 'xhtml', 'xml', 'xsl', 'yaml', 'zsh'],
    PDF_TYPES: ['pdf'],
    PATCH_TYPES: ['patch'],
    SVG_TYPES: ['svg'],
    ICON_FROM_TYPE: {
        audio: audioIcon,
        video: videoIcon,
        spreadsheet: excelIcon,
        presentation: pptIcon,
        pdf: pdfIcon,
        code: codeIcon,
        word: wordIcon,
        patch: patchIcon,
        other: genericIcon,
    },
    ICON_NAME_FROM_TYPE: {
        text: 'text',
        audio: 'audio',
        video: 'video',
        spreadsheet: 'excel',
        presentation: 'ppt',
        pdf: 'pdf',
        code: 'code',
        word: 'word',
        patch: 'patch',
        other: 'generic',
        image: 'image',
    },
    MAX_UPLOAD_FILES: 10,
    MAX_FILENAME_LENGTH: 35,
    EXPANDABLE_INLINE_IMAGE_MIN_HEIGHT: 100,
    THUMBNAIL_WIDTH: 128,
    THUMBNAIL_HEIGHT: 100,
    PREVIEWER_HEIGHT: 170,
    WEB_VIDEO_WIDTH: 640,
    WEB_VIDEO_HEIGHT: 480,
    MOBILE_VIDEO_WIDTH: 480,
    MOBILE_VIDEO_HEIGHT: 360,

    DESKTOP_SCREEN_WIDTH: 1679,
    TABLET_SCREEN_WIDTH: 1020,
    MOBILE_SCREEN_WIDTH: 768,

    POST_MODAL_PADDING: 170,
    SCROLL_DELAY: 2000,
    SCROLL_PAGE_FRACTION: 3,
    DEFAULT_CHANNEL: 'town-square',
    DEFAULT_CHANNEL_UI_NAME: 'Town Square',
    OFFTOPIC_CHANNEL: 'off-topic',
    OFFTOPIC_CHANNEL_UI_NAME: 'Off-Topic',
    GITLAB_SERVICE: 'gitlab',
    GOOGLE_SERVICE: 'google',
    OFFICE365_SERVICE: 'office365',
    OAUTH_SERVICES: ['gitlab', 'google', 'office365', 'openid'],
    OPENID_SERVICE: 'openid',
    OPENID_SCOPES: 'profile openid email',
    EMAIL_SERVICE: 'email',
    LDAP_SERVICE: 'ldap',
    SAML_SERVICE: 'saml',
    USERNAME_SERVICE: 'username',
    SIGNIN_CHANGE: 'signin_change',
    PASSWORD_CHANGE: 'password_change',
    GET_TERMS_ERROR: 'get_terms_error',
    TERMS_REJECTED: 'terms_rejected',
    SIGNIN_VERIFIED: 'verified',
    CREATE_LDAP: 'create_ldap',
    SESSION_EXPIRED: 'expired',
    POST_AREA_HEIGHT: 80,
    POST_CHUNK_SIZE: 60,
    PROFILE_CHUNK_SIZE: 100,
    POST_FOCUS_CONTEXT_RADIUS: 10,
    POST_LOADING: 'loading',
    POST_FAILED: 'failed',
    POST_DELETED: 'deleted',
    POST_UPDATED: 'updated',
    SYSTEM_MESSAGE_PREFIX: 'system_',
    SUGGESTION_LIST_MAXHEIGHT: 292,
    SUGGESTION_LIST_MAXWIDTH: 496,
    SUGGESTION_LIST_SPACE_RHS: 420,
    SUGGESTION_LIST_MODAL_WIDTH: 496,
    MENTION_NAME_PADDING_LEFT: 2.4,
    AVATAR_WIDTH: 24,
    AUTO_RESPONDER: 'system_auto_responder',
    SYSTEM_MESSAGE_PROFILE_IMAGE: logoImage,
    RESERVED_TEAM_NAMES: [
        'signup',
        'login',
        'admin',
        'channel',
        'post',
        'api',
        'oauth',
        'error',
        'help',
        'plugins',
        'playbooks',
        'boards',
    ],
    RESERVED_USERNAMES: [
        'valet',
        'all',
        'channel',
        'here',
        'matterbot',
        'system',
    ],
    MONTHS: ['January', 'February', 'March', 'April', 'May', 'June', 'July', 'August', 'September', 'October', 'November', 'December'],
    MAX_DMS: 20,
    MAX_USERS_IN_GM: 8,
    MIN_USERS_IN_GM: 3,
    MAX_CHANNEL_POPOVER_COUNT: 100,
    DM_CHANNEL: 'D',
    GM_CHANNEL: 'G',
    OPEN_CHANNEL: 'O',
    PRIVATE_CHANNEL: 'P',
    ARCHIVED_CHANNEL: 'archive',
    INVITE_TEAM: 'I',
    OPEN_TEAM: 'O',
    THREADS: 'threads',
    MAX_POST_LEN: 4000,
    EMOJI_SIZE: 16,
    DEFAULT_EMOJI_PICKER_LEFT_OFFSET: 87,
    DEFAULT_EMOJI_PICKER_RIGHT_OFFSET: 15,
    EMOJI_PICKER_WIDTH_OFFSET: 295,
    THEME_ELEMENTS: [
        {
            group: 'sidebarElements',
            id: 'sidebarBg',
            uiName: 'Sidebar BG',
        },
        {
            group: 'sidebarElements',
            id: 'sidebarText',
            uiName: 'Sidebar Text',
        },
        {
            group: 'sidebarElements',
            id: 'sidebarHeaderBg',
            uiName: 'Sidebar Header BG',
        },
        {
            group: 'sidebarElements',
            id: 'sidebarTeamBarBg',
            uiName: 'Team Sidebar BG',
        },
        {
            group: 'sidebarElements',
            id: 'sidebarHeaderTextColor',
            uiName: 'Sidebar Header Text',
        },
        {
            group: 'sidebarElements',
            id: 'sidebarUnreadText',
            uiName: 'Sidebar Unread Text',
        },
        {
            group: 'sidebarElements',
            id: 'sidebarTextHoverBg',
            uiName: 'Sidebar Text Hover BG',
        },
        {
            group: 'sidebarElements',
            id: 'sidebarTextActiveBorder',
            uiName: 'Sidebar Text Active Border',
        },
        {
            group: 'sidebarElements',
            id: 'sidebarTextActiveColor',
            uiName: 'Sidebar Text Active Color',
        },
        {
            group: 'sidebarElements',
            id: 'onlineIndicator',
            uiName: 'Online Indicator',
        },
        {
            group: 'sidebarElements',
            id: 'awayIndicator',
            uiName: 'Away Indicator',
        },
        {
            group: 'sidebarElements',
            id: 'dndIndicator',
            uiName: 'Away Indicator',
        },
        {
            group: 'sidebarElements',
            id: 'mentionBg',
            uiName: 'Mention Jewel BG',
        },
        {
            group: 'sidebarElements',
            id: 'mentionColor',
            uiName: 'Mention Jewel Text',
        },
        {
            group: 'centerChannelElements',
            id: 'centerChannelBg',
            uiName: 'Center Channel BG',
        },
        {
            group: 'centerChannelElements',
            id: 'centerChannelColor',
            uiName: 'Center Channel Text',
        },
        {
            group: 'centerChannelElements',
            id: 'newMessageSeparator',
            uiName: 'New Message Separator',
        },
        {
            group: 'centerChannelElements',
            id: 'errorTextColor',
            uiName: 'Error Text Color',
        },
        {
            group: 'centerChannelElements',
            id: 'mentionHighlightBg',
            uiName: 'Mention Highlight BG',
        },
        {
            group: 'linkAndButtonElements',
            id: 'linkColor',
            uiName: 'Link Color',
        },
        {
            group: 'centerChannelElements',
            id: 'mentionHighlightLink',
            uiName: 'Mention Highlight Link',
        },
        {
            group: 'linkAndButtonElements',
            id: 'buttonBg',
            uiName: 'Button BG',
        },
        {
            group: 'linkAndButtonElements',
            id: 'buttonColor',
            uiName: 'Button Text',
        },
        {
            group: 'centerChannelElements',
            id: 'codeTheme',
            uiName: 'Code Theme',
            themes: [
                {
                    id: 'solarized-dark',
                    uiName: 'Solarized Dark',
                    cssURL: solarizedDarkCSS,
                    iconURL: solarizedDarkIcon,
                },
                {
                    id: 'solarized-light',
                    uiName: 'Solarized Light',
                    cssURL: solarizedLightCSS,
                    iconURL: solarizedLightIcon,
                },
                {
                    id: 'github',
                    uiName: 'GitHub',
                    cssURL: githubCSS,
                    iconURL: githubIcon,
                },
                {
                    id: 'monokai',
                    uiName: 'Monokai',
                    cssURL: monokaiCSS,
                    iconURL: monokaiIcon,
                },
            ],
        },
    ],
    DEFAULT_CODE_THEME: 'github',

    // KeyCodes
    //  key[0]: used for KeyboardEvent.key
    //  key[1]: used for KeyboardEvent.keyCode
    //  key[2]: used for KeyboardEvent.code

    //  KeyboardEvent.code is used as primary check to support multiple keyborad layouts
    //  support of KeyboardEvent.code is just in chrome and firefox so using key and keyCode for better browser support

    KeyCodes: ({
        BACKSPACE: ['Backspace', 8],
        TAB: ['Tab', 9],
        ENTER: ['Enter', 13],
        SHIFT: ['Shift', 16],
        CTRL: ['Control', 17],
        ALT: ['Alt', 18],
        CAPS_LOCK: ['CapsLock', 20],
        ESCAPE: ['Escape', 27],
        SPACE: [' ', 32],
        PAGE_UP: ['PageUp', 33],
        PAGE_DOWN: ['PageDown', 34],
        END: ['End', 35],
        HOME: ['Home', 36],
        LEFT: ['ArrowLeft', 37],
        UP: ['ArrowUp', 38],
        RIGHT: ['ArrowRight', 39],
        DOWN: ['ArrowDown', 40],
        INSERT: ['Insert', 45],
        DELETE: ['Delete', 46],
        ZERO: ['0', 48],
        ONE: ['1', 49],
        TWO: ['2', 50],
        THREE: ['3', 51],
        FOUR: ['4', 52],
        FIVE: ['5', 53],
        SIX: ['6', 54],
        SEVEN: ['7', 55],
        EIGHT: ['8', 56],
        NINE: ['9', 57],
        A: ['a', 65],
        B: ['b', 66],
        C: ['c', 67],
        D: ['d', 68],
        E: ['e', 69],
        F: ['f', 70],
        G: ['g', 71],
        H: ['h', 72],
        I: ['i', 73],
        J: ['j', 74],
        K: ['k', 75],
        L: ['l', 76],
        M: ['m', 77],
        N: ['n', 78],
        O: ['o', 79],
        P: ['p', 80],
        Q: ['q', 81],
        R: ['r', 82],
        S: ['s', 83],
        T: ['t', 84],
        U: ['u', 85],
        V: ['v', 86],
        W: ['w', 87],
        X: ['x', 88],
        Y: ['y', 89],
        Z: ['z', 90],
        CMD: ['Meta', 91],
        MENU: ['ContextMenu', 93],
        NUMPAD_0: ['0', 96],
        NUMPAD_1: ['1', 97],
        NUMPAD_2: ['2', 98],
        NUMPAD_3: ['3', 99],
        NUMPAD_4: ['4', 100],
        NUMPAD_5: ['5', 101],
        NUMPAD_6: ['6', 102],
        NUMPAD_7: ['7', 103],
        NUMPAD_8: ['8', 104],
        NUMPAD_9: ['9', 105],
        MULTIPLY: ['*', 106],
        ADD: ['+', 107],
        SUBTRACT: ['-', 109],
        DECIMAL: ['.', 110],
        DIVIDE: ['/', 111],
        F1: ['F1', 112],
        F2: ['F2', 113],
        F3: ['F3', 114],
        F4: ['F4', 115],
        F5: ['F5', 116],
        F6: ['F6', 117],
        F7: ['F7', 118],
        F8: ['F8', 119],
        F9: ['F9', 120],
        F10: ['F10', 121],
        F11: ['F11', 122],
        F12: ['F12', 123],
        NUM_LOCK: ['NumLock', 144],
        SEMICOLON: [';', 186],
        EQUAL: ['=', 187],
        COMMA: [',', 188],
        DASH: ['-', 189],
        PERIOD: ['.', 190],
        FORWARD_SLASH: ['/', 191],
        TILDE: ['~', 192], // coudnt find the key or even get code from browser - no reference in code as of now
        OPEN_BRACKET: ['[', 219],
        BACK_SLASH: ['\\', 220],
        CLOSE_BRACKET: [']', 221],
        COMPOSING: ['Composing', 229],
    } as Record<string, [string, number]>),
    CODE_PREVIEW_MAX_FILE_SIZE: 500000, // 500 KB
    HighlightedLanguages: {
        '1c': {name: '1C:Enterprise', extensions: ['bsl', 'os'], aliases: ['bsl']},
        actionscript: {name: 'ActionScript', extensions: ['as'], aliases: ['as', 'as3']},
        applescript: {name: 'AppleScript', extensions: ['applescript', 'osascript', 'scpt']},
        bash: {name: 'Bash', extensions: ['sh'], aliases: ['sh']},
        clojure: {name: 'Clojure', extensions: ['clj', 'boot', 'cl2', 'cljc', 'cljs', 'cljs.hl', 'cljscm', 'cljx', 'hic']},
        coffeescript: {name: 'CoffeeScript', extensions: ['coffee', '_coffee', 'cake', 'cjsx', 'cson', 'iced'], aliases: ['coffee', 'coffee-script']},
        cpp: {name: 'C/C++', extensions: ['cpp', 'c', 'cc', 'h', 'c++', 'h++', 'hpp'], aliases: ['c++', 'c']},
        cs: {name: 'C#', extensions: ['cs', 'csharp'], aliases: ['c#', 'csharp']},
        css: {name: 'CSS', extensions: ['css']},
        d: {name: 'D', extensions: ['d', 'di'], aliases: ['dlang']},
        dart: {name: 'Dart', extensions: ['dart']},
        delphi: {name: 'Delphi', extensions: ['delphi', 'dpr', 'dfm', 'pas', 'pascal', 'freepascal', 'lazarus', 'lpr', 'lfm']},
        diff: {name: 'Diff', extensions: ['diff', 'patch'], aliases: ['patch', 'udiff']},
        django: {name: 'Django', extensions: ['django', 'jinja']},
        dockerfile: {name: 'Dockerfile', extensions: ['dockerfile', 'docker'], aliases: ['docker']},
        elixir: {name: 'Elixir', extensions: ['ex', 'exs'], aliases: ['ex', 'exs']},
        erlang: {name: 'Erlang', extensions: ['erl'], aliases: ['erl']},
        fortran: {name: 'Fortran', extensions: ['f90', 'f95']},
        fsharp: {name: 'F#', extensions: ['fsharp', 'fs']},
        gcode: {name: 'G-Code', extensions: ['gcode', 'nc']},
        go: {name: 'Go', extensions: ['go'], aliases: ['golang']},
        groovy: {name: 'Groovy', extensions: ['groovy']},
        handlebars: {name: 'Handlebars', extensions: ['handlebars', 'hbs', 'html.hbs', 'html.handlebars'], aliases: ['hbs', 'mustache']},
        haskell: {name: 'Haskell', extensions: ['hs'], aliases: ['hs']},
        haxe: {name: 'Haxe', extensions: ['hx']},
        java: {name: 'Java', extensions: ['java', 'jsp']},
        javascript: {name: 'JavaScript', extensions: ['js', 'jsx'], aliases: ['js']},
        json: {name: 'JSON', extensions: ['json']},
        julia: {name: 'Julia', extensions: ['jl'], aliases: ['jl']},
        kotlin: {name: 'Kotlin', extensions: ['kt', 'ktm', 'kts']},
        latex: {name: 'LaTeX', extensions: ['tex'], aliases: ['tex']},
        less: {name: 'Less', extensions: ['less']},
        lisp: {name: 'Lisp', extensions: ['lisp']},
        lua: {name: 'Lua', extensions: ['lua']},
        makefile: {name: 'Makefile', extensions: ['mk', 'mak'], aliases: ['make', 'mf', 'gnumake', 'bsdmake']},
        markdown: {name: 'Markdown', extensions: ['md', 'mkdown', 'mkd'], aliases: ['md', 'mkd']},
        matlab: {name: 'Matlab', extensions: ['matlab', 'm'], aliases: ['m']},
        objectivec: {name: 'Objective C', extensions: ['mm', 'objc', 'obj-c'], aliases: ['objective_c', 'objc']},
        ocaml: {name: 'OCaml', extensions: ['ml']},
        perl: {name: 'Perl', extensions: ['perl', 'pl'], aliases: ['pl']},
        pgsql: {name: 'PostgreSQL', extensions: ['pgsql', 'postgres', 'postgresql'], aliases: ['postgres', 'postgresql']},
        php: {name: 'PHP', extensions: ['php', 'php3', 'php4', 'php5', 'php6'], aliases: ['php3', 'php4', 'php5']},
        powershell: {name: 'PowerShell', extensions: ['ps', 'ps1'], aliases: ['posh']},
        puppet: {name: 'Puppet', extensions: ['pp'], aliases: ['pp']},
        python: {name: 'Python', extensions: ['py', 'gyp'], aliases: ['py']},
        r: {name: 'R', extensions: ['r'], aliases: ['r', 's']},
        ruby: {name: 'Ruby', extensions: ['ruby', 'rb', 'gemspec', 'podspec', 'thor', 'irb'], aliases: ['rb']},
        rust: {name: 'Rust', extensions: ['rs'], aliases: ['rs']},
        scala: {name: 'Scala', extensions: ['scala']},
        scheme: {name: 'Scheme', extensions: ['scm', 'sld']},
        scss: {name: 'SCSS', extensions: ['scss']},
        smalltalk: {name: 'Smalltalk', extensions: ['st'], aliases: ['st', 'squeak']},
        sql: {name: 'SQL', extensions: ['sql']},
        stylus: {name: 'Stylus', extensions: ['styl'], aliases: ['styl']},
        swift: {name: 'Swift', extensions: ['swift']},
        text: {name: 'Text', extensions: ['txt', 'log']},
        typescript: {name: 'TypeScript', extensions: ['ts', 'tsx'], aliases: ['ts', 'tsx']},
        vbnet: {name: 'VB.Net', extensions: ['vbnet', 'vb', 'bas'], aliases: ['vb', 'visualbasic']},
        vbscript: {name: 'VBScript', extensions: ['vbs']},
        verilog: {name: 'Verilog', extensions: ['v', 'veo', 'sv', 'svh']},
        vhdl: {name: 'VHDL', extensions: ['vhd', 'vhdl']},
        xml: {name: 'HTML, XML', extensions: ['xml', 'html', 'xhtml', 'rss', 'atom', 'xsl', 'plist']},
        yaml: {name: 'YAML', extensions: ['yaml'], aliases: ['yml']},
    },
    PostsViewJumpTypes: {
        BOTTOM: 1,
        POST: 2,
        SIDEBAR_OPEN: 3,
    },
    NotificationPrefs: {
        MENTION: 'mention',
    },
    Integrations: {
        COMMAND: 'commands',
        PAGE_SIZE: '10000',
        START_PAGE_NUM: 0,
        INCOMING_WEBHOOK: 'incoming_webhooks',
        OUTGOING_WEBHOOK: 'outgoing_webhooks',
        OAUTH_APP: 'oauth2-apps',
        BOT: 'bots',
        EXECUTE_CURRENT_COMMAND_ITEM_ID: '_execute_current_command',
        OPEN_COMMAND_IN_MODAL_ITEM_ID: '_open_command_in_modal',
        COMMAND_SUGGESTION_ERROR: 'error',
        COMMAND_SUGGESTION_CHANNEL: 'channel',
        COMMAND_SUGGESTION_USER: 'user',
    },
    FeatureTogglePrefix: 'feature_enabled_',
    PRE_RELEASE_FEATURES: {
        MARKDOWN_PREVIEW: {
            label: 'markdown_preview', // github issue: https://github.com/mattermost/platform/pull/1389
            description: 'Show markdown preview option in message input box',
        },
    },
    OVERLAY_TIME_DELAY_SMALL: 100,
    OVERLAY_TIME_DELAY: 400,
    OVERLAY_DEFAULT_TRIGGER: ['hover', 'focus'],
    PERMALINK_FADEOUT: 5000,
    DEFAULT_MAX_USERS_PER_TEAM: 50,
    DEFAULT_MAX_CHANNELS_PER_TEAM: 2000,
    DEFAULT_MAX_NOTIFICATIONS_PER_CHANNEL: 1000,
    MIN_TEAMNAME_LENGTH: 2,
    MAX_TEAMNAME_LENGTH: 64,
    MAX_TEAMDESCRIPTION_LENGTH: 50,
    MIN_CHANNELNAME_LENGTH: 1,
    MAX_CHANNELNAME_LENGTH: 64,
    DEFAULT_CHANNELURL_SHORTEN_LENGTH: 52,
    MAX_CHANNELPURPOSE_LENGTH: 250,
    MAX_FIRSTNAME_LENGTH: 64,
    MAX_LASTNAME_LENGTH: 64,
    MAX_EMAIL_LENGTH: 128,
    MIN_USERNAME_LENGTH: 3,
    MAX_USERNAME_LENGTH: 22,
    MAX_NICKNAME_LENGTH: 22,
    MIN_PASSWORD_LENGTH: 5,
    MAX_PASSWORD_LENGTH: 64,
    MAX_POSITION_LENGTH: 128,
    MIN_TRIGGER_LENGTH: 1,
    MAX_TRIGGER_LENGTH: 128,
    MAX_SITENAME_LENGTH: 30,
    MAX_CUSTOM_BRAND_TEXT_LENGTH: 500,
    MAX_TERMS_OF_SERVICE_TEXT_LENGTH: 16383,
    DEFAULT_TERMS_OF_SERVICE_RE_ACCEPTANCE_PERIOD: 365,
    EMOJI_PATH: '/static/emoji',
    RECENT_EMOJI_KEY: 'recentEmojis',
    DEFAULT_WEBHOOK_LOGO: logoWebhook,
    MHPNS: 'https://push.mattermost.com',
    MTPNS: 'https://push-test.mattermost.com',
    MAX_PREV_MSGS: 100,
    POST_COLLAPSE_TIMEOUT: 1000 * 60 * 5, // five minutes
    PERMISSIONS_ALL: 'all',
    PERMISSIONS_CHANNEL_ADMIN: 'channel_admin',
    PERMISSIONS_TEAM_ADMIN: 'team_admin',
    PERMISSIONS_SYSTEM_ADMIN: 'system_admin',
    PERMISSIONS_SYSTEM_READ_ONLY_ADMIN: 'system_read_only_admin',
    PERMISSIONS_SYSTEM_USER_MANAGER: 'system_user_manager',
    PERMISSIONS_SYSTEM_MANAGER: 'system_manager',
    PERMISSIONS_DELETE_POST_ALL: 'all',
    PERMISSIONS_DELETE_POST_TEAM_ADMIN: 'team_admin',
    PERMISSIONS_DELETE_POST_SYSTEM_ADMIN: 'system_admin',
    ALLOW_EDIT_POST_ALWAYS: 'always',
    ALLOW_EDIT_POST_NEVER: 'never',
    ALLOW_EDIT_POST_TIME_LIMIT: 'time_limit',
    UNSET_POST_EDIT_TIME_LIMIT: -1,
    MENTION_CHANNELS: 'mention.channels',
    MENTION_MORE_CHANNELS: 'mention.morechannels',
    MENTION_UNREAD_CHANNELS: 'mention.unread.channels',
    MENTION_UNREAD: 'mention.unread',
    MENTION_MEMBERS: 'mention.members',
    MENTION_MORE_MEMBERS: 'mention.moremembers',
    MENTION_NONMEMBERS: 'mention.nonmembers',
    MENTION_PUBLIC_CHANNELS: 'mention.public.channels',
    MENTION_PRIVATE_CHANNELS: 'mention.private.channels',
    MENTION_RECENT_CHANNELS: 'mention.recent.channels',
    MENTION_SPECIAL: 'mention.special',
    MENTION_GROUPS: 'search.group',
    DEFAULT_NOTIFICATION_DURATION: 5000,
    STATUS_INTERVAL: 60000,
    AUTOCOMPLETE_TIMEOUT: 100,
    AUTOCOMPLETE_SPLIT_CHARACTERS: ['.', '-', '_'],
    ANIMATION_TIMEOUT: 1000,
    SEARCH_TIMEOUT_MILLISECONDS: 100,
    TELEMETRY_RUDDER_KEY: 'placeholder_rudder_key',
    TELEMETRY_RUDDER_DATAPLANE_URL: 'placeholder_rudder_dataplane_url',
    TEAMMATE_NAME_DISPLAY: {
        SHOW_USERNAME: 'username',
        SHOW_NICKNAME_FULLNAME: 'nickname_full_name',
        SHOW_FULLNAME: 'full_name',
    },
    SEARCH_POST: 'searchpost',
    CHANNEL_ID_LENGTH: 26,
    TRANSPARENT_PIXEL: 'data:image/png;base64,iVBORw0KGgoAAAANSUhEUgAAAAEAAAABCAQAAAC1HAwCAAAAC0lEQVR42mNkYAAAAAYAAjCB0C8AAAAASUVORK5CYII=',
    TRIPLE_BACK_TICKS: /```/g,
    MAX_ATTACHMENT_FOOTER_LENGTH: 300,
    ACCEPT_STATIC_IMAGE: '.jpeg,.jpg,.png,.bmp',
    ACCEPT_EMOJI_IMAGE: '.jpeg,.jpg,.png,.gif',
    THREADS_PAGE_SIZE: 25,
    THREADS_LOADING_INDICATOR_ITEM_ID: 'threads_loading_indicator_item_id',
    THREADS_NO_RESULTS_ITEM_ID: 'threads_no_results_item_id',
    TRIAL_MODAL_AUTO_SHOWN: 'trial_modal_auto_shown',
    DEFAULT_SITE_URL: 'http://localhost:8065',
    CHANNEL_HEADER_BUTTON_DISABLE_TIMEOUT: 1000,
};

export const ValidationErrors = {
    USERNAME_REQUIRED: 'USERNAME_REQUIRED',
    INVALID_LENGTH: 'INVALID_LENGTH',
    INVALID_CHARACTERS: 'INVALID_CHARACTERS',
    INVALID_FIRST_CHARACTER: 'INVALID_FIRST_CHARACTER',
    RESERVED_NAME: 'RESERVED_NAME',
    INVALID_LAST_CHARACTER: 'INVALID_LAST_CHARACTER',
};

export const ConsolePages = {
    AD_LDAP: '/admin_console/authentication/ldap',
    COMPLIANCE_EXPORT: '/admin_console/compliance/export',
    CUSTOM_TERMS: '/admin_console/compliance/custom_terms_of_service',
    DATA_RETENTION: '/admin_console/compliance/data_retention_settings',
    ELASTICSEARCH: '/admin_console/environment/elasticsearch',
    GUEST_ACCOUNTS: '/admin_console/authentication/guest_access',
    LICENSE: '/admin_console/about/license',
    SAML: '/admin_console/authentication/saml',
    SESSION_LENGTHS: '/admin_console/environment/session_lengths',
    WEB_SERVER: '/admin_console/environment/web_server',
};

export const WindowSizes = {
    MOBILE_VIEW: 'mobileView',
    TABLET_VIEW: 'tabletView',
    SMALL_DESKTOP_VIEW: 'smallDesktopView',
    DESKTOP_VIEW: 'desktopView',
};

export const AcceptedProfileImageTypes = ['image/jpeg', 'image/png', 'image/bmp'];

export const searchHintOptions = [{searchTerm: 'From:', message: {id: t('search_list_option.from'), defaultMessage: 'Messages from a user'}},
    {searchTerm: 'In:', message: {id: t('search_list_option.in'), defaultMessage: 'Messages in a channel'}},
    {searchTerm: 'On:', message: {id: t('search_list_option.on'), defaultMessage: 'Messages on a date'}},
    {searchTerm: 'Before:', message: {id: t('search_list_option.before'), defaultMessage: 'Messages before a date'}},
    {searchTerm: 'After:', message: {id: t('search_list_option.after'), defaultMessage: 'Messages after a date'}},
    {searchTerm: '-', message: {id: t('search_list_option.exclude'), defaultMessage: 'Exclude search terms'}, additionalDisplay: '—'},
    {searchTerm: '""', message: {id: t('search_list_option.phrases'), defaultMessage: 'Messages with phrases'}},
];

export const searchFilesHintOptions = [{searchTerm: 'From:', message: {id: t('search_files_list_option.from'), defaultMessage: 'Files from a user'}},
    {searchTerm: 'In:', message: {id: t('search_files_list_option.in'), defaultMessage: 'Files in a channel'}},
    {searchTerm: 'On:', message: {id: t('search_files_list_option.on'), defaultMessage: 'Files on a date'}},
    {searchTerm: 'Before:', message: {id: t('search_files_list_option.before'), defaultMessage: 'Files before a date'}},
    {searchTerm: 'After:', message: {id: t('search_files_list_option.after'), defaultMessage: 'Files after a date'}},
    {searchTerm: 'Ext:', message: {id: t('search_files_list_option.ext'), defaultMessage: 'Files with a extension'}},
    {searchTerm: '-', message: {id: t('search_files_list_option.exclude'), defaultMessage: 'Exclude search terms'}, additionalDisplay: '—'},
    {searchTerm: '""', message: {id: t('search_files_list_option.phrases'), defaultMessage: 'Files with phrases'}},
];

// adding these rtranslations here so the weblate CI step will not fail with empty translation strings
t('suggestion.archive');
t('suggestion.mention.channels');
t('suggestion.mention.morechannels');
t('suggestion.mention.unread.channels');
t('suggestion.mention.unread');
t('suggestion.mention.members');
t('suggestion.mention.moremembers');
t('suggestion.mention.nonmembers');
t('suggestion.mention.private.channels');
t('suggestion.mention.recent.channels');
t('suggestion.mention.special');
t('suggestion.mention.groups');
t('suggestion.search.public');
t('suggestion.search.group');

const {
    DONT_CLEAR,
    THIRTY_MINUTES,
    ONE_HOUR,
    FOUR_HOURS,
    TODAY,
    THIS_WEEK,
    DATE_AND_TIME,
    CUSTOM_DATE_TIME,
} = CustomStatusDuration;

export const durationValues = {
    [DONT_CLEAR]: {
        id: t('custom_status.expiry_dropdown.dont_clear'),
        defaultMessage: "Don't clear",
    },
    [THIRTY_MINUTES]: {
        id: t('custom_status.expiry_dropdown.thirty_minutes'),
        defaultMessage: '30 minutes',
    },
    [ONE_HOUR]: {
        id: t('custom_status.expiry_dropdown.one_hour'),
        defaultMessage: '1 hour',
    },
    [FOUR_HOURS]: {
        id: t('custom_status.expiry_dropdown.four_hours'),
        defaultMessage: '4 hours',
    },
    [TODAY]: {
        id: t('custom_status.expiry_dropdown.today'),
        defaultMessage: 'Today',
    },
    [THIS_WEEK]: {
        id: t('custom_status.expiry_dropdown.this_week'),
        defaultMessage: 'This week',
    },
    [DATE_AND_TIME]: {
        id: t('custom_status.expiry_dropdown.date_and_time'),
        defaultMessage: 'Custom Date and Time',
    },
    [CUSTOM_DATE_TIME]: {
        id: t('custom_status.expiry_dropdown.date_and_time'),
        defaultMessage: 'Custom Date and Time',
    },
};

export const InsightsScopes = {
    MY: 'MY',
    TEAM: 'TEAM',
};

export const InsightsCardTitles = {
    TOP_CHANNELS: {
        teamTitle: {
            id: t('insights.topChannels.title'),
            defaultMessage: 'Top channels',
        },
        myTitle: {
            id: t('insights.topChannels.myTitle'),
            defaultMessage: 'My top channels',
        },
        teamSubTitle: {
            id: t('insights.topChannels.subTitle'),
            defaultMessage: 'Most active channels for the team',
        },
        mySubTitle: {
            id: t('insights.topChannels.mySubTitle'),
            defaultMessage: 'Most active channels that I\'m a member of',
        },
    },
    TOP_REACTIONS: {
        teamTitle: {
            id: t('insights.topReactions.title'),
            defaultMessage: 'Top reactions',
        },
        myTitle: {
            id: t('insights.topReactions.myTitle'),
            defaultMessage: 'My top reactions',
        },
        teamSubTitle: {
            id: t('insights.topReactions.subTitle'),
            defaultMessage: 'The team\'s most-used reactions',
        },
        mySubTitle: {
            id: t('insights.topReactions.mySubTitle'),
            defaultMessage: 'Reactions I\'ve used the most',
        },
    },
    TOP_THREADS: {
        teamTitle: {
            id: t('insights.topThreads.title'),
            defaultMessage: 'Top threads',
        },
        myTitle: {
            id: t('insights.topThreads.myTitle'),
            defaultMessage: 'My top threads',
        },
        teamSubTitle: {
            id: t('insights.topThreads.subTitle'),
            defaultMessage: 'Most active threads for the team',
        },
        mySubTitle: {
            id: t('insights.topThreads.mySubTitle'),
            defaultMessage: 'Most active threads I\'ve followed',
        },
    },
    TOP_BOARDS: {
        teamTitle: {
            id: t('insights.topBoards.title'),
            defaultMessage: 'Top boards',
        },
        myTitle: {
            id: t('insights.topBoards.myTitle'),
            defaultMessage: 'My top boards',
        },
        teamSubTitle: {
            id: t('insights.topBoards.subTitle'),
            defaultMessage: 'Most active boards for the team',
        },
        mySubTitle: {
            id: t('insights.topBoards.mySubTitle'),
            defaultMessage: 'Most active boards I\'ve participated in',
        },
    },
};

export enum ClaimErrors {
    MFA_VALIDATE_TOKEN_AUTHENTICATE = 'mfa.validate_token.authenticate.app_error',
    ENT_LDAP_LOGIN_USER_NOT_REGISTERED = 'ent.ldap.do_login.user_not_registered.app_error',
    ENT_LDAP_LOGIN_USER_FILTERED = 'ent.ldap.do_login.user_filtered.app_error',
    ENT_LDAP_LOGIN_MATCHED_TOO_MANY_USERS = 'ent.ldap.do_login.matched_to_many_users.app_error',
    ENT_LDAP_LOGIN_INVALID_PASSWORD = 'ent.ldap.do_login.invalid_password.app_error',
    API_USER_INVALID_PASSWORD = 'api.user.check_user_password.invalid.app_error',
}

// TODO: Remove after last legacy free products are migrated
// (months after freemium is launched)
// Hard coding product ids is a bad practice in general.
// We do it here because these are legacy (we aren't making more),
// there aren't that many,
// and we would rather simplify some logic subscription logic now
// so that we don't have to add confusing data to subscriptions
// such as the new free plan having is_paid_tier=true
// even though it is free and not paid.
export const LegacyFreeProductIds: Record<string, true> = {
    prod_HyiHEAVKW5bYG3: true,
    prod_Hm2oYaBiRSISL2: true,
};

export default Constants;<|MERGE_RESOLUTION|>--- conflicted
+++ resolved
@@ -396,11 +396,8 @@
     CLOUD_LIMITS: 'cloud_limits',
     REQUEST_BUSINESS_EMAIL_MODAL: 'request_business_email_modal',
     FEATURE_RESTRICTED_MODAL: 'feature_restricted_modal',
-<<<<<<< HEAD
     CLOUD_SUBSCRIBE_WITH_LOADING_MODAL: 'cloud_subscribe_with_loading_modal',
-=======
     JOIN_PUBLIC_CHANNEL_MODAL: 'join_public_channel_modal',
->>>>>>> bc644c95
 };
 
 export const UserStatuses = {
