// Copyright (c) 2015-present Mattermost, Inc. All Rights Reserved.
// See LICENSE.txt for license information.

/* eslint-disable max-lines */

import keyMirror from 'key-mirror';

import Permissions from 'mattermost-redux/constants/permissions';

import {CustomStatusDuration} from '@mattermost/types/users';

import * as PostListUtils from 'mattermost-redux/utils/post_list';

import audioIcon from 'images/icons/audio.svg';
import codeIcon from 'images/icons/code.svg';
import excelIcon from 'images/icons/excel.svg';
import genericIcon from 'images/icons/generic.svg';
import patchIcon from 'images/icons/patch.svg';
import pdfIcon from 'images/icons/pdf.svg';
import pptIcon from 'images/icons/ppt.svg';
import videoIcon from 'images/icons/video.svg';
import wordIcon from 'images/icons/word.svg';
import logoImage from 'images/logo_compact.png';
import githubIcon from 'images/themes/code_themes/github.png';
import monokaiIcon from 'images/themes/code_themes/monokai.png';
import solarizedDarkIcon from 'images/themes/code_themes/solarized-dark.png';
import solarizedLightIcon from 'images/themes/code_themes/solarized-light.png';
import logoWebhook from 'images/webhook_icon.jpg';

import {t} from 'utils/i18n';

import githubCSS from '!!file-loader?name=files/code_themes/[hash].[ext]!highlight.js/styles/github.css';

// eslint-disable-line import/order
import monokaiCSS from '!!file-loader?name=files/code_themes/[hash].[ext]!highlight.js/styles/monokai.css';

// eslint-disable-line import/order
import solarizedDarkCSS from '!!file-loader?name=files/code_themes/[hash].[ext]!highlight.js/styles/base16/solarized-dark.css';

// eslint-disable-line import/order
import solarizedLightCSS from '!!file-loader?name=files/code_themes/[hash].[ext]!highlight.js/styles/base16/solarized-light.css'; // eslint-disable-line import/order

export const SettingsTypes = {
    TYPE_TEXT: 'text',
    TYPE_LONG_TEXT: 'longtext',
    TYPE_NUMBER: 'number',
    TYPE_COLOR: 'color',
    TYPE_BOOL: 'bool',
    TYPE_PERMISSION: 'permission',
    TYPE_RADIO: 'radio',
    TYPE_BANNER: 'banner',
    TYPE_DROPDOWN: 'dropdown',
    TYPE_GENERATED: 'generated',
    TYPE_USERNAME: 'username',
    TYPE_BUTTON: 'button',
    TYPE_LANGUAGE: 'language',
    TYPE_JOBSTABLE: 'jobstable',
    TYPE_FILE_UPLOAD: 'fileupload',
    TYPE_CUSTOM: 'custom',
};

export const InviteTypes = {
    INVITE_MEMBER: 'member',
    INVITE_GUEST: 'guest',
};

export const PreviousViewedTypes = {
    CHANNELS: 'channels',
    THREADS: 'threads',
    INSIGHTS: 'insights',
};

export const Preferences = {
    CATEGORY_CHANNEL_OPEN_TIME: 'channel_open_time',
    CATEGORY_DIRECT_CHANNEL_SHOW: 'direct_channel_show',
    CATEGORY_GROUP_CHANNEL_SHOW: 'group_channel_show',
    CATEGORY_DISPLAY_SETTINGS: 'display_settings',
    CATEGORY_SIDEBAR_SETTINGS: 'sidebar_settings',
    CATEGORY_ADVANCED_SETTINGS: 'advanced_settings',
    TUTORIAL_STEP: 'tutorial_step',
    TUTORIAL_STEP_AUTO_TOUR_STATUS: 'tutorial_step_auto_tour_status',
    CRT_TUTORIAL_TRIGGERED: 'crt_tutorial_triggered',
    CRT_TUTORIAL_AUTO_TOUR_STATUS: 'crt_tutorial_auto_tour_status',
    CRT_TUTORIAL_STEP: 'crt_tutorial_step',
    EXPLORE_OTHER_TOOLS_TUTORIAL_STEP: 'explore_other_tools_step',
    CRT_THREAD_PANE_STEP: 'crt_thread_pane_step',
    CHANNEL_DISPLAY_MODE: 'channel_display_mode',
    CHANNEL_DISPLAY_MODE_CENTERED: 'centered',
    CHANNEL_DISPLAY_MODE_FULL_SCREEN: 'full',
    CHANNEL_DISPLAY_MODE_DEFAULT: 'full',
    MESSAGE_DISPLAY: 'message_display',
    MESSAGE_DISPLAY_CLEAN: 'clean',
    MESSAGE_DISPLAY_COMPACT: 'compact',
    MESSAGE_DISPLAY_DEFAULT: 'clean',
    COLORIZE_USERNAMES: 'colorize_usernames',
    COLORIZE_USERNAMES_DEFAULT: 'true',
    COLLAPSED_REPLY_THREADS: 'collapsed_reply_threads',
    COLLAPSED_REPLY_THREADS_OFF: 'off',
    COLLAPSED_REPLY_THREADS_ON: 'on',
    CLICK_TO_REPLY: 'click_to_reply',
    CLICK_TO_REPLY_DEFAULT: 'true',
    COLLAPSED_REPLY_THREADS_FALLBACK_DEFAULT: 'off',
    LINK_PREVIEW_DISPLAY: 'link_previews',
    LINK_PREVIEW_DISPLAY_DEFAULT: 'true',
    COLLAPSE_DISPLAY: 'collapse_previews',
    COLLAPSE_DISPLAY_DEFAULT: 'false',
    AVAILABILITY_STATUS_ON_POSTS: 'availability_status_on_posts',
    AVAILABILITY_STATUS_ON_POSTS_DEFAULT: 'true',
    USE_MILITARY_TIME: 'use_military_time',
    USE_MILITARY_TIME_DEFAULT: 'false',
    UNREAD_SCROLL_POSITION: 'unread_scroll_position',
    UNREAD_SCROLL_POSITION_START_FROM_LEFT: 'start_from_left_off',
    UNREAD_SCROLL_POSITION_START_FROM_NEWEST: 'start_from_newest',
    CATEGORY_THEME: 'theme',
    CATEGORY_FLAGGED_POST: 'flagged_post',
    CATEGORY_NOTIFICATIONS: 'notifications',
    EMAIL_INTERVAL: 'email_interval',
    INTERVAL_IMMEDIATE: 30, // "immediate" is a 30 second interval
    INTERVAL_FIFTEEN_MINUTES: 15 * 60,
    INTERVAL_HOUR: 60 * 60,
    INTERVAL_NEVER: 0,
    NAME_NAME_FORMAT: 'name_format',
    CATEGORY_SYSTEM_NOTICE: 'system_notice',
    RECOMMENDED_NEXT_STEPS: 'recommended_next_steps',
    TEAMS_ORDER: 'teams_order',
    CLOUD_UPGRADE_BANNER: 'cloud_upgrade_banner',
    CLOUD_TRIAL_BANNER: 'cloud_trial_banner',
    START_TRIAL_MODAL: 'start_trial_modal',
    ADMIN_CLOUD_UPGRADE_PANEL: 'admin_cloud_upgrade_panel',
    CATEGORY_EMOJI: 'emoji',
    EMOJI_SKINTONE: 'emoji_skintone',
    ONE_CLICK_REACTIONS_ENABLED: 'one_click_reactions_enabled',
    ONE_CLICK_REACTIONS_ENABLED_DEFAULT: 'true',
    CLOUD_TRIAL_END_BANNER: 'cloud_trial_end_banner',
    CLOUD_USER_EPHEMERAL_INFO: 'cloud_user_ephemeral_info',
    CATEGORY_CLOUD_LIMITS: 'cloud_limits',
    THREE_DAYS_LEFT_TRIAL_MODAL: 'three_days_left_trial_modal',

    // For one off things that have a special, attention-grabbing UI until you interact with them
    TOUCHED: 'touched',

    // Category for actions/interactions that will happen just once
    UNIQUE: 'unique',

    // A/B test preference value
    AB_TEST_PREFERENCE_VALUE: 'ab_test_preference_value',

    RECENT_EMOJIS: 'recent_emojis',
    ONBOARDING: 'onboarding',
    ADVANCED_TEXT_EDITOR: 'advanced_text_editor',

    FORWARD_POST_VIEWED: 'forward_post_viewed',
    HIDE_POST_FILE_UPGRADE_WARNING: 'hide_post_file_upgrade_warning',
    SHOWN_LIMITS_REACHED_ON_LOGIN: 'shown_limits_reached_on_login',
    USE_CASE: 'use_case',
    DELINQUENCY_MODAL_CONFIRMED: 'delinquency_modal_confirmed',
};

// For one off things that have a special, attention-grabbing UI until you interact with them
export const Touched = {
    INVITE_MEMBERS: 'invite_members',
};

// Category for actions/interactions that will happen just once
export const Unique = {
    HAS_CLOUD_PURCHASE: 'has_cloud_purchase',
    REQUEST_TRIAL_AFTER_SERVER_UPGRADE: 'request_trial_after_upgrade',
    CLICKED_UPGRADE_AND_TRIAL_BTN: 'clicked_upgradeandtrial_btn',
};

export const TrialPeriodDays = {
    TRIAL_30_DAYS: 30,
    TRIAL_14_DAYS: 14,
    TRIAL_WARNING_THRESHOLD: 3,
    TRIAL_2_DAYS: 2,
    TRIAL_1_DAY: 1,
    TRIAL_0_DAYS: 0,
};

export const ActionTypes = keyMirror({
    SET_PRODUCT_SWITCHER_OPEN: null,
    RECEIVED_FOCUSED_POST: null,
    SELECT_POST: null,
    HIGHLIGHT_REPLY: null,
    CLEAR_HIGHLIGHT_REPLY: null,
    SELECT_POST_CARD: null,
    INCREASE_POST_VISIBILITY: null,
    LOADING_POSTS: null,

    UPDATE_RHS_STATE: null,
    UPDATE_RHS_SEARCH_TERMS: null,
    UPDATE_RHS_SEARCH_TYPE: null,
    UPDATE_RHS_SEARCH_RESULTS_TERMS: null,

    RHS_GO_BACK: null,

    SET_RHS_EXPANDED: null,
    TOGGLE_RHS_EXPANDED: null,

    UPDATE_MOBILE_VIEW: null,

    SET_NAVIGATION_BLOCKED: null,
    DEFER_NAVIGATION: null,
    CANCEL_NAVIGATION: null,
    CONFIRM_NAVIGATION: null,

    TOGGLE_IMPORT_THEME_MODAL: null,
    TOGGLE_DELETE_POST_MODAL: null,
    TOGGLE_EDITING_POST: null,

    EMITTED_SHORTCUT_REACT_TO_LAST_POST: null,

    BROWSER_CHANGE_FOCUS: null,
    BROWSER_WINDOW_RESIZED: null,

    RECEIVED_PLUGIN_COMPONENT: null,
    REMOVED_PLUGIN_COMPONENT: null,
    RECEIVED_PLUGIN_POST_COMPONENT: null,
    RECEIVED_PLUGIN_POST_CARD_COMPONENT: null,
    REMOVED_PLUGIN_POST_COMPONENT: null,
    REMOVED_PLUGIN_POST_CARD_COMPONENT: null,
    RECEIVED_WEBAPP_PLUGINS: null,
    RECEIVED_WEBAPP_PLUGIN: null,
    REMOVED_WEBAPP_PLUGIN: null,
    RECEIVED_ADMIN_CONSOLE_REDUCER: null,
    REMOVED_ADMIN_CONSOLE_REDUCER: null,
    RECEIVED_ADMIN_CONSOLE_CUSTOM_COMPONENT: null,
    RECEIVED_PLUGIN_STATS_HANDLER: null,

    MODAL_OPEN: null,
    MODAL_CLOSE: null,

    SELECT_CHANNEL_WITH_MEMBER: null,
    SET_LAST_UNREAD_CHANNEL: null,
    UPDATE_CHANNEL_LAST_VIEWED_AT: null,

    INCREMENT_EMOJI_PICKER_PAGE: null,
    SET_RECENT_SKIN: null,

    STATUS_DROPDOWN_TOGGLE: null,
    ADD_CHANNEL_DROPDOWN_TOGGLE: null,

    SHOW_ONBOARDING_TASK_COMPLETION: null,
    SHOW_ONBOARDING_COMPLETE_PROFILE_TOUR: null,
    SHOW_ONBOARDING_VISIT_CONSOLE_TOUR: null,

    TOGGLE_LHS: null,
    OPEN_LHS: null,
    CLOSE_LHS: null,

    SET_SHOW_PREVIEW_ON_CREATE_COMMENT: null,
    SET_SHOW_PREVIEW_ON_CREATE_POST: null,
    SET_SHOW_PREVIEW_ON_EDIT_CHANNEL_HEADER_MODAL: null,

    TOGGLE_RHS_MENU: null,
    OPEN_RHS_MENU: null,
    CLOSE_RHS_MENU: null,

    DISMISS_NOTICE: null,
    SHOW_NOTICE: null,

    SELECT_ATTACHMENT_MENU_ACTION: null,

    RECEIVED_TRANSLATIONS: null,

    INCREMENT_WS_ERROR_COUNT: null,
    RESET_WS_ERROR_COUNT: null,
    RECEIVED_POSTS_FOR_CHANNEL_AT_TIME: null,
    CHANNEL_POSTS_STATUS: null,
    CHANNEL_SYNC_STATUS: null,
    ALL_CHANNEL_SYNC_STATUS: null,

    UPDATE_ACTIVE_SECTION: null,

    RECEIVED_MARKETPLACE_PLUGINS: null,
    RECEIVED_MARKETPLACE_APPS: null,
    FILTER_MARKETPLACE_LISTING: null,
    INSTALLING_MARKETPLACE_ITEM: null,
    INSTALLING_MARKETPLACE_ITEM_SUCCEEDED: null,
    INSTALLING_MARKETPLACE_ITEM_FAILED: null,

    POST_UNREAD_SUCCESS: null,

    SET_UNREAD_FILTER_ENABLED: null,
    UPDATE_TOAST_STATUS: null,
    UPDATE_THREAD_TOAST_STATUS: null,

    SIDEBAR_DRAGGING_SET_STATE: null,
    SIDEBAR_DRAGGING_STOP: null,
    ADD_NEW_CATEGORY_ID: null,
    MULTISELECT_CHANNEL: null,
    MULTISELECT_CHANNEL_ADD: null,
    MULTISELECT_CHANNEL_TO: null,
    MULTISELECT_CHANNEL_CLEAR: null,

    TRACK_ANNOUNCEMENT_BAR: null,
    DISMISS_ANNOUNCEMENT_BAR: null,

    PREFETCH_POSTS_FOR_CHANNEL: null,

    SET_FILES_FILTER_BY_EXT: null,

    SUPPRESS_RHS: null,
    UNSUPPRESS_RHS: null,

    FIRST_CHANNEL_NAME: null,

    RECEIVED_PLUGIN_INSIGHT: null,
    SET_EDIT_CHANNEL_MEMBERS: null,
    NEEDS_LOGGED_IN_LIMIT_REACHED_CHECK: null,
});

export const PostRequestTypes = keyMirror({
    BEFORE_ID: null,
    AFTER_ID: null,
});

export const WarnMetricTypes = {
    SYSTEM_WARN_METRIC_NUMBER_OF_ACTIVE_USERS_100: 'warn_metric_number_of_active_users_100',
    SYSTEM_WARN_METRIC_NUMBER_OF_ACTIVE_USERS_200: 'warn_metric_number_of_active_users_200',
    SYSTEM_WARN_METRIC_NUMBER_OF_ACTIVE_USERS_300: 'warn_metric_number_of_active_users_300',
    SYSTEM_WARN_METRIC_NUMBER_OF_ACTIVE_USERS_500: 'warn_metric_number_of_active_users_500',
    SYSTEM_WARN_METRIC_NUMBER_OF_TEAMS_5: 'warn_metric_number_of_teams_5',
    SYSTEM_WARN_METRIC_NUMBER_OF_CHANNELS_5: 'warn_metric_number_of_channels_50',
    SYSTEM_WARN_METRIC_MFA: 'warn_metric_mfa',
    SYSTEM_WARN_METRIC_EMAIL_DOMAIN: 'warn_metric_email_domain',
    SYSTEM_WARN_METRIC_NUMBER_OF_POSTS_2M: 'warn_metric_number_of_posts_2M',
};

export const ModalIdentifiers = {
    ABOUT: 'about',
    TEAM_SETTINGS: 'team_settings',
    CHANNEL_INFO: 'channel_info',
    DELETE_CHANNEL: 'delete_channel',
    UNARCHIVE_CHANNEL: 'unarchive_channel',
    CHANNEL_NOTIFICATIONS: 'channel_notifications',
    CHANNEL_INVITE: 'channel_invite',
    CHANNEL_MEMBERS: 'channel_members',
    TEAM_MEMBERS: 'team_members',
    ADD_USER_TO_CHANNEL: 'add_user_to_channel',
    ADD_USER_TO_ROLE: 'add_user_to_role',
    ADD_USER_TO_TEAM: 'add_user_to_team',
    CREATE_DM_CHANNEL: 'create_dm_channel',
    EDIT_CHANNEL_HEADER: 'edit_channel_header',
    EDIT_CHANNEL_PURPOSE: 'edit_channel_purpose',
    DELETE_POST: 'delete_post',
    CONVERT_CHANNEL: 'convert_channel',
    RESET_STATUS: 'reset_status',
    LEAVE_TEAM: 'leave_team',
    RENAME_CHANNEL: 'rename_channel',
    USER_SETTINGS: 'user_settings',
    QUICK_SWITCH: 'quick_switch',
    REMOVED_FROM_CHANNEL: 'removed_from_channel',
    EMAIL_INVITE: 'email_invite',
    INTERACTIVE_DIALOG: 'interactive_dialog',
    APPS_MODAL: 'apps_modal',
    ADD_TEAMS_TO_SCHEME: 'add_teams_to_scheme',
    INVITATION: 'invitation',
    ADD_GROUPS_TO_TEAM: 'add_groups_to_team',
    ADD_GROUPS_TO_CHANNEL: 'add_groups_to_channel',
    MANAGE_TEAM_GROUPS: 'manage_team_groups',
    MANAGE_CHANNEL_GROUPS: 'manage_channel_groups',
    GROUP_MEMBERS: 'group_members',
    MOBILE_SUBMENU: 'mobile_submenu',
    PLUGIN_MARKETPLACE: 'plugin_marketplace',
    EDIT_CATEGORY: 'edit_category',
    DELETE_CATEGORY: 'delete_category',
    SIDEBAR_WHATS_NEW_MODAL: 'sidebar_whats_new_modal',
    WARN_METRIC_ACK: 'warn_metric_acknowledgement',
    UPGRADE_CLOUD_ACCOUNT: 'upgrade_cloud_account',
    START_TRIAL_MODAL: 'start_trial_modal',
    TRIAL_BENEFITS_MODAL: 'trial_benefits_modal',
    PRICING_MODAL: 'pricing_modal',
    LEARN_MORE_TRIAL_MODAL: 'learn_more_trial_modal',
    ENTERPRISE_EDITION_LICENSE: 'enterprise_edition_license',
    CONFIRM_NOTIFY_ADMIN: 'confirm_notify_admin',
    REMOVE_NEXT_STEPS_MODAL: 'remove_next_steps_modal',
    MORE_CHANNELS: 'more_channels',
    NEW_CHANNEL_MODAL: 'new_channel_modal',
    CLOUD_PURCHASE: 'cloud_purchase',
    CLOUD_DOWNGRADE_CHOOSE_TEAM: 'cloud_downgrade_choose_team',
    SUCCESS_MODAL: 'success_modal',
    ERROR_MODAL: 'error_modal',
    DND_CUSTOM_TIME_PICKER: 'dnd_custom_time_picker',
    CUSTOM_STATUS: 'custom_status',
    COMMERCIAL_SUPPORT: 'commercial_support',
    NO_INTERNET_CONNECTION: 'no_internet_connection',
    JOIN_CHANNEL_PROMPT: 'join_channel_prompt',
    COLLAPSED_REPLY_THREADS_MODAL: 'collapsed_reply_threads_modal',
    NOTIFY_CONFIRM_MODAL: 'notify_confirm_modal',
    CONFIRM_LICENSE_REMOVAL: 'confirm_license_removal',
    CONFIRM: 'confirm',
    USER_GROUPS: 'user_groups',
    USER_GROUPS_CREATE: 'user_groups_create',
    VIEW_USER_GROUP: 'view_user_group',
    ADD_USERS_TO_GROUP: 'add_users_to_group',
    EDIT_GROUP_MODAL: 'edit_group_modal',
    POST_DELETED_MODAL: 'post_deleted_modal',
    FILE_PREVIEW_MODAL: 'file_preview_modal',
    IMPORT_THEME_MODAL: 'import_theme_modal',
    LEAVE_PRIVATE_CHANNEL_MODAL: 'leave_private_channel_modal',
    GET_PUBLIC_LINK_MODAL: 'get_public_link_modal',
    KEYBOARD_SHORTCUTS_MODAL: 'keyboar_shortcuts_modal',
    USERS_TO_BE_REMOVED: 'users_to_be_removed',
    UPLOAD_LICENSE: 'upload_license',
    INSIGHTS: 'insights',
    CLOUD_LIMITS: 'cloud_limits',
    THREE_DAYS_LEFT_TRIAL_MODAL: 'three_days_left_trial_modal',
    REQUEST_BUSINESS_EMAIL_MODAL: 'request_business_email_modal',
    FEATURE_RESTRICTED_MODAL: 'feature_restricted_modal',
    FORWARD_POST_MODAL: 'forward_post_modal',
    CLOUD_SUBSCRIBE_WITH_LOADING_MODAL: 'cloud_subscribe_with_loading_modal',
    JOIN_PUBLIC_CHANNEL_MODAL: 'join_public_channel_modal',
    CLOUD_INVOICE_PREVIEW: 'cloud_invoice_preview',
    BILLING_HISTORY: 'billing_history',
    SUM_OF_MEMBERS_MODAL: 'sum_of_members_modal',
    DELINQUENCY_MODAL_DOWNGRADE: 'delinquency_modal_downgrade',
    CLOUD_LIMITS_DOWNGRADE: 'cloud_limits_downgrade',
};

export const UserStatuses = {
    OUT_OF_OFFICE: 'ooo',
    OFFLINE: 'offline',
    AWAY: 'away',
    ONLINE: 'online',
    DND: 'dnd',
} as const;

export const EventTypes = Object.assign(
    {
        KEY_DOWN: 'keydown',
        KEY_UP: 'keyup',
        CLICK: 'click',
        FOCUS: 'focus',
        BLUR: 'blur',
        SHORTCUT: 'shortcut',
        MOUSE_DOWN: 'mousedown',
        MOUSE_UP: 'mouseup',
    },
    keyMirror({
        POST_LIST_SCROLL_TO_BOTTOM: null,
    }),
);

export const CloudProducts = {

    // STARTER sku is used by both free cloud starter
    // and paid cloud starter (legacy cloud starter).
    // Where differentiation is needed, check whether any limits are applied.
    // If none are applied, it must be legacy cloud starter.
    STARTER: 'cloud-starter',
    PROFESSIONAL: 'cloud-professional',
    ENTERPRISE: 'cloud-enterprise',
    LEGACY: 'cloud-legacy',
};

export const PaidFeatures = {
    GUEST_ACCOUNTS: 'mattermost.feature.guest_accounts',
    CUSTOM_USER_GROUPS: 'mattermost.feature.custom_user_groups',
    CREATE_MULTIPLE_TEAMS: 'mattermost.feature.create_multiple_teams',
    START_CALL: 'mattermost.feature.start_call',
    PLAYBOOKS_RETRO: 'mattermost.feature.playbooks_retro',
    UNLIMITED_MESSAGES: 'mattermost.feature.unlimited_messages',
    UNLIMITED_FILE_STORAGE: 'mattermost.feature.unlimited_file_storage',
    UNLIMITED_INTEGRATIONS: 'mattermost.feature.unlimited_integrations',
    UNLIMITED_BOARD_CARDS: 'mattermost.feature.unlimited_board_cards',
    ALL_PROFESSIONAL_FEATURES: 'mattermost.feature.all_professional',
    ALL_ENTERPRISE_FEATURES: 'mattermost.feature.all_enterprise',
};

export enum LicenseSkus {
    E10 = 'E10',
    E20 = 'E20',
    Starter = 'starter',
    Professional = 'professional',
    Enterprise = 'enterprise',
}

export const A11yClassNames = {
    REGION: 'a11y__region',
    SECTION: 'a11y__section',
    ACTIVE: 'a11y--active',
    FOCUSED: 'a11y--focused',
    MODAL: 'a11y__modal',
    POPUP: 'a11y__popup',
};

export const A11yAttributeNames = {
    SORT_ORDER: 'data-a11y-sort-order',
    ORDER_REVERSE: 'data-a11y-order-reversed',
    FOCUS_CHILD: 'data-a11y-focus-child',
    LOOP_NAVIGATION: 'data-a11y-loop-navigation',
    DISABLE_NAVIGATION: 'data-a11y-disable-nav',
};

export const A11yCustomEventTypes = {
    ACTIVATE: 'a11yactivate',
    DEACTIVATE: 'a11ydeactivate',
    UPDATE: 'a11yupdate',
};

export const AppEvents = {
    FOCUS_EDIT_TEXTBOX: 'focus_edit_textbox',
};

export const SocketEvents = {
    POSTED: 'posted',
    POST_EDITED: 'post_edited',
    POST_DELETED: 'post_deleted',
    POST_UPDATED: 'post_updated',
    POST_UNREAD: 'post_unread',
    CHANNEL_CONVERTED: 'channel_converted',
    CHANNEL_CREATED: 'channel_created',
    CHANNEL_DELETED: 'channel_deleted',
    CHANNEL_UNARCHIVED: 'channel_restored',
    CHANNEL_UPDATED: 'channel_updated',
    CHANNEL_VIEWED: 'channel_viewed',
    CHANNEL_MEMBER_UPDATED: 'channel_member_updated',
    CHANNEL_SCHEME_UPDATED: 'channel_scheme_updated',
    DIRECT_ADDED: 'direct_added',
    GROUP_ADDED: 'group_added',
    NEW_USER: 'new_user',
    ADDED_TO_TEAM: 'added_to_team',
    JOIN_TEAM: 'join_team',
    LEAVE_TEAM: 'leave_team',
    UPDATE_TEAM: 'update_team',
    DELETE_TEAM: 'delete_team',
    UPDATE_TEAM_SCHEME: 'update_team_scheme',
    USER_ADDED: 'user_added',
    USER_REMOVED: 'user_removed',
    USER_UPDATED: 'user_updated',
    USER_ROLE_UPDATED: 'user_role_updated',
    MEMBERROLE_UPDATED: 'memberrole_updated',
    ROLE_ADDED: 'role_added',
    ROLE_REMOVED: 'role_removed',
    ROLE_UPDATED: 'role_updated',
    TYPING: 'typing',
    PREFERENCE_CHANGED: 'preference_changed',
    PREFERENCES_CHANGED: 'preferences_changed',
    PREFERENCES_DELETED: 'preferences_deleted',
    EPHEMERAL_MESSAGE: 'ephemeral_message',
    STATUS_CHANGED: 'status_change',
    HELLO: 'hello',
    REACTION_ADDED: 'reaction_added',
    REACTION_REMOVED: 'reaction_removed',
    EMOJI_ADDED: 'emoji_added',
    PLUGIN_ENABLED: 'plugin_enabled',
    PLUGIN_DISABLED: 'plugin_disabled',
    LICENSE_CHANGED: 'license_changed',
    CONFIG_CHANGED: 'config_changed',
    PLUGIN_STATUSES_CHANGED: 'plugin_statuses_changed',
    INTEGRATIONS_USAGE_CHANGED: 'integrations_usage_changed',
    OPEN_DIALOG: 'open_dialog',
    RECEIVED_GROUP: 'received_group',
    GROUP_MEMBER_ADD: 'group_member_add',
    GROUP_MEMBER_DELETED: 'group_member_deleted',
    RECEIVED_GROUP_ASSOCIATED_TO_TEAM: 'received_group_associated_to_team',
    RECEIVED_GROUP_NOT_ASSOCIATED_TO_TEAM: 'received_group_not_associated_to_team',
    RECEIVED_GROUP_ASSOCIATED_TO_CHANNEL: 'received_group_associated_to_channel',
    RECEIVED_GROUP_NOT_ASSOCIATED_TO_CHANNEL: 'received_group_not_associated_to_channel',
    WARN_METRIC_STATUS_RECEIVED: 'warn_metric_status_received',
    WARN_METRIC_STATUS_REMOVED: 'warn_metric_status_removed',
    SIDEBAR_CATEGORY_CREATED: 'sidebar_category_created',
    SIDEBAR_CATEGORY_UPDATED: 'sidebar_category_updated',
    SIDEBAR_CATEGORY_DELETED: 'sidebar_category_deleted',
    SIDEBAR_CATEGORY_ORDER_UPDATED: 'sidebar_category_order_updated',
    USER_ACTIVATION_STATUS_CHANGED: 'user_activation_status_change',
    CLOUD_PAYMENT_STATUS_UPDATED: 'cloud_payment_status_updated',
    CLOUD_SUBSCRIPTION_CHANGED: 'cloud_subscription_changed',
    APPS_FRAMEWORK_REFRESH_BINDINGS: 'custom_com.mattermost.apps_refresh_bindings',
    APPS_FRAMEWORK_PLUGIN_ENABLED: 'custom_com.mattermost.apps_plugin_enabled',
    APPS_FRAMEWORK_PLUGIN_DISABLED: 'custom_com.mattermost.apps_plugin_disabled',
    FIRST_ADMIN_VISIT_MARKETPLACE_STATUS_RECEIVED: 'first_admin_visit_marketplace_status_received',
    THREAD_UPDATED: 'thread_updated',
    THREAD_FOLLOW_CHANGED: 'thread_follow_changed',
    THREAD_READ_CHANGED: 'thread_read_changed',
};

export const TutorialSteps = {
    ADD_FIRST_CHANNEL: -1,
    POST_POPOVER: 0,
    CHANNEL_POPOVER: 1,
    ADD_CHANNEL_POPOVER: 2,
    MENU_POPOVER: 3,
    PRODUCT_SWITCHER: 4,
    SETTINGS: 5,
    START_TRIAL: 6,
    FINISHED: 999,
};

// note: add steps in same order as the keys in TutorialSteps above
export const AdminTutorialSteps = ['START_TRIAL'];

export const CrtTutorialSteps = {
    WELCOME_POPOVER: 0,
    LIST_POPOVER: 1,
    UNREAD_POPOVER: 2,
    FINISHED: 999,
};

export const ExploreOtherToolsTourSteps = {
    BOARDS_TOUR: 0,
    PLAYBOOKS_TOUR: 1,
    FINISHED: 999,
};

export const CrtTutorialTriggerSteps = {
    START: 0,
    STARTED: 1,
    FINISHED: 999,
};
export const AutoTourStatus = {
    ENABLED: 0,
    DISABLED: 1,
};

export const CrtThreadPaneSteps = {
    THREADS_PANE_POPOVER: 0,
    FINISHED: 999,
};

export const TopLevelProducts = {
    BOARDS: 'Boards',
    PLAYBOOKS: 'Playbooks',
};

export enum ItemStatus {
    NONE = 'none',
    SUCCESS = 'success',
    INFO = 'info',
    WARNING = 'warning',
    ERROR = 'error',
}

export const RecommendedNextStepsLegacy = {
    COMPLETE_PROFILE: 'complete_profile',
    TEAM_SETUP: 'team_setup',
    INVITE_MEMBERS: 'invite_members',
    PREFERENCES_SETUP: 'preferences_setup',
    NOTIFICATION_SETUP: 'notification_setup',
    DOWNLOAD_APPS: 'download_apps',
    CREATE_FIRST_CHANNEL: 'create_first_channel',
    HIDE: 'hide',
    SKIP: 'skip',
};

export const Threads = {
    CHANGED_SELECTED_THREAD: 'changed_selected_thread',
    CHANGED_LAST_VIEWED_AT: 'changed_last_viewed_at',
    MANUALLY_UNREAD_THREAD: 'manually_unread_thread',
};

export const CloudBanners = {
    HIDE: 'hide',
    TRIAL: 'trial',
    UPGRADE_FROM_TRIAL: 'upgrade_from_trial',
    THREE_DAYS_LEFT_TRIAL_MODAL_DISMISSED: 'dismiss_3_days_left_trial_modal',
};

export const AdvancedTextEditor = {
    COMMENT: 'comment',
    POST: 'post',
    EDIT: 'edit',
};

export const TELEMETRY_CATEGORIES = {
    CLOUD_PURCHASING: 'cloud_purchasing',
    SELF_HOSTED_PURCHASING: 'self_hosted_purchasing',
    CLOUD_ADMIN: 'cloud_admin',
    CLOUD_DELINQUENCY: 'cloud_delinquency',
    SELF_HOSTED_ADMIN: 'self_hosted_admin',
    POST_INFO_MORE: 'post_info_more_menu',
    POST_INFO: 'post_info',
    SELF_HOSTED_START_TRIAL_AUTO_MODAL: 'self_hosted_start_trial_auto_modal',
    SELF_HOSTED_START_TRIAL_MODAL: 'self_hosted_start_trial_modal',
    CLOUD_START_TRIAL_BUTTON: 'cloud_start_trial_button',
    CLOUD_THREE_DAYS_LEFT_MODAL: 'cloud_three_days_left_modal',
    SELF_HOSTED_START_TRIAL_TASK_LIST: 'self_hosted_start_trial_task_list',
    WORKSPACE_OPTIMIZATION_DASHBOARD: 'workspace_optimization_dashboard',
    REQUEST_BUSINESS_EMAIL: 'request_business_email',
};

export const TELEMETRY_LABELS = {
    UNSAVE: 'unsave',
    SAVE: 'save',
    COPY_LINK: 'copy_link',
    COPY_TEXT: 'copy_text',
    DELETE: 'delete',
    EDIT: 'edit',
    FOLLOW: 'follow',
    UNFOLLOW: 'unfollow',
    PIN: 'pin',
    UNPIN: 'unpin',
    REPLY: 'reply',
    UNREAD: 'unread',
    FORWARD: 'forward',
};

export const PostTypes = {
    JOIN_LEAVE: 'system_join_leave' as const,
    JOIN_CHANNEL: 'system_join_channel' as const,
    LEAVE_CHANNEL: 'system_leave_channel' as const,
    ADD_TO_CHANNEL: 'system_add_to_channel' as const,
    REMOVE_FROM_CHANNEL: 'system_remove_from_channel' as const,
    ADD_REMOVE: 'system_add_remove' as const,
    JOIN_TEAM: 'system_join_team' as const,
    LEAVE_TEAM: 'system_leave_team' as const,
    ADD_TO_TEAM: 'system_add_to_team' as const,
    REMOVE_FROM_TEAM: 'system_remove_from_team' as const,
    HEADER_CHANGE: 'system_header_change' as const,
    DISPLAYNAME_CHANGE: 'system_displayname_change' as const,
    CONVERT_CHANNEL: 'system_convert_channel' as const,
    PURPOSE_CHANGE: 'system_purpose_change' as const,
    CHANNEL_DELETED: 'system_channel_deleted' as const,
    CHANNEL_UNARCHIVED: 'system_channel_restored' as const,
    FAKE_PARENT_DELETED: 'system_fake_parent_deleted' as const,
    EPHEMERAL: 'system_ephemeral' as const,
    EPHEMERAL_ADD_TO_CHANNEL: 'system_ephemeral_add_to_channel' as const,
    REMOVE_LINK_PREVIEW: 'remove_link_preview' as const,
    ME: 'me' as const,
};

export const StatTypes = keyMirror({
    TOTAL_USERS: null,
    TOTAL_PUBLIC_CHANNELS: null,
    TOTAL_PRIVATE_GROUPS: null,
    TOTAL_POSTS: null,
    TOTAL_TEAMS: null,
    TOTAL_FILE_POSTS: null,
    TOTAL_HASHTAG_POSTS: null,
    TOTAL_IHOOKS: null,
    TOTAL_OHOOKS: null,
    TOTAL_COMMANDS: null,
    TOTAL_SESSIONS: null,
    POST_PER_DAY: null,
    BOT_POST_PER_DAY: null,
    USERS_WITH_POSTS_PER_DAY: null,
    RECENTLY_ACTIVE_USERS: null,
    NEWLY_CREATED_USERS: null,
    TOTAL_WEBSOCKET_CONNECTIONS: null,
    TOTAL_MASTER_DB_CONNECTIONS: null,
    TOTAL_READ_DB_CONNECTIONS: null,
    DAILY_ACTIVE_USERS: null,
    MONTHLY_ACTIVE_USERS: null,
});

export const SearchUserTeamFilter = {
    ALL_USERS: '',
    NO_TEAM: 'no_team',
};

// UserSearchOptions are the possible option keys for a user search request
export const UserSearchOptions = {
    ALLOW_INACTIVE: 'allow_inactive',
    TEAM_ID: 'team_id',
    NOT_IN_TEAM_ID: 'not_in_team_id',
    WITHOUT_TEAM: 'without_team',
    IN_CHANNEL_ID: 'in_channel_id',
    NOT_IN_CHANNEL_ID: 'not_in_channel_id',
    GROUP_CONSTRAINED: 'group_constrained',
    ROLE: 'role',
    LIMIT: 'limit',
};

// UserListOptions are the possible option keys for get users page request
export const UserListOptions = {
    ACTIVE: 'active',
    INACTIVE: 'inactive',
    IN_TEAM: 'in_team',
    NOT_IN_TEAM: 'not_in_team',
    WITHOUT_TEAM: 'without_team',
    IN_CHANNEL: 'in_channel',
    NOT_IN_CHANNEL: 'not_in_channel',
    GROUP_CONSTRAINED: 'group_constrained',
    SORT: 'sort',
    ROLE: 'role',
};

// UserFilters are the values for UI get/search user filters
export const UserFilters = {
    INACTIVE: 'inactive',
    ACTIVE: 'active',
    SYSTEM_ADMIN: 'system_admin',
    SYSTEM_GUEST: 'system_guest',
};

export const SearchTypes = keyMirror({
    SET_MODAL_SEARCH: null,
    SET_MODAL_FILTERS: null,
    SET_SYSTEM_USERS_SEARCH: null,
    SET_USER_GRID_SEARCH: null,
    SET_USER_GRID_FILTERS: null,
    SET_TEAM_LIST_SEARCH: null,
    SET_CHANNEL_LIST_SEARCH: null,
    SET_CHANNEL_LIST_FILTERS: null,
    SET_CHANNEL_MEMBERS_RHS_SEARCH: null,
});

export const StorageTypes = keyMirror({
    SET_ITEM: null,
    REMOVE_ITEM: null,
    SET_GLOBAL_ITEM: null,
    REMOVE_GLOBAL_ITEM: null,
    ACTION_ON_GLOBAL_ITEMS_WITH_PREFIX: null,
    STORAGE_REHYDRATE: null,
});

export const StoragePrefixes = {
    EMBED_VISIBLE: 'isVisible_',
    COMMENT_DRAFT: 'comment_draft_',
    EDIT_DRAFT: 'edit_draft_',
    DRAFT: 'draft_',
    LOGOUT: '__logout__',
    LOGIN: '__login__',
    ANNOUNCEMENT: '__announcement__',
    LANDING_PAGE_SEEN: '__landingPageSeen__',
    LANDING_PREFERENCE: '__landing-preference__',
    CHANNEL_CATEGORY_COLLAPSED: 'channelCategoryCollapsed_',
    INLINE_IMAGE_VISIBLE: 'isInlineImageVisible_',
<<<<<<< HEAD
    HIDE_JOINED_CHANNELS: 'hideJoinedChannels'
=======
    DELINQUENCY: 'delinquency_',
>>>>>>> f3f4942d
};

export const LandingPreferenceTypes = {
    MATTERMOSTAPP: 'mattermostapp',
    BROWSER: 'browser',
};

export const ErrorPageTypes = {
    LOCAL_STORAGE: 'local_storage',
    OAUTH_ACCESS_DENIED: 'oauth_access_denied',
    OAUTH_MISSING_CODE: 'oauth_missing_code',
    OAUTH_INVALID_PARAM: 'oauth_invalid_param',
    OAUTH_INVALID_REDIRECT_URL: 'oauth_invalid_redirect_url',
    PAGE_NOT_FOUND: 'page_not_found',
    PERMALINK_NOT_FOUND: 'permalink_not_found',
    TEAM_NOT_FOUND: 'team_not_found',
    CHANNEL_NOT_FOUND: 'channel_not_found',
};

export const JobTypes = {
    DATA_RETENTION: 'data_retention',
    ELASTICSEARCH_POST_INDEXING: 'elasticsearch_post_indexing',
    BLEVE_POST_INDEXING: 'bleve_post_indexing',
    LDAP_SYNC: 'ldap_sync',
    MESSAGE_EXPORT: 'message_export',
};

export const JobStatuses = {
    PENDING: 'pending',
    IN_PROGRESS: 'in_progress',
    SUCCESS: 'success',
    ERROR: 'error',
    CANCEL_REQUESTED: 'cancel_requested',
    CANCELED: 'canceled',
    WARNING: 'warning',
};

export const AnnouncementBarTypes = {
    ANNOUNCEMENT: 'announcement',
    CRITICAL: 'critical',
    DEVELOPER: 'developer',
    SUCCESS: 'success',
    ADVISOR: 'advisor',
    ADVISOR_ACK: 'advisor-ack',
    GENERAL: 'general',
};

export const AnnouncementBarMessages = {
    EMAIL_VERIFICATION_REQUIRED: t('announcement_bar.error.email_verification_required'),
    EMAIL_VERIFIED: t('announcement_bar.notification.email_verified'),
    LICENSE_EXPIRED: t('announcement_bar.error.license_expired'),
    LICENSE_EXPIRING: t('announcement_bar.error.license_expiring'),
    LICENSE_PAST_GRACE: t('announcement_bar.error.past_grace'),
    PREVIEW_MODE: t('announcement_bar.error.preview_mode'),
    WEBSOCKET_PORT_ERROR: t('channel_loader.socketError'),
    WARN_METRIC_STATUS_NUMBER_OF_USERS: t('announcement_bar.warn_metric_status.number_of_users.text'),
    WARN_METRIC_STATUS_NUMBER_OF_USERS_ACK: t('announcement_bar.warn_metric_status.number_of_users_ack.text'),
    WARN_METRIC_STATUS_NUMBER_OF_POSTS: t('announcement_bar.warn_metric_status.number_of_posts.text'),
    WARN_METRIC_STATUS_NUMBER_OF_POSTS_ACK: t('announcement_bar.warn_metric_status.number_of_posts_ack.text'),
    TRIAL_LICENSE_EXPIRING: t('announcement_bar.error.trial_license_expiring'),
};

export const VerifyEmailErrors = {
    FAILED_EMAIL_VERIFICATION: 'failed_email_verification',
    FAILED_USER_STATE_GET: 'failed_get_user_state',
};

export const FileTypes = {
    TEXT: 'text',
    IMAGE: 'image',
    AUDIO: 'audio',
    VIDEO: 'video',
    SPREADSHEET: 'spreadsheet',
    CODE: 'code',
    WORD: 'word',
    PRESENTATION: 'presentation',
    PDF: 'pdf',
    PATCH: 'patch',
    SVG: 'svg',
    OTHER: 'other',
    LICENSE_EXTENSION: '.mattermost-license',
};

export const NotificationLevels = {
    DEFAULT: 'default',
    ALL: 'all',
    MENTION: 'mention',
    NONE: 'none',
} as const;

export const IgnoreChannelMentions = {
    ON: 'on',
    OFF: 'off',
    DEFAULT: 'default',
} as const;

export const NotificationSections = {
    IGNORE_CHANNEL_MENTIONS: 'ignoreChannelMentions',
    MARK_UNREAD: 'markUnread',
    DESKTOP: 'desktop',
    PUSH: 'push',
    NONE: '',
};

export const AdvancedSections = {
    CONTROL_SEND: 'advancedCtrlSend',
    FORMATTING: 'formatting',
    JOIN_LEAVE: 'joinLeave',
    PREVIEW_FEATURES: 'advancedPreviewFeatures',
    PERFORMANCE_DEBUGGING: 'performanceDebugging',
};

export const RHSStates = {
    MENTION: 'mention',
    SEARCH: 'search',
    FLAG: 'flag',
    PIN: 'pin',
    PLUGIN: 'plugin',
    CHANNEL_FILES: 'channel-files',
    CHANNEL_INFO: 'channel-info',
    CHANNEL_MEMBERS: 'channel-members',
};

export const UploadStatuses = {
    LOADING: 'loading',
    COMPLETE: 'complete',
    DEFAULT: '',
};

export const GroupUnreadChannels = {
    DISABLED: 'disabled',
    DEFAULT_ON: 'default_on',
    DEFAULT_OFF: 'default_off',
};

export const SidebarChannelGroups = {
    UNREADS: 'unreads',
    FAVORITE: 'favorite',
};

export const DraggingStates = {
    CAPTURE: 'capture',
    BEFORE: 'before',
    DURING: 'during',
};

export const DraggingStateTypes = {
    CATEGORY: 'category',
    CHANNEL: 'channel',
    DM: 'DM',
    MIXED_CHANNELS: 'mixed_channels',
};

export const AboutLinks = {
    TERMS_OF_SERVICE: 'https://mattermost.com/terms-of-use/',
    PRIVACY_POLICY: 'https://mattermost.com/privacy-policy/',
};

export const CloudLinks = {
    BILLING_DOCS: 'https://docs.mattermost.com/cloud/cloud-billing/cloud-billing.html',
    PRICING: 'https://mattermost.com/pricing/',
    PRORATED_PAYMENT: 'https://mattermost.com/pl/mattermost-cloud-prorate-documentation',
    DEPLOYMENT_OPTIONS: 'https://mattermost.com/deploy/',
    DOWNLOAD_UPDATE: 'https://mattermost.com/deploy/',
    CLOUD_SIGNUP_PAGE: 'https://mattermost.com/sign-up/',
    SELF_HOSTED_SIGNUP: 'https://customers.mattermost.com/signup',
    DELINQUENCY_DOCS: 'https://docs.mattermost.com/about/cloud-subscriptions.html#failed-or-late-payments',
};

export const DocLinks = {
    AD_LDAP: 'https://docs.mattermost.com/configure/configuration-settings.html#ad-ldap',
    DATA_RETENTION_POLICY: 'https://docs.mattermost.com/comply/data-retention-policy.html',
    ELASTICSEARCH: 'https://docs.mattermost.com/scale/elasticsearch.html',
    GUEST_ACCOUNTS: 'https://docs.mattermost.com/onboard/guest-accounts.html',
    SESSION_LENGTHS: 'https://docs.mattermost.com/configure/configuration-settings.html#session-lengths',
    SITE_URL: 'https://docs.mattermost.com/configure/configuration-settings.html#site-url',
    SSL_CERTIFICATE: 'https://docs.mattermost.com/onboard/ssl-client-certificate.html',
    UPGRADE_SERVER: 'https://docs.mattermost.com/upgrade/upgrading-mattermost-server.html',
    ONBOARD_LDAP: 'https://docs.mattermost.com/onboard/ad-ldap.html',
    ONBOARD_SSO: 'https://docs.mattermost.com/onboard/sso-saml.html',
};

export const LicenseLinks = {
    CONTACT_SALES: 'https://mattermost.com/contact-sales/',
    SOFTWARE_EVALUATION_AGREEMENT: 'https://mattermost.com/software-evaluation-agreement/',
    TRIAL_INFO_LINK: 'https://mattermost.com/trial',
    EMBARGOED_COUNTRIES: 'https://mattermost.com/pl/limitations-for-embargoed-countries',
};

export const BillingSchemes = {
    FLAT_FEE: 'flat_fee',
    PER_SEAT: 'per_seat',
    SALES_SERVE: 'sales_serve',
};

export const RecurringIntervals = {
    YEAR: 'year',
    MONTH: 'month',
};

export const PermissionsScope = {
    [Permissions.INVITE_USER]: 'team_scope',
    [Permissions.INVITE_GUEST]: 'team_scope',
    [Permissions.ADD_USER_TO_TEAM]: 'team_scope',
    [Permissions.USE_SLASH_COMMANDS]: 'channel_scope',
    [Permissions.MANAGE_SLASH_COMMANDS]: 'team_scope',
    [Permissions.MANAGE_OTHERS_SLASH_COMMANDS]: 'team_scope',
    [Permissions.CREATE_PUBLIC_CHANNEL]: 'team_scope',
    [Permissions.CREATE_PRIVATE_CHANNEL]: 'team_scope',
    [Permissions.MANAGE_PUBLIC_CHANNEL_MEMBERS]: 'channel_scope',
    [Permissions.MANAGE_PRIVATE_CHANNEL_MEMBERS]: 'channel_scope',
    [Permissions.ASSIGN_SYSTEM_ADMIN_ROLE]: 'system_scope',
    [Permissions.MANAGE_ROLES]: 'system_scope',
    [Permissions.MANAGE_TEAM_ROLES]: 'team_scope',
    [Permissions.MANAGE_CHANNEL_ROLES]: 'chanel_scope',
    [Permissions.MANAGE_SYSTEM]: 'system_scope',
    [Permissions.CREATE_DIRECT_CHANNEL]: 'system_scope',
    [Permissions.CREATE_GROUP_CHANNEL]: 'system_scope',
    [Permissions.MANAGE_PUBLIC_CHANNEL_PROPERTIES]: 'channel_scope',
    [Permissions.MANAGE_PRIVATE_CHANNEL_PROPERTIES]: 'channel_scope',
    [Permissions.LIST_PUBLIC_TEAMS]: 'system_scope',
    [Permissions.JOIN_PUBLIC_TEAMS]: 'system_scope',
    [Permissions.LIST_PRIVATE_TEAMS]: 'system_scope',
    [Permissions.JOIN_PRIVATE_TEAMS]: 'system_scope',
    [Permissions.LIST_TEAM_CHANNELS]: 'team_scope',
    [Permissions.JOIN_PUBLIC_CHANNELS]: 'team_scope',
    [Permissions.DELETE_PUBLIC_CHANNEL]: 'channel_scope',
    [Permissions.DELETE_PRIVATE_CHANNEL]: 'channel_scope',
    [Permissions.EDIT_OTHER_USERS]: 'system_scope',
    [Permissions.READ_CHANNEL]: 'channel_scope',
    [Permissions.READ_PUBLIC_CHANNEL]: 'team_scope',
    [Permissions.ADD_REACTION]: 'channel_scope',
    [Permissions.REMOVE_REACTION]: 'channel_scope',
    [Permissions.REMOVE_OTHERS_REACTIONS]: 'channel_scope',
    [Permissions.PERMANENT_DELETE_USER]: 'system_scope',
    [Permissions.UPLOAD_FILE]: 'channel_scope',
    [Permissions.GET_PUBLIC_LINK]: 'system_scope',
    [Permissions.MANAGE_INCOMING_WEBHOOKS]: 'team_scope',
    [Permissions.MANAGE_OTHERS_INCOMING_WEBHOOKS]: 'team_scope',
    [Permissions.MANAGE_OUTGOING_WEBHOOKS]: 'team_scope',
    [Permissions.MANAGE_OTHERS_OUTGOING_WEBHOOKS]: 'team_scope',
    [Permissions.MANAGE_OAUTH]: 'system_scope',
    [Permissions.MANAGE_SYSTEM_WIDE_OAUTH]: 'system_scope',
    [Permissions.CREATE_POST]: 'channel_scope',
    [Permissions.CREATE_POST_PUBLIC]: 'channel_scope',
    [Permissions.EDIT_POST]: 'channel_scope',
    [Permissions.EDIT_OTHERS_POSTS]: 'channel_scope',
    [Permissions.DELETE_POST]: 'channel_scope',
    [Permissions.DELETE_OTHERS_POSTS]: 'channel_scope',
    [Permissions.REMOVE_USER_FROM_TEAM]: 'team_scope',
    [Permissions.CREATE_TEAM]: 'system_scope',
    [Permissions.MANAGE_TEAM]: 'team_scope',
    [Permissions.IMPORT_TEAM]: 'team_scope',
    [Permissions.VIEW_TEAM]: 'team_scope',
    [Permissions.LIST_USERS_WITHOUT_TEAM]: 'system_scope',
    [Permissions.CREATE_USER_ACCESS_TOKEN]: 'system_scope',
    [Permissions.READ_USER_ACCESS_TOKEN]: 'system_scope',
    [Permissions.REVOKE_USER_ACCESS_TOKEN]: 'system_scope',
    [Permissions.MANAGE_JOBS]: 'system_scope',
    [Permissions.CREATE_EMOJIS]: 'team_scope',
    [Permissions.DELETE_EMOJIS]: 'team_scope',
    [Permissions.DELETE_OTHERS_EMOJIS]: 'team_scope',
    [Permissions.USE_CHANNEL_MENTIONS]: 'channel_scope',
    [Permissions.USE_GROUP_MENTIONS]: 'channel_scope',
    [Permissions.READ_PUBLIC_CHANNEL_GROUPS]: 'channel_scope',
    [Permissions.READ_PRIVATE_CHANNEL_GROUPS]: 'channel_scope',
    [Permissions.CONVERT_PUBLIC_CHANNEL_TO_PRIVATE]: 'channel_scope',
    [Permissions.CONVERT_PRIVATE_CHANNEL_TO_PUBLIC]: 'channel_scope',
    [Permissions.MANAGE_SHARED_CHANNELS]: 'system_scope',
    [Permissions.MANAGE_SECURE_CONNECTIONS]: 'system_scope',
    [Permissions.PLAYBOOK_PUBLIC_CREATE]: 'team_scope',
    [Permissions.PLAYBOOK_PUBLIC_MANAGE_PROPERTIES]: 'playbook_scope',
    [Permissions.PLAYBOOK_PUBLIC_MANAGE_MEMBERS]: 'playbook_scope',
    [Permissions.PLAYBOOK_PUBLIC_VIEW]: 'playbook_scope',
    [Permissions.PLAYBOOK_PUBLIC_MAKE_PRIVATE]: 'playbook_scope',
    [Permissions.PLAYBOOK_PRIVATE_CREATE]: 'team_scope',
    [Permissions.PLAYBOOK_PRIVATE_MANAGE_PROPERTIES]: 'playbook_scope',
    [Permissions.PLAYBOOK_PRIVATE_MANAGE_MEMBERS]: 'playbook_scope',
    [Permissions.PLAYBOOK_PRIVATE_VIEW]: 'playbook_scope',
    [Permissions.PLAYBOOK_PRIVATE_MAKE_PUBLIC]: 'playbook_scope',
    [Permissions.RUN_CREATE]: 'playbook_scope',
    [Permissions.RUN_MANAGE_MEMBERS]: 'run_scope',
    [Permissions.RUN_MANAGE_PROPERTIES]: 'run_scope',
    [Permissions.RUN_VIEW]: 'run_scope',
    [Permissions.CREATE_CUSTOM_GROUP]: 'system_scope',
    [Permissions.EDIT_CUSTOM_GROUP]: 'system_scope',
    [Permissions.DELETE_CUSTOM_GROUP]: 'system_scope',
    [Permissions.MANAGE_CUSTOM_GROUP_MEMBERS]: 'system_scope',
};

export const DefaultRolePermissions = {
    all_users: [
        Permissions.CREATE_DIRECT_CHANNEL,
        Permissions.CREATE_GROUP_CHANNEL,
        Permissions.PERMANENT_DELETE_USER,
        Permissions.CREATE_TEAM,
        Permissions.LIST_TEAM_CHANNELS,
        Permissions.JOIN_PUBLIC_CHANNELS,
        Permissions.READ_PUBLIC_CHANNEL,
        Permissions.VIEW_TEAM,
        Permissions.CREATE_PUBLIC_CHANNEL,
        Permissions.MANAGE_PUBLIC_CHANNEL_PROPERTIES,
        Permissions.DELETE_PUBLIC_CHANNEL,
        Permissions.CREATE_PRIVATE_CHANNEL,
        Permissions.MANAGE_PRIVATE_CHANNEL_PROPERTIES,
        Permissions.DELETE_PRIVATE_CHANNEL,
        Permissions.INVITE_USER,
        Permissions.ADD_USER_TO_TEAM,
        Permissions.READ_CHANNEL,
        Permissions.ADD_REACTION,
        Permissions.REMOVE_REACTION,
        Permissions.MANAGE_PUBLIC_CHANNEL_MEMBERS,
        Permissions.READ_PUBLIC_CHANNEL_GROUPS,
        Permissions.READ_PRIVATE_CHANNEL_GROUPS,
        Permissions.UPLOAD_FILE,
        Permissions.GET_PUBLIC_LINK,
        Permissions.CREATE_POST,
        Permissions.USE_SLASH_COMMANDS,
        Permissions.MANAGE_PRIVATE_CHANNEL_MEMBERS,
        Permissions.DELETE_POST,
        Permissions.EDIT_POST,
        Permissions.LIST_PUBLIC_TEAMS,
        Permissions.JOIN_PUBLIC_TEAMS,
        Permissions.USE_CHANNEL_MENTIONS,
        Permissions.USE_GROUP_MENTIONS,
        Permissions.CREATE_CUSTOM_GROUP,
        Permissions.EDIT_CUSTOM_GROUP,
        Permissions.DELETE_CUSTOM_GROUP,
        Permissions.MANAGE_CUSTOM_GROUP_MEMBERS,
        Permissions.PLAYBOOK_PUBLIC_CREATE,
        Permissions.PLAYBOOK_PRIVATE_CREATE,
        Permissions.PLAYBOOK_PUBLIC_MANAGE_MEMBERS,
        Permissions.PLAYBOOK_PRIVATE_MANAGE_MEMBERS,
        Permissions.PLAYBOOK_PUBLIC_MANAGE_PROPERTIES,
        Permissions.PLAYBOOK_PRIVATE_MANAGE_PROPERTIES,
        Permissions.PLAYBOOK_PUBLIC_MAKE_PRIVATE,
        Permissions.RUN_CREATE,
    ],
    channel_admin: [
        Permissions.MANAGE_CHANNEL_ROLES,
        Permissions.CREATE_POST,
        Permissions.ADD_REACTION,
        Permissions.REMOVE_REACTION,
        Permissions.MANAGE_PUBLIC_CHANNEL_MEMBERS,
        Permissions.READ_PUBLIC_CHANNEL_GROUPS,
        Permissions.READ_PRIVATE_CHANNEL_GROUPS,
        Permissions.MANAGE_PRIVATE_CHANNEL_MEMBERS,
        Permissions.USE_CHANNEL_MENTIONS,
        Permissions.USE_GROUP_MENTIONS,
    ],
    team_admin: [
        Permissions.EDIT_OTHERS_POSTS,
        Permissions.REMOVE_USER_FROM_TEAM,
        Permissions.MANAGE_TEAM,
        Permissions.IMPORT_TEAM,
        Permissions.MANAGE_TEAM_ROLES,
        Permissions.MANAGE_CHANNEL_ROLES,
        Permissions.MANAGE_SLASH_COMMANDS,
        Permissions.MANAGE_OTHERS_SLASH_COMMANDS,
        Permissions.MANAGE_INCOMING_WEBHOOKS,
        Permissions.MANAGE_OUTGOING_WEBHOOKS,
        Permissions.DELETE_POST,
        Permissions.DELETE_OTHERS_POSTS,
        Permissions.MANAGE_OTHERS_OUTGOING_WEBHOOKS,
        Permissions.ADD_REACTION,
        Permissions.MANAGE_OTHERS_INCOMING_WEBHOOKS,
        Permissions.USE_CHANNEL_MENTIONS,
        Permissions.MANAGE_PUBLIC_CHANNEL_MEMBERS,
        Permissions.CONVERT_PUBLIC_CHANNEL_TO_PRIVATE,
        Permissions.CONVERT_PRIVATE_CHANNEL_TO_PUBLIC,
        Permissions.READ_PUBLIC_CHANNEL_GROUPS,
        Permissions.READ_PRIVATE_CHANNEL_GROUPS,
        Permissions.MANAGE_PRIVATE_CHANNEL_MEMBERS,
        Permissions.CREATE_POST,
        Permissions.REMOVE_REACTION,
        Permissions.USE_GROUP_MENTIONS,
    ],
    guests: [
        Permissions.EDIT_POST,
        Permissions.ADD_REACTION,
        Permissions.REMOVE_REACTION,
        Permissions.USE_CHANNEL_MENTIONS,
        Permissions.USE_SLASH_COMMANDS,
        Permissions.READ_CHANNEL,
        Permissions.UPLOAD_FILE,
        Permissions.CREATE_POST,
    ],
};

export const Locations = {
    CENTER: 'CENTER' as const,
    RHS_ROOT: 'RHS_ROOT' as const,
    RHS_COMMENT: 'RHS_COMMENT' as const,
    SEARCH: 'SEARCH' as const,
    NO_WHERE: 'NO_WHERE' as const,
    MODAL: 'MODAL' as const,
};

export const PostListRowListIds = {
    DATE_LINE: PostListUtils.DATE_LINE,
    START_OF_NEW_MESSAGES: PostListUtils.START_OF_NEW_MESSAGES,
    CHANNEL_INTRO_MESSAGE: 'CHANNEL_INTRO_MESSAGE',
    OLDER_MESSAGES_LOADER: 'OLDER_MESSAGES_LOADER',
    NEWER_MESSAGES_LOADER: 'NEWER_MESSAGES_LOADER',
    LOAD_OLDER_MESSAGES_TRIGGER: 'LOAD_OLDER_MESSAGES_TRIGGER',
    LOAD_NEWER_MESSAGES_TRIGGER: 'LOAD_NEWER_MESSAGES_TRIGGER',
};

export const exportFormats = {
    EXPORT_FORMAT_CSV: 'csv',
    EXPORT_FORMAT_ACTIANCE: 'actiance',
    EXPORT_FORMAT_GLOBALRELAY: 'globalrelay',
};

export const ZoomSettings = {
    DEFAULT_SCALE: 1.75,
    SCALE_DELTA: 0.25,
    MIN_SCALE: 0.25,
    MAX_SCALE: 3.0,
};

export const Constants = {
    SettingsTypes,
    JobTypes,
    Preferences,
    SocketEvents,
    ActionTypes,
    UserStatuses,
    UserSearchOptions,
    TutorialSteps,
    AdminTutorialSteps,
    CrtTutorialSteps,
    CrtTutorialTriggerSteps,
    ExploreOtherToolsTourSteps,
    AutoTourStatus,
    CrtThreadPaneSteps,
    PostTypes,
    ErrorPageTypes,
    AnnouncementBarTypes,
    AnnouncementBarMessages,
    FileTypes,
    Locations,
    PostListRowListIds,
    MAX_POST_VISIBILITY: 1000000,

    IGNORE_POST_TYPES: [PostTypes.JOIN_LEAVE, PostTypes.JOIN_TEAM, PostTypes.LEAVE_TEAM, PostTypes.JOIN_CHANNEL, PostTypes.LEAVE_CHANNEL, PostTypes.REMOVE_FROM_CHANNEL, PostTypes.ADD_REMOVE],

    PayloadSources: keyMirror({
        SERVER_ACTION: null,
        VIEW_ACTION: null,
    }),

    // limit of users to show the lhs invite members button highlighted
    USER_LIMIT: 10,

    StatTypes,
    STAT_MAX_ACTIVE_USERS: 20,
    STAT_MAX_NEW_USERS: 20,

    ScrollTypes: {
        FREE: 1,
        BOTTOM: 2,
        SIDEBBAR_OPEN: 3,
        NEW_MESSAGE: 4,
        POST: 5,
    },

    // This is the same limit set https://github.com/mattermost/mattermost-server/blob/master/model/config.go#L105
    MAXIMUM_LOGIN_ATTEMPTS_DEFAULT: 10,

    // This is the same limit set https://github.com/mattermost/mattermost-server/blob/master/api4/team.go#L23
    MAX_ADD_MEMBERS_BATCH: 256,

    SPECIAL_MENTIONS: ['all', 'channel', 'here'],
    PLAN_MENTIONS: /Professional plan|Enterprise plan|Enterprise trial/gi,
    SPECIAL_MENTIONS_REGEX: /(?:\B|\b_+)@(channel|all|here)(?!(\.|-|_)*[^\W_])/gi,
    SUM_OF_MEMBERS_MENTION_REGEX: /\d+ members/gi,
    ALL_MENTION_REGEX: /(?:\B|\b_+)@(all)(?!(\.|-|_)*[^\W_])/gi,
    CHANNEL_MENTION_REGEX: /(?:\B|\b_+)@(channel)(?!(\.|-|_)*[^\W_])/gi,
    HERE_MENTION_REGEX: /(?:\B|\b_+)@(here)(?!(\.|-|_)*[^\W_])/gi,
    NOTIFY_ALL_MEMBERS: 5,
    ALL_MEMBERS_MENTIONS_REGEX: /(?:\B|\b_+)@(channel|all)(?!(\.|-|_)*[^\W_])/gi,
    MENTIONS_REGEX: /(?:\B|\b_+)@([a-z0-9.\-_]+)/gi,
    DEFAULT_CHARACTER_LIMIT: 4000,
    IMAGE_TYPE_GIF: 'gif',
    TEXT_TYPES: ['txt', 'rtf'],
    IMAGE_TYPES: ['jpg', 'gif', 'bmp', 'png', 'jpeg', 'tiff', 'tif', 'psd'],
    AUDIO_TYPES: ['mp3', 'wav', 'wma', 'm4a', 'flac', 'aac', 'ogg', 'm4r'],
    VIDEO_TYPES: ['mp4', 'avi', 'webm', 'mkv', 'wmv', 'mpg', 'mov', 'flv'],
    PRESENTATION_TYPES: ['ppt', 'pptx'],
    SPREADSHEET_TYPES: ['xlsx', 'csv'],
    WORD_TYPES: ['doc', 'docx'],
    CHANNEL_HEADER_HEIGHT: 62,
    CODE_TYPES: ['applescript', 'as', 'atom', 'bas', 'bash', 'boot', 'c', 'c++', 'cake', 'cc', 'cjsx', 'cl2', 'clj', 'cljc', 'cljs', 'cljs.hl', 'cljscm', 'cljx', '_coffee', 'coffee', 'cpp', 'cs', 'csharp', 'cson', 'css', 'd', 'dart', 'delphi', 'dfm', 'di', 'diff', 'django', 'docker', 'dockerfile', 'dpr', 'erl', 'ex', 'exs', 'f90', 'f95', 'freepascal', 'fs', 'fsharp', 'gcode', 'gemspec', 'go', 'groovy', 'gyp', 'h', 'h++', 'handlebars', 'hbs', 'hic', 'hpp', 'hs', 'html', 'html.handlebars', 'html.hbs', 'hx', 'iced', 'irb', 'java', 'jinja', 'jl', 'js', 'json', 'jsp', 'jsx', 'kt', 'ktm', 'kts', 'lazarus', 'less', 'lfm', 'lisp', 'log', 'lpr', 'lua', 'm', 'mak', 'matlab', 'md', 'mk', 'mkd', 'mkdown', 'ml', 'mm', 'nc', 'obj-c', 'objc', 'osascript', 'pas', 'pascal', 'perl', 'php', 'php3', 'php4', 'php5', 'php6', 'pl', 'plist', 'podspec', 'pp', 'ps', 'ps1', 'py', 'r', 'rb', 'rs', 'rss', 'ruby', 'scala', 'scm', 'scpt', 'scss', 'sh', 'sld', 'sql', 'st', 'styl', 'swift', 'tex', 'thor', 'v', 'vb', 'vbnet', 'vbs', 'veo', 'xhtml', 'xml', 'xsl', 'yaml', 'zsh'],
    PDF_TYPES: ['pdf'],
    PATCH_TYPES: ['patch'],
    SVG_TYPES: ['svg'],
    ICON_FROM_TYPE: {
        audio: audioIcon,
        video: videoIcon,
        spreadsheet: excelIcon,
        presentation: pptIcon,
        pdf: pdfIcon,
        code: codeIcon,
        word: wordIcon,
        patch: patchIcon,
        other: genericIcon,
    },
    ICON_NAME_FROM_TYPE: {
        text: 'text',
        audio: 'audio',
        video: 'video',
        spreadsheet: 'excel',
        presentation: 'ppt',
        pdf: 'pdf',
        code: 'code',
        word: 'word',
        patch: 'patch',
        other: 'generic',
        image: 'image',
    },
    MAX_UPLOAD_FILES: 10,
    MAX_FILENAME_LENGTH: 35,
    EXPANDABLE_INLINE_IMAGE_MIN_HEIGHT: 100,
    THUMBNAIL_WIDTH: 128,
    THUMBNAIL_HEIGHT: 100,
    PREVIEWER_HEIGHT: 170,
    WEB_VIDEO_WIDTH: 640,
    WEB_VIDEO_HEIGHT: 480,
    MOBILE_VIDEO_WIDTH: 480,
    MOBILE_VIDEO_HEIGHT: 360,

    DESKTOP_SCREEN_WIDTH: 1679,
    TABLET_SCREEN_WIDTH: 1020,
    MOBILE_SCREEN_WIDTH: 768,

    POST_MODAL_PADDING: 170,
    SCROLL_DELAY: 2000,
    SCROLL_PAGE_FRACTION: 3,
    DEFAULT_CHANNEL: 'town-square',
    DEFAULT_CHANNEL_UI_NAME: 'Town Square',
    OFFTOPIC_CHANNEL: 'off-topic',
    OFFTOPIC_CHANNEL_UI_NAME: 'Off-Topic',
    GITLAB_SERVICE: 'gitlab',
    GOOGLE_SERVICE: 'google',
    OFFICE365_SERVICE: 'office365',
    OAUTH_SERVICES: ['gitlab', 'google', 'office365', 'openid'],
    OPENID_SERVICE: 'openid',
    OPENID_SCOPES: 'profile openid email',
    EMAIL_SERVICE: 'email',
    LDAP_SERVICE: 'ldap',
    SAML_SERVICE: 'saml',
    USERNAME_SERVICE: 'username',
    SIGNIN_CHANGE: 'signin_change',
    PASSWORD_CHANGE: 'password_change',
    GET_TERMS_ERROR: 'get_terms_error',
    TERMS_REJECTED: 'terms_rejected',
    SIGNIN_VERIFIED: 'verified',
    CREATE_LDAP: 'create_ldap',
    SESSION_EXPIRED: 'expired',
    POST_AREA_HEIGHT: 80,
    POST_CHUNK_SIZE: 60,
    PROFILE_CHUNK_SIZE: 100,
    POST_FOCUS_CONTEXT_RADIUS: 10,
    POST_LOADING: 'loading',
    POST_FAILED: 'failed',
    POST_DELETED: 'deleted',
    POST_UPDATED: 'updated',
    SYSTEM_MESSAGE_PREFIX: 'system_',
    SUGGESTION_LIST_MAXHEIGHT: 292,
    SUGGESTION_LIST_MAXWIDTH: 496,
    SUGGESTION_LIST_SPACE_RHS: 420,
    SUGGESTION_LIST_MODAL_WIDTH: 496,
    MENTION_NAME_PADDING_LEFT: 2.4,
    AVATAR_WIDTH: 24,
    AUTO_RESPONDER: 'system_auto_responder',
    SYSTEM_MESSAGE_PROFILE_IMAGE: logoImage,
    RESERVED_TEAM_NAMES: [
        'signup',
        'login',
        'admin',
        'channel',
        'post',
        'api',
        'oauth',
        'error',
        'help',
        'plugins',
        'playbooks',
        'boards',
    ],
    RESERVED_USERNAMES: [
        'valet',
        'all',
        'channel',
        'here',
        'matterbot',
        'system',
    ],
    MONTHS: ['January', 'February', 'March', 'April', 'May', 'June', 'July', 'August', 'September', 'October', 'November', 'December'],
    MAX_DMS: 20,
    MAX_USERS_IN_GM: 8,
    MIN_USERS_IN_GM: 3,
    MAX_CHANNEL_POPOVER_COUNT: 100,
    DM_CHANNEL: 'D',
    GM_CHANNEL: 'G',
    OPEN_CHANNEL: 'O',
    PRIVATE_CHANNEL: 'P',
    ARCHIVED_CHANNEL: 'archive',
    INVITE_TEAM: 'I',
    OPEN_TEAM: 'O',
    THREADS: 'threads',
    INSIGHTS: 'insights',
    MAX_POST_LEN: 4000,
    EMOJI_SIZE: 16,
    DEFAULT_EMOJI_PICKER_LEFT_OFFSET: 87,
    DEFAULT_EMOJI_PICKER_RIGHT_OFFSET: 15,
    EMOJI_PICKER_WIDTH_OFFSET: 295,
    THEME_ELEMENTS: [
        {
            group: 'sidebarElements',
            id: 'sidebarBg',
            uiName: 'Sidebar BG',
        },
        {
            group: 'sidebarElements',
            id: 'sidebarText',
            uiName: 'Sidebar Text',
        },
        {
            group: 'sidebarElements',
            id: 'sidebarHeaderBg',
            uiName: 'Sidebar Header BG',
        },
        {
            group: 'sidebarElements',
            id: 'sidebarTeamBarBg',
            uiName: 'Team Sidebar BG',
        },
        {
            group: 'sidebarElements',
            id: 'sidebarHeaderTextColor',
            uiName: 'Sidebar Header Text',
        },
        {
            group: 'sidebarElements',
            id: 'sidebarUnreadText',
            uiName: 'Sidebar Unread Text',
        },
        {
            group: 'sidebarElements',
            id: 'sidebarTextHoverBg',
            uiName: 'Sidebar Text Hover BG',
        },
        {
            group: 'sidebarElements',
            id: 'sidebarTextActiveBorder',
            uiName: 'Sidebar Text Active Border',
        },
        {
            group: 'sidebarElements',
            id: 'sidebarTextActiveColor',
            uiName: 'Sidebar Text Active Color',
        },
        {
            group: 'sidebarElements',
            id: 'onlineIndicator',
            uiName: 'Online Indicator',
        },
        {
            group: 'sidebarElements',
            id: 'awayIndicator',
            uiName: 'Away Indicator',
        },
        {
            group: 'sidebarElements',
            id: 'dndIndicator',
            uiName: 'Away Indicator',
        },
        {
            group: 'sidebarElements',
            id: 'mentionBg',
            uiName: 'Mention Jewel BG',
        },
        {
            group: 'sidebarElements',
            id: 'mentionColor',
            uiName: 'Mention Jewel Text',
        },
        {
            group: 'centerChannelElements',
            id: 'centerChannelBg',
            uiName: 'Center Channel BG',
        },
        {
            group: 'centerChannelElements',
            id: 'centerChannelColor',
            uiName: 'Center Channel Text',
        },
        {
            group: 'centerChannelElements',
            id: 'newMessageSeparator',
            uiName: 'New Message Separator',
        },
        {
            group: 'centerChannelElements',
            id: 'errorTextColor',
            uiName: 'Error Text Color',
        },
        {
            group: 'centerChannelElements',
            id: 'mentionHighlightBg',
            uiName: 'Mention Highlight BG',
        },
        {
            group: 'linkAndButtonElements',
            id: 'linkColor',
            uiName: 'Link Color',
        },
        {
            group: 'centerChannelElements',
            id: 'mentionHighlightLink',
            uiName: 'Mention Highlight Link',
        },
        {
            group: 'linkAndButtonElements',
            id: 'buttonBg',
            uiName: 'Button BG',
        },
        {
            group: 'linkAndButtonElements',
            id: 'buttonColor',
            uiName: 'Button Text',
        },
        {
            group: 'centerChannelElements',
            id: 'codeTheme',
            uiName: 'Code Theme',
            themes: [
                {
                    id: 'solarized-dark',
                    uiName: 'Solarized Dark',
                    cssURL: solarizedDarkCSS,
                    iconURL: solarizedDarkIcon,
                },
                {
                    id: 'solarized-light',
                    uiName: 'Solarized Light',
                    cssURL: solarizedLightCSS,
                    iconURL: solarizedLightIcon,
                },
                {
                    id: 'github',
                    uiName: 'GitHub',
                    cssURL: githubCSS,
                    iconURL: githubIcon,
                },
                {
                    id: 'monokai',
                    uiName: 'Monokai',
                    cssURL: monokaiCSS,
                    iconURL: monokaiIcon,
                },
            ],
        },
    ],
    DEFAULT_CODE_THEME: 'github',

    // KeyCodes
    //  key[0]: used for KeyboardEvent.key
    //  key[1]: used for KeyboardEvent.keyCode
    //  key[2]: used for KeyboardEvent.code

    //  KeyboardEvent.code is used as primary check to support multiple keyborad layouts
    //  support of KeyboardEvent.code is just in chrome and firefox so using key and keyCode for better browser support

    KeyCodes: ({
        BACKSPACE: ['Backspace', 8],
        TAB: ['Tab', 9],
        ENTER: ['Enter', 13],
        SHIFT: ['Shift', 16],
        CTRL: ['Control', 17],
        ALT: ['Alt', 18],
        CAPS_LOCK: ['CapsLock', 20],
        ESCAPE: ['Escape', 27],
        SPACE: [' ', 32],
        PAGE_UP: ['PageUp', 33],
        PAGE_DOWN: ['PageDown', 34],
        END: ['End', 35],
        HOME: ['Home', 36],
        LEFT: ['ArrowLeft', 37],
        UP: ['ArrowUp', 38],
        RIGHT: ['ArrowRight', 39],
        DOWN: ['ArrowDown', 40],
        INSERT: ['Insert', 45],
        DELETE: ['Delete', 46],
        ZERO: ['0', 48],
        ONE: ['1', 49],
        TWO: ['2', 50],
        THREE: ['3', 51],
        FOUR: ['4', 52],
        FIVE: ['5', 53],
        SIX: ['6', 54],
        SEVEN: ['7', 55],
        EIGHT: ['8', 56],
        NINE: ['9', 57],
        A: ['a', 65],
        B: ['b', 66],
        C: ['c', 67],
        D: ['d', 68],
        E: ['e', 69],
        F: ['f', 70],
        G: ['g', 71],
        H: ['h', 72],
        I: ['i', 73],
        J: ['j', 74],
        K: ['k', 75],
        L: ['l', 76],
        M: ['m', 77],
        N: ['n', 78],
        O: ['o', 79],
        P: ['p', 80],
        Q: ['q', 81],
        R: ['r', 82],
        S: ['s', 83],
        T: ['t', 84],
        U: ['u', 85],
        V: ['v', 86],
        W: ['w', 87],
        X: ['x', 88],
        Y: ['y', 89],
        Z: ['z', 90],
        CMD: ['Meta', 91],
        MENU: ['ContextMenu', 93],
        NUMPAD_0: ['0', 96],
        NUMPAD_1: ['1', 97],
        NUMPAD_2: ['2', 98],
        NUMPAD_3: ['3', 99],
        NUMPAD_4: ['4', 100],
        NUMPAD_5: ['5', 101],
        NUMPAD_6: ['6', 102],
        NUMPAD_7: ['7', 103],
        NUMPAD_8: ['8', 104],
        NUMPAD_9: ['9', 105],
        MULTIPLY: ['*', 106],
        ADD: ['+', 107],
        SUBTRACT: ['-', 109],
        DECIMAL: ['.', 110],
        DIVIDE: ['/', 111],
        F1: ['F1', 112],
        F2: ['F2', 113],
        F3: ['F3', 114],
        F4: ['F4', 115],
        F5: ['F5', 116],
        F6: ['F6', 117],
        F7: ['F7', 118],
        F8: ['F8', 119],
        F9: ['F9', 120],
        F10: ['F10', 121],
        F11: ['F11', 122],
        F12: ['F12', 123],
        NUM_LOCK: ['NumLock', 144],
        SEMICOLON: [';', 186],
        EQUAL: ['=', 187],
        COMMA: [',', 188],
        DASH: ['-', 189],
        PERIOD: ['.', 190],
        FORWARD_SLASH: ['/', 191],
        TILDE: ['~', 192], // coudnt find the key or even get code from browser - no reference in code as of now
        OPEN_BRACKET: ['[', 219],
        BACK_SLASH: ['\\', 220],
        CLOSE_BRACKET: [']', 221],
        COMPOSING: ['Composing', 229],
    } as Record<string, [string, number]>),
    CODE_PREVIEW_MAX_FILE_SIZE: 500000, // 500 KB
    HighlightedLanguages: {
        '1c': {name: '1C:Enterprise', extensions: ['bsl', 'os'], aliases: ['bsl']},
        actionscript: {name: 'ActionScript', extensions: ['as'], aliases: ['as', 'as3']},
        applescript: {name: 'AppleScript', extensions: ['applescript', 'osascript', 'scpt'], aliases: ['osascript']},
        bash: {name: 'Bash', extensions: ['sh'], aliases: ['sh', 'zsh']},
        clojure: {name: 'Clojure', extensions: ['clj', 'boot', 'cl2', 'cljc', 'cljs', 'cljs.hl', 'cljscm', 'cljx', 'hic'], aliases: ['clj']},
        coffeescript: {name: 'CoffeeScript', extensions: ['coffee', '_coffee', 'cake', 'cjsx', 'cson', 'iced'], aliases: ['coffee', 'coffee-script']},
        cpp: {name: 'C/C++', extensions: ['cpp', 'c', 'cc', 'h', 'c++', 'h++', 'hpp'], aliases: ['c++', 'c']},
        cs: {name: 'C#', extensions: ['cs', 'csharp'], aliases: ['c#', 'csharp']},
        css: {name: 'CSS', extensions: ['css']},
        d: {name: 'D', extensions: ['d', 'di'], aliases: ['dlang']},
        dart: {name: 'Dart', extensions: ['dart']},
        delphi: {name: 'Delphi', extensions: ['delphi', 'dpr', 'dfm', 'pas', 'pascal', 'freepascal', 'lazarus', 'lpr', 'lfm']},
        diff: {name: 'Diff', extensions: ['diff', 'patch'], aliases: ['patch', 'udiff']},
        django: {name: 'Django', extensions: ['django', 'jinja'], aliases: ['jinja']},
        dockerfile: {name: 'Dockerfile', extensions: ['dockerfile', 'docker'], aliases: ['docker']},
        elixir: {name: 'Elixir', extensions: ['ex', 'exs'], aliases: ['ex', 'exs']},
        erlang: {name: 'Erlang', extensions: ['erl'], aliases: ['erl']},
        fortran: {name: 'Fortran', extensions: ['f90', 'f95'], aliases: ['f90', 'f95']},
        fsharp: {name: 'F#', extensions: ['fsharp', 'fs'], aliases: ['fs']},
        gcode: {name: 'G-Code', extensions: ['gcode', 'nc']},
        go: {name: 'Go', extensions: ['go'], aliases: ['golang']},
        groovy: {name: 'Groovy', extensions: ['groovy']},
        handlebars: {name: 'Handlebars', extensions: ['handlebars', 'hbs', 'html.hbs', 'html.handlebars'], aliases: ['hbs', 'mustache']},
        haskell: {name: 'Haskell', extensions: ['hs'], aliases: ['hs']},
        haxe: {name: 'Haxe', extensions: ['hx'], aliases: ['hx']},
        java: {name: 'Java', extensions: ['java', 'jsp']},
        javascript: {name: 'JavaScript', extensions: ['js', 'jsx'], aliases: ['js']},
        json: {name: 'JSON', extensions: ['json']},
        julia: {name: 'Julia', extensions: ['jl'], aliases: ['jl']},
        kotlin: {name: 'Kotlin', extensions: ['kt', 'ktm', 'kts'], aliases: ['kt']},
        latex: {name: 'LaTeX', extensions: ['tex'], aliases: ['tex']},
        less: {name: 'Less', extensions: ['less']},
        lisp: {name: 'Lisp', extensions: ['lisp']},
        lua: {name: 'Lua', extensions: ['lua']},
        makefile: {name: 'Makefile', extensions: ['mk', 'mak'], aliases: ['make', 'mf', 'gnumake', 'bsdmake', 'mk']},
        markdown: {name: 'Markdown', extensions: ['md', 'mkdown', 'mkd'], aliases: ['md', 'mkd']},
        matlab: {name: 'Matlab', extensions: ['matlab', 'm'], aliases: ['m']},
        objectivec: {name: 'Objective C', extensions: ['mm', 'objc', 'obj-c'], aliases: ['objective_c', 'objc']},
        ocaml: {name: 'OCaml', extensions: ['ml'], aliases: ['ml']},
        perl: {name: 'Perl', extensions: ['perl', 'pl'], aliases: ['pl']},
        pgsql: {name: 'PostgreSQL', extensions: ['pgsql', 'postgres', 'postgresql'], aliases: ['postgres', 'postgresql']},
        php: {name: 'PHP', extensions: ['php', 'php3', 'php4', 'php5', 'php6'], aliases: ['php3', 'php4', 'php5', 'php6']},
        powershell: {name: 'PowerShell', extensions: ['ps', 'ps1'], aliases: ['posh']},
        puppet: {name: 'Puppet', extensions: ['pp'], aliases: ['pp']},
        python: {name: 'Python', extensions: ['py', 'gyp'], aliases: ['py']},
        r: {name: 'R', extensions: ['r'], aliases: ['r', 's']},
        ruby: {name: 'Ruby', extensions: ['ruby', 'rb', 'gemspec', 'podspec', 'thor', 'irb'], aliases: ['rb']},
        rust: {name: 'Rust', extensions: ['rs'], aliases: ['rs']},
        scala: {name: 'Scala', extensions: ['scala']},
        scheme: {name: 'Scheme', extensions: ['scm', 'sld'], aliases: ['scm']},
        scss: {name: 'SCSS', extensions: ['scss']},
        smalltalk: {name: 'Smalltalk', extensions: ['st'], aliases: ['st', 'squeak']},
        sql: {name: 'SQL', extensions: ['sql']},
        stylus: {name: 'Stylus', extensions: ['styl'], aliases: ['styl']},
        swift: {name: 'Swift', extensions: ['swift']},
        text: {name: 'Text', extensions: ['txt', 'log'], aliases: ['txt']},
        typescript: {name: 'TypeScript', extensions: ['ts', 'tsx'], aliases: ['ts', 'tsx']},
        vbnet: {name: 'VB.Net', extensions: ['vbnet', 'vb', 'bas'], aliases: ['vb', 'visualbasic']},
        vbscript: {name: 'VBScript', extensions: ['vbs'], aliases: ['vbs']},
        verilog: {name: 'Verilog', extensions: ['v', 'veo', 'sv', 'svh']},
        vhdl: {name: 'VHDL', extensions: ['vhd', 'vhdl'], aliases: ['vhd']},
        xml: {name: 'HTML, XML', extensions: ['xml', 'html', 'xhtml', 'rss', 'atom', 'xsl', 'plist']},
        yaml: {name: 'YAML', extensions: ['yaml'], aliases: ['yml']},
    },
    PostsViewJumpTypes: {
        BOTTOM: 1,
        POST: 2,
        SIDEBAR_OPEN: 3,
    },
    NotificationPrefs: {
        MENTION: 'mention',
    },
    Integrations: {
        COMMAND: 'commands',
        PAGE_SIZE: '10000',
        START_PAGE_NUM: 0,
        INCOMING_WEBHOOK: 'incoming_webhooks',
        OUTGOING_WEBHOOK: 'outgoing_webhooks',
        OAUTH_APP: 'oauth2-apps',
        BOT: 'bots',
        EXECUTE_CURRENT_COMMAND_ITEM_ID: '_execute_current_command',
        OPEN_COMMAND_IN_MODAL_ITEM_ID: '_open_command_in_modal',
        COMMAND_SUGGESTION_ERROR: 'error',
        COMMAND_SUGGESTION_CHANNEL: 'channel',
        COMMAND_SUGGESTION_USER: 'user',
    },
    FeatureTogglePrefix: 'feature_enabled_',
    PRE_RELEASE_FEATURES: {
        MARKDOWN_PREVIEW: {
            label: 'markdown_preview', // github issue: https://github.com/mattermost/platform/pull/1389
            description: 'Show markdown preview option in message input box',
        },
    },
    OVERLAY_TIME_DELAY_SMALL: 100,
    OVERLAY_TIME_DELAY: 400,
    OVERLAY_DEFAULT_TRIGGER: ['hover', 'focus'],
    PERMALINK_FADEOUT: 5000,
    DEFAULT_MAX_USERS_PER_TEAM: 50,
    DEFAULT_MAX_CHANNELS_PER_TEAM: 2000,
    DEFAULT_MAX_NOTIFICATIONS_PER_CHANNEL: 1000,
    MIN_TEAMNAME_LENGTH: 2,
    MAX_TEAMNAME_LENGTH: 64,
    MAX_TEAMDESCRIPTION_LENGTH: 50,
    MIN_CHANNELNAME_LENGTH: 1,
    MAX_CHANNELNAME_LENGTH: 64,
    DEFAULT_CHANNELURL_SHORTEN_LENGTH: 52,
    MAX_CHANNELPURPOSE_LENGTH: 250,
    MAX_FIRSTNAME_LENGTH: 64,
    MAX_LASTNAME_LENGTH: 64,
    MAX_EMAIL_LENGTH: 128,
    MIN_USERNAME_LENGTH: 3,
    MAX_USERNAME_LENGTH: 22,
    MAX_NICKNAME_LENGTH: 22,
    MIN_PASSWORD_LENGTH: 5,
    MAX_PASSWORD_LENGTH: 64,
    MAX_POSITION_LENGTH: 128,
    MIN_TRIGGER_LENGTH: 1,
    MAX_TRIGGER_LENGTH: 128,
    MAX_SITENAME_LENGTH: 30,
    MAX_CUSTOM_BRAND_TEXT_LENGTH: 500,
    MAX_TERMS_OF_SERVICE_TEXT_LENGTH: 16383,
    DEFAULT_TERMS_OF_SERVICE_RE_ACCEPTANCE_PERIOD: 365,
    EMOJI_PATH: '/static/emoji',
    RECENT_EMOJI_KEY: 'recentEmojis',
    DEFAULT_WEBHOOK_LOGO: logoWebhook,
    MHPNS: 'https://push.mattermost.com',
    MTPNS: 'https://push-test.mattermost.com',
    MAX_PREV_MSGS: 100,
    POST_COLLAPSE_TIMEOUT: 1000 * 60 * 5, // five minutes
    SAVE_DRAFT_TIMEOUT: 500,
    PERMISSIONS_ALL: 'all',
    PERMISSIONS_CHANNEL_ADMIN: 'channel_admin',
    PERMISSIONS_TEAM_ADMIN: 'team_admin',
    PERMISSIONS_SYSTEM_ADMIN: 'system_admin',
    PERMISSIONS_SYSTEM_READ_ONLY_ADMIN: 'system_read_only_admin',
    PERMISSIONS_SYSTEM_USER_MANAGER: 'system_user_manager',
    PERMISSIONS_SYSTEM_MANAGER: 'system_manager',
    PERMISSIONS_DELETE_POST_ALL: 'all',
    PERMISSIONS_DELETE_POST_TEAM_ADMIN: 'team_admin',
    PERMISSIONS_DELETE_POST_SYSTEM_ADMIN: 'system_admin',
    PERMISSIONS_SYSTEM_CUSTOM_GROUP_ADMIN: 'system_custom_group_admin',
    ALLOW_EDIT_POST_ALWAYS: 'always',
    ALLOW_EDIT_POST_NEVER: 'never',
    ALLOW_EDIT_POST_TIME_LIMIT: 'time_limit',
    UNSET_POST_EDIT_TIME_LIMIT: -1,
    MENTION_CHANNELS: 'mention.channels',
    MENTION_MORE_CHANNELS: 'mention.morechannels',
    MENTION_UNREAD_CHANNELS: 'mention.unread.channels',
    MENTION_UNREAD: 'mention.unread',
    MENTION_MEMBERS: 'mention.members',
    MENTION_MORE_MEMBERS: 'mention.moremembers',
    MENTION_NONMEMBERS: 'mention.nonmembers',
    MENTION_PUBLIC_CHANNELS: 'mention.public.channels',
    MENTION_PRIVATE_CHANNELS: 'mention.private.channels',
    MENTION_RECENT_CHANNELS: 'mention.recent.channels',
    MENTION_SPECIAL: 'mention.special',
    MENTION_GROUPS: 'search.group',
    DEFAULT_NOTIFICATION_DURATION: 5000,
    STATUS_INTERVAL: 60000,
    AUTOCOMPLETE_TIMEOUT: 100,
    AUTOCOMPLETE_SPLIT_CHARACTERS: ['.', '-', '_'],
    ANIMATION_TIMEOUT: 1000,
    SEARCH_TIMEOUT_MILLISECONDS: 100,
    TELEMETRY_RUDDER_KEY: 'placeholder_rudder_key',
    TELEMETRY_RUDDER_DATAPLANE_URL: 'placeholder_rudder_dataplane_url',
    TEAMMATE_NAME_DISPLAY: {
        SHOW_USERNAME: 'username',
        SHOW_NICKNAME_FULLNAME: 'nickname_full_name',
        SHOW_FULLNAME: 'full_name',
    },
    SEARCH_POST: 'searchpost',
    CHANNEL_ID_LENGTH: 26,
    TRANSPARENT_PIXEL: 'data:image/png;base64,iVBORw0KGgoAAAANSUhEUgAAAAEAAAABCAQAAAC1HAwCAAAAC0lEQVR42mNkYAAAAAYAAjCB0C8AAAAASUVORK5CYII=',
    TRIPLE_BACK_TICKS: /```/g,
    MAX_ATTACHMENT_FOOTER_LENGTH: 300,
    ACCEPT_STATIC_IMAGE: '.jpeg,.jpg,.png,.bmp',
    ACCEPT_EMOJI_IMAGE: '.jpeg,.jpg,.png,.gif',
    THREADS_PAGE_SIZE: 25,
    THREADS_LOADING_INDICATOR_ITEM_ID: 'threads_loading_indicator_item_id',
    THREADS_NO_RESULTS_ITEM_ID: 'threads_no_results_item_id',
    TRIAL_MODAL_AUTO_SHOWN: 'trial_modal_auto_shown',
    DEFAULT_SITE_URL: 'http://localhost:8065',
    CHANNEL_HEADER_BUTTON_DISABLE_TIMEOUT: 1000,
    DEFAULT_DM_NUMBER: 40,
};

export const ValidationErrors = {
    USERNAME_REQUIRED: 'USERNAME_REQUIRED',
    INVALID_LENGTH: 'INVALID_LENGTH',
    INVALID_CHARACTERS: 'INVALID_CHARACTERS',
    INVALID_FIRST_CHARACTER: 'INVALID_FIRST_CHARACTER',
    RESERVED_NAME: 'RESERVED_NAME',
    INVALID_LAST_CHARACTER: 'INVALID_LAST_CHARACTER',
};

export const ConsolePages = {
    AD_LDAP: '/admin_console/authentication/ldap',
    COMPLIANCE_EXPORT: '/admin_console/compliance/export',
    CUSTOM_TERMS: '/admin_console/compliance/custom_terms_of_service',
    DATA_RETENTION: '/admin_console/compliance/data_retention_settings',
    ELASTICSEARCH: '/admin_console/environment/elasticsearch',
    GUEST_ACCOUNTS: '/admin_console/authentication/guest_access',
    LICENSE: '/admin_console/about/license',
    SAML: '/admin_console/authentication/saml',
    SESSION_LENGTHS: '/admin_console/environment/session_lengths',
    WEB_SERVER: '/admin_console/environment/web_server',
    PUSH_NOTIFICATION_CENTER: '/admin_console/environment/push_notification_server',
};

export const WindowSizes = {
    MOBILE_VIEW: 'mobileView',
    TABLET_VIEW: 'tabletView',
    SMALL_DESKTOP_VIEW: 'smallDesktopView',
    DESKTOP_VIEW: 'desktopView',
};

export const AcceptedProfileImageTypes = ['image/jpeg', 'image/png', 'image/bmp'];

export const searchHintOptions = [{searchTerm: 'From:', message: {id: t('search_list_option.from'), defaultMessage: 'Messages from a user'}},
    {searchTerm: 'In:', message: {id: t('search_list_option.in'), defaultMessage: 'Messages in a channel'}},
    {searchTerm: 'On:', message: {id: t('search_list_option.on'), defaultMessage: 'Messages on a date'}},
    {searchTerm: 'Before:', message: {id: t('search_list_option.before'), defaultMessage: 'Messages before a date'}},
    {searchTerm: 'After:', message: {id: t('search_list_option.after'), defaultMessage: 'Messages after a date'}},
    {searchTerm: '-', message: {id: t('search_list_option.exclude'), defaultMessage: 'Exclude search terms'}, additionalDisplay: '—'},
    {searchTerm: '""', message: {id: t('search_list_option.phrases'), defaultMessage: 'Messages with phrases'}},
];

export const searchFilesHintOptions = [{searchTerm: 'From:', message: {id: t('search_files_list_option.from'), defaultMessage: 'Files from a user'}},
    {searchTerm: 'In:', message: {id: t('search_files_list_option.in'), defaultMessage: 'Files in a channel'}},
    {searchTerm: 'On:', message: {id: t('search_files_list_option.on'), defaultMessage: 'Files on a date'}},
    {searchTerm: 'Before:', message: {id: t('search_files_list_option.before'), defaultMessage: 'Files before a date'}},
    {searchTerm: 'After:', message: {id: t('search_files_list_option.after'), defaultMessage: 'Files after a date'}},
    {searchTerm: 'Ext:', message: {id: t('search_files_list_option.ext'), defaultMessage: 'Files with a extension'}},
    {searchTerm: '-', message: {id: t('search_files_list_option.exclude'), defaultMessage: 'Exclude search terms'}, additionalDisplay: '—'},
    {searchTerm: '""', message: {id: t('search_files_list_option.phrases'), defaultMessage: 'Files with phrases'}},
];

// adding these rtranslations here so the weblate CI step will not fail with empty translation strings
t('suggestion.archive');
t('suggestion.mention.channels');
t('suggestion.mention.morechannels');
t('suggestion.mention.unread.channels');
t('suggestion.mention.unread');
t('suggestion.mention.members');
t('suggestion.mention.moremembers');
t('suggestion.mention.nonmembers');
t('suggestion.mention.private.channels');
t('suggestion.mention.recent.channels');
t('suggestion.mention.special');
t('suggestion.mention.groups');
t('suggestion.search.public');
t('suggestion.search.group');

const {
    DONT_CLEAR,
    THIRTY_MINUTES,
    ONE_HOUR,
    FOUR_HOURS,
    TODAY,
    THIS_WEEK,
    DATE_AND_TIME,
    CUSTOM_DATE_TIME,
} = CustomStatusDuration;

export const durationValues = {
    [DONT_CLEAR]: {
        id: t('custom_status.expiry_dropdown.dont_clear'),
        defaultMessage: "Don't clear",
    },
    [THIRTY_MINUTES]: {
        id: t('custom_status.expiry_dropdown.thirty_minutes'),
        defaultMessage: '30 minutes',
    },
    [ONE_HOUR]: {
        id: t('custom_status.expiry_dropdown.one_hour'),
        defaultMessage: '1 hour',
    },
    [FOUR_HOURS]: {
        id: t('custom_status.expiry_dropdown.four_hours'),
        defaultMessage: '4 hours',
    },
    [TODAY]: {
        id: t('custom_status.expiry_dropdown.today'),
        defaultMessage: 'Today',
    },
    [THIS_WEEK]: {
        id: t('custom_status.expiry_dropdown.this_week'),
        defaultMessage: 'This week',
    },
    [DATE_AND_TIME]: {
        id: t('custom_status.expiry_dropdown.date_and_time'),
        defaultMessage: 'Custom Date and Time',
    },
    [CUSTOM_DATE_TIME]: {
        id: t('custom_status.expiry_dropdown.date_and_time'),
        defaultMessage: 'Custom Date and Time',
    },
};

export const InsightsScopes = {
    MY: 'MY',
    TEAM: 'TEAM',
};

export const InsightsCardTitles = {
    TOP_CHANNELS: {
        teamTitle: {
            id: t('insights.topChannels.title'),
            defaultMessage: 'Top channels',
        },
        myTitle: {
            id: t('insights.topChannels.myTitle'),
            defaultMessage: 'My top channels',
        },
        teamSubTitle: {
            id: t('insights.topChannels.subTitle'),
            defaultMessage: 'Most active channels for the team',
        },
        mySubTitle: {
            id: t('insights.topChannels.mySubTitle'),
            defaultMessage: 'Most active channels that I\'m a member of',
        },
    },
    TOP_REACTIONS: {
        teamTitle: {
            id: t('insights.topReactions.title'),
            defaultMessage: 'Top reactions',
        },
        myTitle: {
            id: t('insights.topReactions.myTitle'),
            defaultMessage: 'My top reactions',
        },
        teamSubTitle: {
            id: t('insights.topReactions.subTitle'),
            defaultMessage: 'The team\'s most-used reactions',
        },
        mySubTitle: {
            id: t('insights.topReactions.mySubTitle'),
            defaultMessage: 'Reactions I\'ve used the most',
        },
    },
    TOP_THREADS: {
        teamTitle: {
            id: t('insights.topThreads.title'),
            defaultMessage: 'Top threads',
        },
        myTitle: {
            id: t('insights.topThreads.myTitle'),
            defaultMessage: 'My top threads',
        },
        teamSubTitle: {
            id: t('insights.topThreads.subTitle'),
            defaultMessage: 'Most active threads for the team',
        },
        mySubTitle: {
            id: t('insights.topThreads.mySubTitle'),
            defaultMessage: 'Most active threads I\'ve followed',
        },
    },
    TOP_BOARDS: {
        teamTitle: {
            id: t('insights.topBoards.title'),
            defaultMessage: 'Top boards',
        },
        myTitle: {
            id: t('insights.topBoards.myTitle'),
            defaultMessage: 'My top boards',
        },
        teamSubTitle: {
            id: t('insights.topBoards.subTitle'),
            defaultMessage: 'Most active boards for the team',
        },
        mySubTitle: {
            id: t('insights.topBoards.mySubTitle'),
            defaultMessage: 'Most active boards I\'ve participated in',
        },
    },
    LEAST_ACTIVE_CHANNELS: {
        teamTitle: {
            id: t('insights.leastActiveChannels.title'),
            defaultMessage: 'Least active channels',
        },
        myTitle: {
            id: t('insights.leastActiveChannels.myTitle'),
            defaultMessage: 'My least active channels',
        },
        teamSubTitle: {
            id: t('insights.leastActiveChannels.subTitle'),
            defaultMessage: 'Channels with the least posts',
        },
        mySubTitle: {
            id: t('insights.leastActiveChannels.mySubTitle'),
            defaultMessage: 'My channels with the least posts',
        },
    },
    TOP_PLAYBOOKS: {
        teamTitle: {
            id: t('insights.topPlaybooks.title'),
            defaultMessage: 'Top playbooks',
        },
        myTitle: {
            id: t('insights.topPlaybooks.myTitle'),
            defaultMessage: 'My top playbooks',
        },
        teamSubTitle: {
            id: t('insights.topPlaybooks.subTitle'),
            defaultMessage: 'Playbooks with the most runs',
        },
        mySubTitle: {
            id: t('insights.topPlaybooks.mySubTitle'),
            defaultMessage: 'Playbooks I\'ve used with the most runs',
        },
    },
    TOP_DMS: {
        teamTitle: {},
        myTitle: {
            id: t('insights.topDMs.myTitle'),
            defaultMessage: 'My most active direct messages',
        },
        teamSubTitle: {},
        mySubTitle: {},
    },
    NEW_TEAM_MEMBERS: {
        teamTitle: {
            id: t('insights.newTeamMembers.title'),
            defaultMessage: 'New team members',
        },
        myTitle: {},
        teamSubTitle: {},
        mySubTitle: {},
    },
};

export enum ClaimErrors {
    MFA_VALIDATE_TOKEN_AUTHENTICATE = 'mfa.validate_token.authenticate.app_error',
    ENT_LDAP_LOGIN_USER_NOT_REGISTERED = 'ent.ldap.do_login.user_not_registered.app_error',
    ENT_LDAP_LOGIN_USER_FILTERED = 'ent.ldap.do_login.user_filtered.app_error',
    ENT_LDAP_LOGIN_MATCHED_TOO_MANY_USERS = 'ent.ldap.do_login.matched_to_many_users.app_error',
    ENT_LDAP_LOGIN_INVALID_PASSWORD = 'ent.ldap.do_login.invalid_password.app_error',
    API_USER_INVALID_PASSWORD = 'api.user.check_user_password.invalid.app_error',
}

// TODO: Remove after last legacy free products are migrated
// (months after freemium is launched)
// Hard coding product ids is a bad practice in general.
// We do it here because these are legacy (we aren't making more),
// there aren't that many,
// and we would rather simplify some logic subscription logic now
// so that we don't have to add confusing data to subscriptions
// such as the new free plan having is_paid_tier=true
// even though it is free and not paid.
export const LegacyFreeProductIds: Record<string, true> = {
    prod_HyiHEAVKW5bYG3: true,
    prod_Hm2oYaBiRSISL2: true,
};

export const DataSearchTypes = {
    FILES_SEARCH_TYPE: 'files',
    MESSAGES_SEARCH_TYPE: 'messages',
};

export default Constants;<|MERGE_RESOLUTION|>--- conflicted
+++ resolved
@@ -817,11 +817,8 @@
     LANDING_PREFERENCE: '__landing-preference__',
     CHANNEL_CATEGORY_COLLAPSED: 'channelCategoryCollapsed_',
     INLINE_IMAGE_VISIBLE: 'isInlineImageVisible_',
-<<<<<<< HEAD
     HIDE_JOINED_CHANNELS: 'hideJoinedChannels'
-=======
     DELINQUENCY: 'delinquency_',
->>>>>>> f3f4942d
 };
 
 export const LandingPreferenceTypes = {
