--- conflicted
+++ resolved
@@ -2039,7 +2039,6 @@
             defaultMessage: 'Most active boards I\'ve participated in',
         },
     },
-<<<<<<< HEAD
     LEAST_ACTIVE_CHANNELS: {
         teamTitle: {
             id: t('insights.leastActiveChannels.title'),
@@ -2057,7 +2056,7 @@
             id: t('insights.leastActiveChannels.mySubTitle'),
             defaultMessage: 'My channels with the least posts',
         },
-=======
+    },
     TOP_DMS: {
         teamTitle: {},
         myTitle: {
@@ -2075,7 +2074,6 @@
         myTitle: {},
         teamSubTitle: {},
         mySubTitle: {},
->>>>>>> 2ff82e6f
     },
 };
 
