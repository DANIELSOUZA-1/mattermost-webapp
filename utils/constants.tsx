--- conflicted
+++ resolved
@@ -432,11 +432,8 @@
     MARK_ALL_THREADS_AS_READ: 'mark_all_threads_as_read_modal',
     DELINQUENCY_MODAL_DOWNGRADE: 'delinquency_modal_downgrade',
     CLOUD_LIMITS_DOWNGRADE: 'cloud_limits_downgrade',
-<<<<<<< HEAD
     PERSIST_NOTIFICATION_CONFIRM_MODAL: 'persist_notification_confirm_modal',
-=======
     AIR_GAPPED_SELF_HOSTED_PURCHASE: 'air_gapped_self_hosted_purchase',
->>>>>>> ee4c9eef
     WORK_TEMPLATES: 'work_template',
     DOWNGRADE_MODAL: 'downgrade_modal',
 };
@@ -619,11 +616,8 @@
     DRAFT_CREATED: 'draft_created',
     DRAFT_UPDATED: 'draft_updated',
     DRAFT_DELETED: 'draft_deleted',
-<<<<<<< HEAD
     PERSISTENT_NOTIFICATION_TRIGGERED: 'persistent_notification_triggered',
-=======
     HOSTED_CUSTOMER_SIGNUP_PROGRESS_UPDATED: 'hosted_customer_signup_progress_updated',
->>>>>>> ee4c9eef
 };
 
 export const TutorialSteps = {
