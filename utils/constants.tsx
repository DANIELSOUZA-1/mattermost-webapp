--- conflicted
+++ resolved
@@ -594,14 +594,11 @@
     THREAD_UPDATED: 'thread_updated',
     THREAD_FOLLOW_CHANGED: 'thread_follow_changed',
     THREAD_READ_CHANGED: 'thread_read_changed',
-<<<<<<< HEAD
+    POST_ACKNOWLEDGEMENT_ADDED: 'post_acknowledgement_added',
+    POST_ACKNOWLEDGEMENT_REMOVED: 'post_acknowledgement_removed',
     DRAFT_CREATED: 'draft_created',
     DRAFT_UPDATED: 'draft_updated',
     DRAFT_DELETED: 'draft_deleted',
-=======
-    POST_ACKNOWLEDGEMENT_ADDED: 'post_acknowledgement_added',
-    POST_ACKNOWLEDGEMENT_REMOVED: 'post_acknowledgement_removed',
->>>>>>> 9a38c132
 };
 
 export const TutorialSteps = {
