// Copyright (c) 2015-present Mattermost, Inc. All Rights Reserved.
// See LICENSE.txt for license information.

<<<<<<< HEAD
import * as Emoji from 'utils/emoji';
=======
import {CustomEmoji, Emoji, SystemEmoji} from '@mattermost/types/emojis';

import {EmojiIndicesByAlias, EmojiIndicesByUnicode, Emojis} from 'utils/emoji';
>>>>>>> 0af0284a

import {CustomEmoji} from '@mattermost/types/emojis';

// Wrap the contents of the store so that we don't need to construct an ES6 map where most of the content
// (the system emojis) will never change. It provides the get/has functions of a map and an iterator so
// that it can be used in for..of loops
export default class EmojiMap {
    public customEmojis: Map<string, CustomEmoji>; // This should probably be private
    private customEmojisArray: Array<[string, CustomEmoji]>;

    constructor(customEmojis: Map<string, CustomEmoji>) {
        this.customEmojis = customEmojis;

        // Store customEmojis to an array so we can iterate it more easily
        this.customEmojisArray = [...customEmojis];
    }

    has(name: string): boolean {
        return EmojiIndicesByAlias.has(name) || this.customEmojis.has(name);
    }

    hasSystemEmoji(name: string): boolean {
        return EmojiIndicesByAlias.has(name);
    }

    hasUnicode(codepoint: string): boolean {
        return EmojiIndicesByUnicode.has(codepoint);
    }

    get(name: string): Emoji | undefined {
        if (EmojiIndicesByAlias.has(name)) {
            return Emojis[EmojiIndicesByAlias.get(name) as number];
        }

        return this.customEmojis.get(name);
    }

    getUnicode(codepoint: string): SystemEmoji | undefined {
        return Emojis[EmojiIndicesByUnicode.get(codepoint) as number];
    }

    [Symbol.iterator](): Iterator<[string, Emoji]> {
        const customEmojisArray = this.customEmojisArray;

        let systemIndex = 0;
        let customIndex = 0;

        return {
            next(): IteratorResult<[string, Emoji]> {
                // We loop throgh system emojis first, by progressively incrementing systemIndex until we reach the end of system emojis array
                if (systemIndex < Emojis.length) {
                    const systemEmoji = Emojis[systemIndex] as SystemEmoji;

                    systemIndex += 1;

                    return {value: [systemEmoji.short_names[0], systemEmoji]};
                }

                // Then we loop through custom emojis
                if (customIndex < customEmojisArray.length) {
                    const customEmoji = customEmojisArray[customIndex][1] as CustomEmoji;

                    customIndex += 1;

                    return {value: [customEmoji.name, customEmoji]};
                }

                // When we have looped through all, we return done
                return {done: true, value: undefined};
            },
        };
    }
}<|MERGE_RESOLUTION|>--- conflicted
+++ resolved
@@ -1,15 +1,9 @@
 // Copyright (c) 2015-present Mattermost, Inc. All Rights Reserved.
 // See LICENSE.txt for license information.
 
-<<<<<<< HEAD
-import * as Emoji from 'utils/emoji';
-=======
 import {CustomEmoji, Emoji, SystemEmoji} from '@mattermost/types/emojis';
 
 import {EmojiIndicesByAlias, EmojiIndicesByUnicode, Emojis} from 'utils/emoji';
->>>>>>> 0af0284a
-
-import {CustomEmoji} from '@mattermost/types/emojis';
 
 // Wrap the contents of the store so that we don't need to construct an ES6 map where most of the content
 // (the system emojis) will never change. It provides the get/has functions of a map and an iterator so
