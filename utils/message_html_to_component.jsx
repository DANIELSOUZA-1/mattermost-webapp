--- conflicted
+++ resolved
@@ -10,11 +10,7 @@
 import LinkTooltip from 'components/link_tooltip/link_tooltip';
 import MarkdownImage from 'components/markdown_image';
 import PostEmoji from 'components/post_emoji';
-<<<<<<< HEAD
-import PostEditedIndicator from 'components/post_view/post_edited_indicator/post_edited_indicator';
-=======
 import PostEditedIndicator from 'components/post_view/post_edited_indicator';
->>>>>>> bb381ed9
 
 /*
  * Converts HTML to React components using html-to-react.
@@ -58,15 +54,6 @@
         {
             replaceChildren: false,
             shouldProcessNode: (node) => node.type === 'tag' && node.name === 'span' && node.attribs['data-edited-post-id'] && node.attribs['data-edited-post-id'] === options.postId,
-<<<<<<< HEAD
-            processNode: () => (
-                <PostEditedIndicator
-                    key={options.postId}
-                    postId={options.postId}
-                    editedAt={options.editedAt}
-                />
-            ),
-=======
             processNode: () => {
                 return options.postId && options.editedAt > 0 ? (
                     <>
@@ -79,7 +66,6 @@
                     </>
                 ) : null;
             },
->>>>>>> bb381ed9
         },
     ];
 
