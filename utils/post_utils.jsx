// Copyright (c) 2016-present Mattermost, Inc. All Rights Reserved.
// See License.txt for license information.

import React from 'react';
import {Parser, ProcessNodeDefinitions} from 'html-to-react';
import {Client4} from 'mattermost-redux/client';
import {getLicense, getConfig} from 'mattermost-redux/selectors/entities/general';

import {haveIChannelPermission} from 'mattermost-redux/selectors/entities/roles';
import {Permissions} from 'mattermost-redux/constants';

import AtMention from 'components/at_mention';
import LatexBlock from 'components/latex_block';
import MarkdownImage from 'components/markdown_image';
import PostEmoji from 'components/post_emoji';

import UserStore from 'stores/user_store.jsx';
import store from 'stores/redux_store.jsx';

import Constants from 'utils/constants.jsx';
import {formatWithRenderer} from 'utils/markdown';
import MentionableRenderer from 'utils/markdown/mentionable_renderer';
import * as Utils from 'utils/utils.jsx';

export function isSystemMessage(post) {
    return Boolean(post.type && (post.type.lastIndexOf(Constants.SYSTEM_MESSAGE_PREFIX) === 0));
}

export function isFromWebhook(post) {
    return post.props && post.props.from_webhook === 'true';
}

export function isPostOwner(post) {
    return UserStore.getCurrentId() === post.user_id;
}

export function isComment(post) {
    if ('root_id' in post) {
        return post.root_id !== '' && post.root_id != null;
    }
    return false;
}

export function isEdited(post) {
    return post.edit_at > 0;
}

export function getImageSrc(src, hasImageProxy) {
    if (hasImageProxy) {
        return Client4.getBaseRoute() + '/image?url=' + encodeURIComponent(src);
    }
    return src;
}

export function getProfilePicSrcForPost(post, user) {
    const config = getConfig(store.getState());

    let src = '';
    if (user && user.id === post.user_id) {
        src = Utils.imageURLForUser(user);
    } else {
        src = Utils.imageURLForUser(post.user_id);
    }

    if (post.props && post.props.from_webhook && !post.props.use_user_icon && config.EnablePostIconOverride === 'true') {
        if (post.props.override_icon_url) {
            src = post.props.override_icon_url;
        } else {
            src = Constants.DEFAULT_WEBHOOK_LOGO;
        }
    } else if (isSystemMessage(post)) {
        src = Constants.SYSTEM_MESSAGE_PROFILE_IMAGE;
    }

    return src;
}

export function canDeletePost(post) {
    const license = getLicense(store.getState());
    const config = getConfig(store.getState());

    if (post.type === Constants.PostTypes.FAKE_PARENT_DELETED) {
        return false;
    }

<<<<<<< HEAD
    if (isPostOwner(post)) {
        return haveIChannelPermission(store.getState(), {channel: post.channel_id, team: post.team_id, permission: Permissions.DELETE_POST});
=======
    const isOwner = isPostOwner(post);
    const isSystemAdmin = UserStore.isSystemAdminForCurrentUser();
    const isTeamAdmin = TeamStore.isTeamAdminForCurrentTeam() || isSystemAdmin;
    const isChannelAdmin = ChannelStore.isChannelAdminForCurrentChannel() || isTeamAdmin;
    const isAdmin = isChannelAdmin || isTeamAdmin || isSystemAdmin;

    if (license.IsLicensed === 'true') {
        return (config.RestrictPostDelete === Constants.PERMISSIONS_DELETE_POST_ALL && (isOwner || isChannelAdmin)) ||
            (config.RestrictPostDelete === Constants.PERMISSIONS_DELETE_POST_TEAM_ADMIN && isTeamAdmin) ||
            (config.RestrictPostDelete === Constants.PERMISSIONS_DELETE_POST_SYSTEM_ADMIN && isSystemAdmin);
>>>>>>> f7a5ee1f
    }
    return haveIChannelPermission(store.getState(), {channel: post.channel_id, team: post.team_id, permission: Permissions.DELETE_OTHERS_POSTS});
}

export function canEditPost(post, editDisableAction) {
<<<<<<< HEAD
    if (isSystemMessage(post)) {
        return false;
    }

    let canEdit = false;
=======
    const license = getLicense(store.getState());
    const config = getConfig(store.getState());

>>>>>>> f7a5ee1f
    const isOwner = isPostOwner(post);
    canEdit = haveIChannelPermission(store.getState(), {channel: post.channel_id, team: post.team_id, permission: Permissions.EDIT_POST});
    if (!isOwner) {
        canEdit = canEdit && haveIChannelPermission(store.getState(), {channel: post.channel_id, team: post.team_id, permission: Permissions.EDIT_OTHERS_POSTS});
    }

<<<<<<< HEAD
    if (canEdit && global.window.mm_license.IsLicensed === 'true') {
        if (global.window.mm_config.PostEditTimeLimit !== -1) {
            const timeLeft = (post.create_at + (global.window.mm_config.PostEditTimeLimit * 1000)) - Utils.getTimestamp();
=======
    if (canEdit && license.IsLicensed === 'true') {
        if (config.AllowEditPost === Constants.ALLOW_EDIT_POST_NEVER) {
            canEdit = false;
        } else if (config.AllowEditPost === Constants.ALLOW_EDIT_POST_TIME_LIMIT) {
            const timeLeft = (post.create_at + (config.PostEditTimeLimit * 1000)) - Utils.getTimestamp();
>>>>>>> f7a5ee1f
            if (timeLeft > 0) {
                editDisableAction.fireAfter(timeLeft + 1000);
            } else {
                canEdit = false;
            }
        }
    }

    return canEdit;
}

export function shouldShowDotMenu(post) {
    if (Utils.isMobile()) {
        return true;
    }

    if (!isSystemMessage(post)) {
        return true;
    }

    if (canDeletePost(post)) {
        return true;
    }

    if (canEditPost(post)) {
        return true;
    }

    return false;
}

export function containsAtChannel(text) {
    // Don't warn for slash commands
    if (!text || text.startsWith('/')) {
        return false;
    }

    const mentionableText = formatWithRenderer(text, new MentionableRenderer());

    return (/\B@(all|channel)\b/i).test(mentionableText);
}

/*
 * Converts HTML to React components using html-to-react.
 * The following options can be specified:
 * - mentions - If specified, mentions are replaced with the AtMention component. Defaults to true.
 * - emoji - If specified, emoji text is replaced with the PostEmoji component. Defaults to true.
 * - images - If specified, markdown images are replaced with the PostMarkdown component. Defaults to true.
 * - latex - If specified, latex is replaced with the LatexBlock component. Defaults to true.
 */
export function messageHtmlToComponent(html, isRHS, options = {}) {
    if (!html) {
        return null;
    }

    const parser = new Parser();
    const processNodeDefinitions = new ProcessNodeDefinitions(React);

    function isValidNode() {
        return true;
    }

    const processingInstructions = [];
    if (!('mentions' in options) || options.mentions) {
        const mentionAttrib = 'data-mention';
        processingInstructions.push({
            replaceChildren: true,
            shouldProcessNode: (node) => node.attribs && node.attribs[mentionAttrib],
            processNode: (node) => {
                const mentionName = node.attribs[mentionAttrib];
                const callAtMention = (
                    <AtMention
                        mentionName={mentionName}
                        isRHS={isRHS}
                        hasMention={true}
                    />
                );
                return callAtMention;
            },
        });
    }

    if (!('emoji' in options) || options.emoji) {
        const emojiAttrib = 'data-emoticon';
        processingInstructions.push({
            replaceChildren: true,
            shouldProcessNode: (node) => node.attribs && node.attribs[emojiAttrib],
            processNode: (node) => {
                const emojiName = node.attribs[emojiAttrib];
                const callPostEmoji = (
                    <PostEmoji
                        name={emojiName}
                    />
                );
                return callPostEmoji;
            },
        });
    }

    if (!('images' in options) || options.images) {
        processingInstructions.push({
            shouldProcessNode: (node) => node.type === 'tag' && node.name === 'img',
            processNode: (node) => {
                const {
                    class: className,
                    ...attribs
                } = node.attribs;
                const callMarkdownImage = (
                    <MarkdownImage
                        className={className}
                        {...attribs}
                    />
                );
                return callMarkdownImage;
            },
        });
    }

    if (!('latex' in options) || options.latex) {
        processingInstructions.push({
            shouldProcessNode: (node) => node.attribs && node.attribs['data-latex'],
            processNode: (node) => {
                return (
                    <LatexBlock content={node.attribs['data-latex']}/>
                );
            },
        });
    }

    processingInstructions.push({
        shouldProcessNode: () => true,
        processNode: processNodeDefinitions.processDefaultNode,
    });

    return parser.parseWithInstructions(html, isValidNode, processingInstructions);
}<|MERGE_RESOLUTION|>--- conflicted
+++ resolved
@@ -76,61 +76,34 @@
 }
 
 export function canDeletePost(post) {
+    if (post.type === Constants.PostTypes.FAKE_PARENT_DELETED) {
+        return false;
+    }
+
+    if (isPostOwner(post)) {
+        return haveIChannelPermission(store.getState(), {channel: post.channel_id, team: post.team_id, permission: Permissions.DELETE_POST});
+    }
+    return haveIChannelPermission(store.getState(), {channel: post.channel_id, team: post.team_id, permission: Permissions.DELETE_OTHERS_POSTS});
+}
+
+export function canEditPost(post, editDisableAction) {
+    if (isSystemMessage(post)) {
+        return false;
+    }
+
+    let canEdit = false;
     const license = getLicense(store.getState());
     const config = getConfig(store.getState());
 
-    if (post.type === Constants.PostTypes.FAKE_PARENT_DELETED) {
-        return false;
-    }
-
-<<<<<<< HEAD
-    if (isPostOwner(post)) {
-        return haveIChannelPermission(store.getState(), {channel: post.channel_id, team: post.team_id, permission: Permissions.DELETE_POST});
-=======
-    const isOwner = isPostOwner(post);
-    const isSystemAdmin = UserStore.isSystemAdminForCurrentUser();
-    const isTeamAdmin = TeamStore.isTeamAdminForCurrentTeam() || isSystemAdmin;
-    const isChannelAdmin = ChannelStore.isChannelAdminForCurrentChannel() || isTeamAdmin;
-    const isAdmin = isChannelAdmin || isTeamAdmin || isSystemAdmin;
-
-    if (license.IsLicensed === 'true') {
-        return (config.RestrictPostDelete === Constants.PERMISSIONS_DELETE_POST_ALL && (isOwner || isChannelAdmin)) ||
-            (config.RestrictPostDelete === Constants.PERMISSIONS_DELETE_POST_TEAM_ADMIN && isTeamAdmin) ||
-            (config.RestrictPostDelete === Constants.PERMISSIONS_DELETE_POST_SYSTEM_ADMIN && isSystemAdmin);
->>>>>>> f7a5ee1f
-    }
-    return haveIChannelPermission(store.getState(), {channel: post.channel_id, team: post.team_id, permission: Permissions.DELETE_OTHERS_POSTS});
-}
-
-export function canEditPost(post, editDisableAction) {
-<<<<<<< HEAD
-    if (isSystemMessage(post)) {
-        return false;
-    }
-
-    let canEdit = false;
-=======
-    const license = getLicense(store.getState());
-    const config = getConfig(store.getState());
-
->>>>>>> f7a5ee1f
     const isOwner = isPostOwner(post);
     canEdit = haveIChannelPermission(store.getState(), {channel: post.channel_id, team: post.team_id, permission: Permissions.EDIT_POST});
     if (!isOwner) {
         canEdit = canEdit && haveIChannelPermission(store.getState(), {channel: post.channel_id, team: post.team_id, permission: Permissions.EDIT_OTHERS_POSTS});
     }
 
-<<<<<<< HEAD
-    if (canEdit && global.window.mm_license.IsLicensed === 'true') {
-        if (global.window.mm_config.PostEditTimeLimit !== -1) {
-            const timeLeft = (post.create_at + (global.window.mm_config.PostEditTimeLimit * 1000)) - Utils.getTimestamp();
-=======
     if (canEdit && license.IsLicensed === 'true') {
-        if (config.AllowEditPost === Constants.ALLOW_EDIT_POST_NEVER) {
-            canEdit = false;
-        } else if (config.AllowEditPost === Constants.ALLOW_EDIT_POST_TIME_LIMIT) {
+        if (config.PostEditTimeLimit !== -1) {
             const timeLeft = (post.create_at + (config.PostEditTimeLimit * 1000)) - Utils.getTimestamp();
->>>>>>> f7a5ee1f
             if (timeLeft > 0) {
                 editDisableAction.fireAfter(timeLeft + 1000);
             } else {
