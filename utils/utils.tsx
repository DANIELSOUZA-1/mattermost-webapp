--- conflicted
+++ resolved
@@ -10,11 +10,9 @@
 
 import moment from 'moment';
 
-<<<<<<< HEAD
 import type {Locale} from 'date-fns';
-=======
+
 import {getName} from 'country-list';
->>>>>>> 137b928d
 
 import Constants, {FileTypes, ValidationErrors, A11yCustomEventTypes, A11yFocusEventDetail} from 'utils/constants';
 
